# !/usr/bin/env python
# encoding: utf-8
"""
:copyright (c) 2014 - 2016, The Regents of the University of California, through Lawrence Berkeley National Laboratory (subject to receipt of any required approvals from the U.S. Department of Energy) and contributors. All rights reserved.  # NOQA
:author
"""
from django.conf.urls import url, include
from rest_framework import routers

from api.views import test_view_with_arg, TestReverseViewSet
from seed.data_importer.views import (
    handle_s3_upload_complete, get_upload_details, sign_policy_document,
    LocalUploaderViewSet
)
from seed.views.api import get_api_schema
from seed.views.cycles import CycleView
from seed.views.datasets import DatasetViewSet
from seed.views.import_files import ImportFileViewSet
from seed.views.main import DataFileViewSet, version, progress
from seed.views.organizations import OrganizationViewSet
from seed.views.projects import ProjectViewSet
from seed.views.users import UserViewSet
<<<<<<< HEAD
=======
from seed.views.api import get_api_schema
from seed.data_importer.views import (
    handle_s3_upload_complete, get_upload_details, sign_policy_document,
    local_uploader
)
from seed.views.import_files import ImportFileViewSet
from seed.views.cycles import CycleView
>>>>>>> accdc847

api_v2_router = routers.DefaultRouter()
api_v2_router.register(r'datasets', DatasetViewSet, base_name="datasets")
api_v2_router.register(r'organizations', OrganizationViewSet, base_name="organizations")
api_v2_router.register(r'data_files', DataFileViewSet, base_name="data_files")
api_v2_router.register(r'projects', ProjectViewSet, base_name="projects")
api_v2_router.register(r'users', UserViewSet, base_name="users")
api_v2_router.register(r'import_files', ImportFileViewSet, base_name="import_files")
api_v2_router.register(r'cycles', CycleView, base_name="cycles")
api_v2_router.register(r'reverse_and_test', TestReverseViewSet, base_name="reverse_and_test")
# TODO: NL: Upload needs to get moved to import_files
api_v2_router.register(r'upload', LocalUploaderViewSet, base_name='local_uploader')

urlpatterns = [
    # v2 api
    url(r'^', include(api_v2_router.urls)),
    # ajax routes
    url(r'^version/$', version, name='version'),
    # data uploader related things
    url(r's3_upload_complete/$', handle_s3_upload_complete, name='s3_upload_complete'),
    url(r'get_upload_details/$', get_upload_details, name='get_upload_details'),
    url(r'sign_policy_document/$', sign_policy_document, name='sign_policy_document'),
    # api schema
    url(r'^schema/$', get_api_schema, name='schema'),
    url(r'^progress/$', progress, name='progress'),
    url(
        r'projects/(?P<pk>\w+)/add/$',
        ProjectViewSet.as_view({'put': 'add'}),
        name='projects-add-inventory'
    ),
    url(
        r'projects/(?P<pk>\w+)/remove/$',
        ProjectViewSet.as_view({'put': 'remove'}),
        name='projects-remove-inventory'
    ),
    url(
        r'projects/(?P<pk>\w+)/update/$',
        ProjectViewSet.as_view({'put': 'update_details'}),
        name='projects-update'
    ),
    url(
        r'projects/(?P<pk>\w+)/move/$',
        ProjectViewSet.as_view({'put': 'transfer'}),
        {'action': 'move'},
        name='projects-move'
    ),
    url(
        r'projects/(?P<pk>\w+)/copy/$',
        ProjectViewSet.as_view({'put': 'transfer'}),
        {'action': 'copy'},
        name='projects-copy'
    ),
    url(
        r'^test_view_with_arg/([0-9]{1})/$',
        test_view_with_arg,
        name='testviewarg'
    ),
]<|MERGE_RESOLUTION|>--- conflicted
+++ resolved
@@ -9,7 +9,9 @@
 
 from api.views import test_view_with_arg, TestReverseViewSet
 from seed.data_importer.views import (
-    handle_s3_upload_complete, get_upload_details, sign_policy_document,
+    handle_s3_upload_complete,
+    get_upload_details,
+    sign_policy_document,
     LocalUploaderViewSet
 )
 from seed.views.api import get_api_schema
@@ -20,16 +22,6 @@
 from seed.views.organizations import OrganizationViewSet
 from seed.views.projects import ProjectViewSet
 from seed.views.users import UserViewSet
-<<<<<<< HEAD
-=======
-from seed.views.api import get_api_schema
-from seed.data_importer.views import (
-    handle_s3_upload_complete, get_upload_details, sign_policy_document,
-    local_uploader
-)
-from seed.views.import_files import ImportFileViewSet
-from seed.views.cycles import CycleView
->>>>>>> accdc847
 
 api_v2_router = routers.DefaultRouter()
 api_v2_router.register(r'datasets', DatasetViewSet, base_name="datasets")
