
# !/usr/bin/env python
# encoding: utf-8
"""
:copyright (c) 2014 - 2016, The Regents of the University of California, through Lawrence Berkeley National Laboratory (subject to receipt of any required approvals from the U.S. Department of Energy) and contributors. All rights reserved.  # NOQA
:author
"""
from django.conf.urls import include, url
from django.conf import settings
from django.contrib import admin
from django.contrib.staticfiles.urls import staticfiles_urlpatterns
from django.views.static import serve

import ajaxuploader.urls

from config.views import robots_txt


admin.autodiscover()


urlpatterns = [
    # landing page
    url(r'^', include('seed.landing.urls', namespace="landing", app_name="landing")),

    # accounts/orgs AJAX
    url(r'^app/accounts/', include('seed.urls.accounts', namespace="accounts", app_name="accounts")),

    # projects AJAX
    url(r'^app/projects/', include('seed.urls.projects', namespace="projects", app_name="projects")),

    # audit_logs AJAX
    url(r'^audit_logs/', include('seed.audit_logs.urls', namespace="audit_logs", app_name="audit_logs")),

    # app section
    url(r'^app/', include('seed.urls.main', namespace="seed", app_name="seed")),

    # api section
    url(r'^app/api/', include('seed.urls.api', namespace="api", app_name="api")),

    # labels section
    url(r'^app/labels', include('seed.urls.labels', namespace="labels", app_name="labels")),

    # dataset section
    url(r'^data/', include('seed.data_importer.urls', namespace="data_importer", app_name="data_importer")),

    url(r'^cleansing/', include('seed.cleansing.urls', namespace="cleansing", app_name="cleansing")),

    url(r'^ajax-uploader/', include(ajaxuploader.urls, namespace='ajaxuploader', app_name='ajaxuploader')),

    url(r'^eula/', include('tos.urls', namespace='tos', app_name='tos')),

    # i18n setlang # TODO: remove i18n support per Nick Serra?
    url(r'^i18n/', include('django.conf.urls.i18n')),

    url(r'^robots\.txt', robots_txt, name='robots_txt'),

    # bluesky api views
<<<<<<< HEAD
    url(r'^app/', include('seed.urls.properties', namespace="api")),
    url(r'^api/v2/', include('api.urls', namespace="apiv2"))
=======
    url(r'^app/', include('seed.urls.properties', namespace="app", app_name='properties')),
>>>>>>> 519da555
]

if settings.DEBUG:
    urlpatterns += staticfiles_urlpatterns()
    urlpatterns += [
        # admin
        url(r'^admin/', include(admin.site.urls)),
        url(
            r'^media/(?P<path>.*)$',
            serve,
            {
                'document_root': settings.MEDIA_ROOT,
            }
        ),
    ]<|MERGE_RESOLUTION|>--- conflicted
+++ resolved
@@ -55,13 +55,8 @@
 
     url(r'^robots\.txt', robots_txt, name='robots_txt'),
 
-    # bluesky api views
-<<<<<<< HEAD
-    url(r'^app/', include('seed.urls.properties', namespace="api")),
-    url(r'^api/v2/', include('api.urls', namespace="apiv2"))
-=======
+    url(r'^api/v2/', include('api.urls', namespace="apiv2")),
     url(r'^app/', include('seed.urls.properties', namespace="app", app_name='properties')),
->>>>>>> 519da555
 ]
 
 if settings.DEBUG:
