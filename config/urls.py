--- conflicted
+++ resolved
@@ -35,13 +35,6 @@
     # labels section
     url(r'^app/labels', include('seed.urls.labels', namespace="labels", app_name="labels")),
 
-<<<<<<< HEAD
-    url(r'^cleansing/', include('seed.cleansing.urls', namespace="cleansing", app_name="cleansing")),
-=======
-    # dataset section
-    url(r'^data/', include('seed.data_importer.urls', namespace="data_importer", app_name="data_importer")),
->>>>>>> 47641744
-
     url(r'^ajax-uploader/', include(ajaxuploader.urls, namespace='ajaxuploader', app_name='ajaxuploader')),
 
     url(r'^eula/', include('tos.urls', namespace='tos', app_name='tos')),
