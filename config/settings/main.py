--- conflicted
+++ resolved
@@ -23,14 +23,6 @@
 ## ENV = STACK_OUTPUTS.get('StackFlavor', 'dev')
 
 DEBUG = os.environ.get('DEBUG', 'False') == 'True'
-<<<<<<< HEAD
-TEMPLATE_DEBUG = DEBUG
-## DOMAIN_URLCONFS[STACK_OUTPUTS.get('HostName')] = 'config.urls'
-
-# django-analytics
-WOOPRA_DOMAIN = os.environ.get('WOOPRA_DOMAIN')
-=======
->>>>>>> 0791c3cb
 
 # Handle SSL with django-sslify
 ONLY_HTTPS = os.environ.get('ONLY_HTTPS', 'True') == 'True'
@@ -47,30 +39,9 @@
 ## STATIC_URL = "https://%s.s3.amazonaws.com/" % AWS_STORAGE_BUCKET_NAME
 
 # django-compressor
-<<<<<<< HEAD
-COMPRESS_URL = STATIC_URL
-COMPRESS_ENABLED = False
-
-if "COMPRESS_ENABLED" not in locals() or not COMPRESS_ENABLED:
-    COMPRESS_PRECOMPILERS = ()
-    COMPRESS_CSS_FILTERS = ['compressor.filters.css_default.CssAbsoluteFilter']
-    COMPRESS_JS_FILTERS = []
-
-## COMPRESS_STORAGE = 'config.storage.CachedS3BotoStorage'
-=======
->>>>>>> 0791c3cb
 COMPRESS_ENABLED = True
 
 # Celery Backend
-<<<<<<< HEAD
-## cache_settings = aws.get_cache_endpoint()
-## if cache_settings is None:
-##     cache_settings = {
-##         'Address': os.environ.get('CACHE_URL', '127.0.0.1'),
-##         'Port': os.environ.get('CACHE_PORT', 6379)
-##     }
-BROKER_URL = 'redis://127.0.0.1:6379/1'
-=======
 cache_settings = aws.get_cache_endpoint()
 if cache_settings is None:
     cache_settings = {
@@ -79,7 +50,6 @@
     }
 BROKER_URL = 'redis://%(Address)s:%(Port)i/1' % cache_settings
 CELERY_RESULT_BACKEND = BROKER_URL
->>>>>>> 0791c3cb
 CELERY_DEFAULT_QUEUE = 'seed-deploy'
 CELERY_QUEUES = (
     Queue(
