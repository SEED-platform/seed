"""
:copyright (c) 2014 - 2016, The Regents of the University of California, through Lawrence Berkeley National Laboratory (subject to receipt of any required approvals from the U.S. Department of Energy) and contributors. All rights reserved.  # NOQA
:author
"""
from __future__ import absolute_import

import os
import sys  # Needed for coverage
from os.path import abspath, join, dirname

from kombu import Exchange, Queue
from kombu.serialization import register

from seed.serializers.celery import CeleryDatetimeSerializer


SITE_ROOT = abspath(join(dirname(__file__), "..", ".."))

SEED_DATADIR = join(SITE_ROOT, 'seed', 'data')

SESSION_COOKIE_DOMAIN = None
SESSION_EXPIRE_AT_BROWSER_CLOSE = True


ADMINS = (
    # ('Your Name', 'your_email@domain.com'),
)
MANAGERS = ADMINS

# See: https://docs.djangoproject.com/en/dev/ref/settings/#wsgi-application
WSGI_APPLICATION = 'config.wsgi.application'

TIME_ZONE = 'America/Los_Angeles'
USE_TZ = True
LANGUAGE_CODE = 'en-us'
SITE_ID = 1
USE_I18N = True

SECRET_KEY = os.environ.get(
    'SECRET_KEY',
    'ns=nb-w)#2ue-mtu!s&2krzfee1-t)^z7y8gyrp6mx^d*weifh'
)

SESSION_ENGINE = "django.contrib.sessions.backends.signed_cookies"


TEMPLATES = [
    {
        'BACKEND': 'django.template.backends.django.DjangoTemplates',
        'DIRS': [
            join(SITE_ROOT, 'templates'),
        ],
        'APP_DIRS': True,
        'OPTIONS': {
            'context_processors': [
                'django.contrib.auth.context_processors.auth',
                'django.template.context_processors.i18n',
                'django.template.context_processors.debug',
                'django.template.context_processors.media',
                'django.template.context_processors.static',
                'django.template.context_processors.request',
                'django.contrib.messages.context_processors.messages',
                'config.template_context.compress_enabled',
                'config.template_context.session_key',
                'config.template_context.sentry_js',
            ],
        },
    },
]


MIDDLEWARE_CLASSES = (
    'django.middleware.common.CommonMiddleware',
    'django.contrib.sessions.middleware.SessionMiddleware',
    'django.middleware.locale.LocaleMiddleware',
    'django.middleware.common.BrokenLinkEmailsMiddleware',
    'seed.utils.api.APIBypassCSRFMiddleware',
    'django.middleware.csrf.CsrfViewMiddleware',
    'django.contrib.auth.middleware.AuthenticationMiddleware',
    'django.contrib.messages.middleware.MessageMiddleware',
)

ROOT_URLCONF = 'config.urls'


INSTALLED_APPS = (
    'django.contrib.auth',
    'django.contrib.contenttypes',
    'django.contrib.flatpages',
    'django.contrib.sessions',
    'django.contrib.messages',
    'django.contrib.staticfiles',
    'django.contrib.sites',
    'django.contrib.humanize',
    'django.contrib.admin',

    'ajaxuploader',

    'compressor',
    'django_extensions',
    'raven.contrib.django.raven_compat',
    'tos',
    'rest_framework',
)

SEED_CORE_APPS = (
    'config',
    'seed.public',
    'seed.data_importer',
    'seed',
    'seed.lib.superperms.orgs',
    'seed.audit_logs',
    'seed.cleansing',
    'seed.functional'
)

# Apps with tables created by migrations, but which 3rd-party apps depend on.
# Internal apps can resolve this via South's depends_on.
HIGH_DEPENDENCY_APPS = ('seed.landing',)  # 'landing' contains SEEDUser

INSTALLED_APPS = HIGH_DEPENDENCY_APPS + INSTALLED_APPS + SEED_CORE_APPS

# apps to auto load name spaced URLs for JS use (see seed.main.views.home)
SEED_URL_APPS = (
    'accounts',
    'ajaxuploader',
    'data_importer',
    'seed',
    'audit_logs',
    'projects',
)

<<<<<<< HEAD
=======
TEMPLATE_CONTEXT_PROCESSORS = (
    'django.contrib.auth.context_processors.auth',
    'django.core.context_processors.i18n',
    'django.core.context_processors.debug',
    'django.core.context_processors.media',
    'django.core.context_processors.static',
    'django.core.context_processors.request',
    'django.contrib.messages.context_processors.messages',
    'config.template_context.session_key',
    'config.template_context.sentry_js',
)

>>>>>>> a935f272
MEDIA_ROOT = join(SITE_ROOT, 'collected_static')
MEDIA_URL = "/media/"

STATIC_ROOT = "collected_static"
STATIC_URL = '/static/'
STATICFILES_FINDERS = (
    'django.contrib.staticfiles.finders.FileSystemFinder',
    'django.contrib.staticfiles.finders.AppDirectoriesFinder',
    'compressor.finders.CompressorFinder',
)

COMPRESS_ROOT = STATIC_ROOT
COMPRESS_URL = STATIC_URL
COMPRESS_PRECOMPILERS = (
    ('text/less', 'lessc {infile} {outfile}'),
)
AWS_QUERYSTRING_AUTH = False

# django-longer-username-and-email
REQUIRE_UNIQUE_EMAIL = False

# Create a log directory if it doesn't exist. This is not used in production, but is used in dev and test
if not os.path.exists('log'):
    os.makedirs('log')

LOGGING = {
    'version': 1,
    'disable_existing_loggers': True,
    'formatters': {
        'plain': {
            'format': '%(message)s'
        },
        'verbose': {
            'format': "%(levelname)5.5s %(asctime)24.24s %(name).20s line \
            %(lineno)d\n%(pathname)s\n%(message)s"
        },
        'abbreviated': {
            'format': '%(name)20.20s:%(lineno)05d %(message).55s'
        },
    },
    'handlers': {
        'console': {
            'level': 'DEBUG',
            'class': 'logging.StreamHandler',
            'formatter': 'verbose',
        },
        'abbreviated_console': {
            'level': 'DEBUG',
            'class': 'logging.StreamHandler',
            'formatter': 'abbreviated',
        },
        'verbose_console': {
            'level': 'DEBUG',
            'class': 'logging.StreamHandler',
            'formatter': 'verbose',
        }
    },
    'loggers': {
        '': {
            'level': 'DEBUG',
            'handlers': ['console'],
        },
    }
}

LOGIN_REDIRECT_URL = "/app/"

APPEND_SLASH = True

PASSWORD_RESET_EMAIL = 'reset@seedplatform.org'
SERVER_EMAIL = 'no-reply@seedplatform.org'

CELERYD_MAX_TASKS_PER_CHILD = 1

# Default queue
CELERY_DEFAULT_QUEUE = 'seed-common'
CELERY_QUEUES = (
    Queue(
        CELERY_DEFAULT_QUEUE,
        Exchange(CELERY_DEFAULT_QUEUE),
        routing_key=CELERY_DEFAULT_QUEUE
    ),
)

# Register our custom JSON serializer so we can serialize datetime objects in celery.
register('seed_json', CeleryDatetimeSerializer.seed_dumps, CeleryDatetimeSerializer.seed_loads,
         content_type='application/json', content_encoding='utf-8')

CELERY_ACCEPT_CONTENT = ['seed_json']
CELERY_TASK_SERIALIZER = 'seed_json'
CELERY_RESULT_SERIALIZER = 'seed_json'
CELERY_TASK_RESULT_EXPIRES = 18000  # 5 hours
CELERY_MESSAGE_COMPRESSION = 'gzip'

BROKER_URL = 'amqp://guest:guest@localhost:5672//'

LOG_FILE = join(SITE_ROOT, '../logs/py.log/')

# Set translation languages for i18n
LANGUAGES = (
    ('en', 'English'),
)
LOCALE_PATHS = (
)

EMAIL_BACKEND = 'django.core.mail.backends.console.EmailBackend'


# Added By Gavin on 1/27/2014
TEST_RUNNER = 'django_nose.NoseTestSuiteRunner'
NOSE_PLUGINS = [
    'nose_exclude.NoseExclude',
]

# Django 1.5+ way of doing user profiles
AUTH_USER_MODEL = 'landing.SEEDUser'
NOSE_ARGS = ['--exclude-dir=libs/dal',
             '--exclude-dir=data_importer',
             '--exclude-dir=seed/common']


# Matching Settings
MATCH_MIN_THRESHOLD = 0.3
MATCH_MED_THRESHOLD = 0.4


AUTH_PASSWORD_VALIDATORS = [
    {
        'NAME': 'django.contrib.auth.password_validation.MinimumLengthValidator',
        'OPTIONS': {
            'min_length': 8,
        }
    },
    {
        'NAME': 'django.contrib.auth.password_validation.CommonPasswordValidator',
    },
    {
        'NAME': 'seed.validators.PasswordUppercaseCharacterValidator',
        'OPTIONS': {
            'quantity': 1,
        }
    },
    {
        'NAME': 'seed.validators.PasswordLowercaseCharacterValidator',
        'OPTIONS': {
            'quantity': 1,
        }
    },
    {
        'NAME': 'seed.validators.PasswordDigitValidator',
        'OPTIONS': {
            'quantity': 1,
        }
    },
]


# Django Rest Framework
REST_FRAMEWORK = {
    'DEFAULT_AUTHENTICATION_CLASSES': (
        'rest_framework.authentication.SessionAuthentication',
        'seed.authentication.SEEDAuthentication',
    ),
    'DEFAULT_PERMISSION_CLASSES': (
        'rest_framework.permissions.IsAuthenticated',
    ),
    'DEFAULT_PAGINATION_CLASS': 'rest_framework.pagination.PageNumberPagination',
    'PAGE_SIZE': 25,
    'TEST_REQUEST_DEFAULT_FORMAT': 'json',
}<|MERGE_RESOLUTION|>--- conflicted
+++ resolved
@@ -60,7 +60,6 @@
                 'django.template.context_processors.static',
                 'django.template.context_processors.request',
                 'django.contrib.messages.context_processors.messages',
-                'config.template_context.compress_enabled',
                 'config.template_context.session_key',
                 'config.template_context.sentry_js',
             ],
@@ -130,21 +129,6 @@
     'projects',
 )
 
-<<<<<<< HEAD
-=======
-TEMPLATE_CONTEXT_PROCESSORS = (
-    'django.contrib.auth.context_processors.auth',
-    'django.core.context_processors.i18n',
-    'django.core.context_processors.debug',
-    'django.core.context_processors.media',
-    'django.core.context_processors.static',
-    'django.core.context_processors.request',
-    'django.contrib.messages.context_processors.messages',
-    'config.template_context.session_key',
-    'config.template_context.sentry_js',
-)
-
->>>>>>> a935f272
 MEDIA_ROOT = join(SITE_ROOT, 'collected_static')
 MEDIA_URL = "/media/"
 
