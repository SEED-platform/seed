"""
:copyright (c) 2014 - 2017, The Regents of the University of California,
through Lawrence Berkeley National Laboratory (subject to receipt of any
required approvals from the U.S. Department of Energy) and contributors.
All rights reserved.  # NOQA
:author
"""
from __future__ import absolute_import

import os
from os.path import abspath, join, dirname

from kombu import Exchange, Queue
from kombu.serialization import register

from seed.serializers.celery import CeleryDatetimeSerializer

SITE_ROOT = abspath(join(dirname(__file__), "..", ".."))

SESSION_COOKIE_DOMAIN = None
SESSION_EXPIRE_AT_BROWSER_CLOSE = True

# TODO: remove managers, admins in config files.
ADMINS = (
    # ('Your Name', 'your_email@domain.com'),
)
MANAGERS = ADMINS

# See: https://docs.djangoproject.com/en/dev/ref/settings/#wsgi-application
WSGI_APPLICATION = 'config.wsgi.application'

TIME_ZONE = 'America/Los_Angeles'
USE_TZ = True
LANGUAGE_CODE = 'en-us'
SITE_ID = 1
USE_I18N = True

SECRET_KEY = os.environ.get(
    'SECRET_KEY',
    'ns=nb-w)#2ue-mtu!s&2krzfee1-t)^z7y8gyrp6mx^d*weifh'
)

SESSION_ENGINE = "django.contrib.sessions.backends.signed_cookies"

TEMPLATES = [
    {
        'BACKEND': 'django.template.backends.django.DjangoTemplates',
        'DIRS': [
            join(SITE_ROOT, 'templates'),
        ],
        'APP_DIRS': True,
        'OPTIONS': {
            'context_processors': [
                'django.contrib.auth.context_processors.auth',
                'django.template.context_processors.i18n',
                'django.template.context_processors.debug',
                'django.template.context_processors.media',
                'django.template.context_processors.static',
                'django.template.context_processors.request',
                'django.contrib.messages.context_processors.messages',
                'config.template_context.session_key',
                'config.template_context.sentry_js',
            ],
        },
    },
]

MIDDLEWARE_CLASSES = (
    'django.middleware.gzip.GZipMiddleware',
    'django.middleware.common.CommonMiddleware',
    'django.contrib.sessions.middleware.SessionMiddleware',
    'django.middleware.locale.LocaleMiddleware',
    'django.middleware.common.BrokenLinkEmailsMiddleware',
    'seed.utils.api.APIBypassCSRFMiddleware',
    'django.middleware.csrf.CsrfViewMiddleware',
    'django.contrib.auth.middleware.AuthenticationMiddleware',
    'django.contrib.messages.middleware.MessageMiddleware',
)

ROOT_URLCONF = 'config.urls'

INSTALLED_APPS = (
    'django.contrib.auth',
    'django.contrib.contenttypes',
    'django.contrib.flatpages',
    'django.contrib.sessions',
    'django.contrib.messages',
    'django.contrib.staticfiles',
    'django.contrib.sites',
    'django.contrib.humanize',
    'django.contrib.admin',

    'compressor',
    'django_extensions',
    'raven.contrib.django.raven_compat',
    'tos',
    'django_filters',
    'rest_framework',
    'rest_framework_swagger',
)

SEED_CORE_APPS = (
    'config',
    'seed.public',
    'seed.data_importer',
    'seed',
    'seed.lib.superperms.orgs',
    'seed.audit_logs',
)

# Apps with tables created by migrations, but which 3rd-party apps depend on.
# Internal apps can resolve this via South's depends_on.
HIGH_DEPENDENCY_APPS = ('seed.landing',)  # 'landing' contains SEEDUser

INSTALLED_APPS = HIGH_DEPENDENCY_APPS + INSTALLED_APPS + SEED_CORE_APPS

# apps to auto load name spaced URLs for JS use (see seed.main.views.home)
SEED_URL_APPS = (
    'seed',
    'audit_logs',
)

MEDIA_ROOT = join(SITE_ROOT, 'collected_static')
MEDIA_URL = '/media/'

STATIC_ROOT = 'collected_static'
STATIC_URL = '/static/'
STATICFILES_FINDERS = (
    'django.contrib.staticfiles.finders.FileSystemFinder',
    'django.contrib.staticfiles.finders.AppDirectoriesFinder',
    'compressor.finders.CompressorFinder',
)

COMPRESS_ROOT = join(SITE_ROOT, 'collected_static')
COMPRESS_URL = '/static/'
COMPRESS_PRECOMPILERS = (
    ('text/less', 'lessc {infile} {outfile}'),
)
AWS_QUERYSTRING_AUTH = False

# django-longer-username-and-email
REQUIRE_UNIQUE_EMAIL = False

# Create a log directory if it doesn't exist.
# This is not used in production, but is used in dev and test
if not os.path.exists('log'):
    os.makedirs('log')

LOGGING = {
    'version': 1,
    'disable_existing_loggers': True,
    'formatters': {
        'plain': {
            'format': '%(message)s'
        },
        'verbose': {
            'format': "%(levelname)5.5s %(asctime)24.24s %(name).20s line \
            %(lineno)d\n%(pathname)s\n%(message)s"
        },
        'abbreviated': {
            'format': '%(name)20.20s:%(lineno)05d %(message).55s'
        },
    },
    'handlers': {
        'console': {
            'level': 'DEBUG',
            'class': 'logging.StreamHandler',
            'formatter': 'verbose',
        },
        'abbreviated_console': {
            'level': 'DEBUG',
            'class': 'logging.StreamHandler',
            'formatter': 'abbreviated',
        },
        'verbose_console': {
            'level': 'DEBUG',
            'class': 'logging.StreamHandler',
            'formatter': 'verbose',
        }
    }
}

LOGIN_REDIRECT_URL = "/app/"

APPEND_SLASH = True

PASSWORD_RESET_EMAIL = 'reset@seedplatform.org'
SERVER_EMAIL = 'no-reply@seedplatform.org'

CELERY_WORKER_MAX_TASKS_PER_CHILD = 1

# Default queue
CELERY_TASK_DEFAULT_QUEUE = 'seed-common'
CELERY_TASK_QUEUES = (
    Queue(
        CELERY_TASK_DEFAULT_QUEUE,
        Exchange(CELERY_TASK_DEFAULT_QUEUE),
        routing_key=CELERY_TASK_DEFAULT_QUEUE
    ),
)

# Register our custom JSON serializer so we can serialize datetime objects in celery.
register('seed_json', CeleryDatetimeSerializer.seed_dumps,
         CeleryDatetimeSerializer.seed_loads,
         content_type='application/json', content_encoding='utf-8')

CELERY_ACCEPT_CONTENT = ['seed_json']
CELERY_TASK_SERIALIZER = 'seed_json'
CELERY_RESULT_SERIALIZER = 'seed_json'
CELERY_RESULT_EXPIRES = 86400  # 24 hours
CELERY_TASK_COMPRESSION = 'gzip'

LOG_FILE = join(SITE_ROOT, '../logs/py.log/')

# Set translation languages for i18n
LANGUAGES = (
    ('en', 'English'),
)
LOCALE_PATHS = (
)

EMAIL_BACKEND = 'django.core.mail.backends.console.EmailBackend'

# Added By Gavin on 1/27/2014
TEST_RUNNER = 'django_nose.NoseTestSuiteRunner'
NOSE_PLUGINS = [
    'nose_exclude.NoseExclude',
]

# Django 1.5+ way of doing user profiles
AUTH_USER_MODEL = 'landing.SEEDUser'
NOSE_ARGS = ['--exclude-dir=libs/dal']

# Matching Settings
MATCH_MIN_THRESHOLD = 0.3
MATCH_MED_THRESHOLD = 0.4

AUTH_PASSWORD_VALIDATORS = [
    {
        'NAME': 'django.contrib.auth.password_validation.MinimumLengthValidator',
        'OPTIONS': {
            'min_length': 8,
        }
    },
    {
        'NAME': 'django.contrib.auth.password_validation.CommonPasswordValidator',
    },
    {
        'NAME': 'seed.validators.PasswordUppercaseCharacterValidator',
        'OPTIONS': {
            'quantity': 1,
        }
    },
    {
        'NAME': 'seed.validators.PasswordLowercaseCharacterValidator',
        'OPTIONS': {
            'quantity': 1,
        }
    },
    {
        'NAME': 'seed.validators.PasswordDigitValidator',
        'OPTIONS': {
            'quantity': 1,
        }
    },
]

# Django Rest Framework
REST_FRAMEWORK = {
    'DEFAULT_AUTHENTICATION_CLASSES': (
        'rest_framework.authentication.SessionAuthentication',
        'seed.authentication.SEEDAuthentication',
    ),
    'DEFAULT_FILTER_BACKENDS':
        ('django_filters.rest_framework.DjangoFilterBackend',),
    'DEFAULT_PERMISSION_CLASSES': (
        'rest_framework.permissions.IsAuthenticated',
    ),
    'DEFAULT_PAGINATION_CLASS':
        'rest_framework.pagination.PageNumberPagination',
    'PAGE_SIZE': 25,
    'TEST_REQUEST_DEFAULT_FORMAT': 'json',
    'DATETIME_INPUT_FORMATS': (
        '%Y:%m:%d', 'iso-8601', '%Y-%m-%d'
    ),
    'VIEW_DESCRIPTION_FUNCTION':
        'rest_framework_swagger.views.get_restructuredtext'
}

SWAGGER_SETTINGS = {
    "exclude_namespaces": ["app"],  # List URL namespaces to ignore
<<<<<<< HEAD
=======
    'APIS_SORTER': 'alpha'
>>>>>>> 2ccadc09
}

# Certification
# set this for a default validity_duration
# should be a integer representing a number of days
# GREEN_ASSESSMENT_DEFAULT_VALIDITY_DURATION=5 * 365
GREEN_ASSESSMENT_DEFAULT_VALIDITY_DURATION = None<|MERGE_RESOLUTION|>--- conflicted
+++ resolved
@@ -289,10 +289,7 @@
 
 SWAGGER_SETTINGS = {
     "exclude_namespaces": ["app"],  # List URL namespaces to ignore
-<<<<<<< HEAD
-=======
     'APIS_SORTER': 'alpha'
->>>>>>> 2ccadc09
 }
 
 # Certification
