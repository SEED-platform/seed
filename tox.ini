[flake8]
ignore = E501,E402,W503,E731
exclude = migrations,management,docs,bin,seed/lib/mcm,seed/lib/superperms,seed/test_helpers/factory/*,test_helpers.py,local_untracked.py,venv
max-line-length = 100

[tox]
envlist = 
<<<<<<< HEAD
    py{27}-dj{18},
    flake8
=======
    python,
    flake8,
    functional
>>>>>>> 4907c12e
skipsdist = True

[testenv:python]
commands=
  cp -n {toxinidir}/config/settings/local_untracked.py.dist {toxinidir}/config/settings/local_untracked.py
  {toxinidir}/bin/install_javascript_dependencies.sh
<<<<<<< HEAD
  dj18: pip install Django==1.8.9
  /usr/bin/env
=======
>>>>>>> 4907c12e
  coverage run manage.py test
deps=
  -r{toxinidir}/requirements/test.txt
  coveralls
passenv=
  DJANGO_SETTINGS_MODULE
  DISPLAY
whitelist_externals=
  cp

[testenv:flake8]
basepython = python
deps=
    flake8
commands=flake8 {toxinidir}/seed

[testenv:functional]
commands=
  cp -n {toxinidir}/config/settings/local_untracked.py.dist {toxinidir}/config/settings/local_untracked.py
  {toxinidir}/bin/install_javascript_dependencies.sh
  {toxinidir}/manage.py test seed.functional
deps=
  -r{toxinidir}/requirements/test.txt
passenv=
  DJANGO_SETTINGS_MODULE
  DISPLAY
  TRAVIS
  SAUCE_USERNAME
  SAUCE_ACCESS_KEY
  TRAVIS_JOB_NUMBER
  TRAVIS_BUILD_NUMBER
whitelist_externals=
  cp<|MERGE_RESOLUTION|>--- conflicted
+++ resolved
@@ -5,25 +5,15 @@
 
 [tox]
 envlist = 
-<<<<<<< HEAD
-    py{27}-dj{18},
-    flake8
-=======
     python,
     flake8,
     functional
->>>>>>> 4907c12e
 skipsdist = True
 
 [testenv:python]
 commands=
   cp -n {toxinidir}/config/settings/local_untracked.py.dist {toxinidir}/config/settings/local_untracked.py
   {toxinidir}/bin/install_javascript_dependencies.sh
-<<<<<<< HEAD
-  dj18: pip install Django==1.8.9
-  /usr/bin/env
-=======
->>>>>>> 4907c12e
   coverage run manage.py test
 deps=
   -r{toxinidir}/requirements/test.txt
