--- conflicted
+++ resolved
@@ -1141,12 +1141,9 @@
 msgid "Duplicates"
 msgstr "Copies"
 
-<<<<<<< HEAD
-=======
 msgid "EDIT_GOAL_NOTES"
 msgstr "Modifier les champs pour les propriétés sélectionnées"
 
->>>>>>> 4cae6984
 msgid "ENABLED"
 msgstr "ACTIVÉ"
 
@@ -1235,12 +1232,9 @@
 msgid "Enable Public Endpoints"
 msgstr "Activer les points de terminaison publics"
 
-<<<<<<< HEAD
-=======
 msgid "Enable Public GeoJSON"
 msgstr "Activer GeoJSON public"
 
->>>>>>> 4cae6984
 msgid "Enable Salesforce Integration"
 msgstr "Activer la fonctionnalité Salesforce"
 
@@ -2415,15 +2409,12 @@
 msgid "PUBLIC"
 msgstr "PUBLIC"
 
-<<<<<<< HEAD
-=======
 msgid "PUBLIC_FEED_HELP"
 msgstr "Cochez la case ci-dessous pour activer la fonctionnalité Flux Public. Les champs de données peuvent être activés individuellement pour le Flux Public à partir de la page"
 
 msgid "PUBLIC_FEED_LABELS"
 msgstr "Cochez la case ci-dessous pour autoriser le renvoi des étiquettes dans le flux public et pouvoir filtrer le Flux Public par une étiquette spécifique."
 
->>>>>>> 4cae6984
 msgid "PUBLIC_HTML"
 msgstr "Votre URL HTML publique est"
 
@@ -2689,12 +2680,9 @@
 msgid "Public Disclosure - Sharing Your Data"
 msgstr "Divulgation publique – Partage de données"
 
-<<<<<<< HEAD
-=======
 msgid "Question"
 msgstr "Question"
 
->>>>>>> 4cae6984
 msgid "RECOGNIZE_EMPTY_EXPLANATION"
 msgstr "Cocher cette case pour un champ affectera la façon dont les valeurs vides ou vides sont traitées lors des fusions. Plus précisément, les valeurs vides pourront remplacer les valeurs non vides par le paramètre \"Protection contre la fusion\"."
 
