--- conflicted
+++ resolved
@@ -8,11 +8,9 @@
 #    https://pkgs.alpinelinux.org/package/edge/testing/x86_64/geos
 #FROM alpine:3.8
 
-<<<<<<< HEAD
-FROM seedplatform/seed:2.6.1
-=======
+# Start with 2.6.0. note that the source code will be removed and re-copied to this container. The
+# version of SEED here is used to load in the core system packages and dependencies.
 FROM seedplatform/seed:2.6.0
->>>>>>> a655675d
 
 # DO NOT UPGRADE until libgeos and shapely fix the connection.
 #RUN apk add --no-cache python \
@@ -29,10 +27,6 @@
 #        npm \
 #        nginx && \
 #    apk add --no-cache --repository http://dl-cdn.alpinelinux.org/alpine/edge/main openssl && \
-<<<<<<< HEAD
-#
-=======
->>>>>>> a655675d
 #    apk add --no-cache --repository http://dl-3.alpinelinux.org/alpine/edge/testing/ geos gdal && \
 #    ln -sf /usr/bin/python3 /usr/bin/python && \
 #    python -m ensurepip && \
