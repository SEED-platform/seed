# !/usr/bin/env python
# encoding: utf-8
from django.conf.urls import include, re_path
from rest_framework import routers
from rest_framework_nested import routers as nested_routers

from seed.views.main import celery_queue
from seed.views.v3.analyses import AnalysisViewSet
from seed.views.v3.analysis_messages import AnalysisMessageViewSet
from seed.views.v3.analysis_views import AnalysisPropertyViewViewSet
from seed.views.v3.audit_template import AuditTemplateViewSet
from seed.views.v3.building_files import BuildingFileViewSet
from seed.views.v3.column_list_profiles import ColumnListProfileViewSet
from seed.views.v3.column_mapping_profiles import ColumnMappingProfileViewSet
from seed.views.v3.columns import ColumnViewSet
from seed.views.v3.compliance_metrics import ComplianceMetricViewSet
from seed.views.v3.cycles import CycleViewSet
from seed.views.v3.data_logger import DataLoggerViewSet
from seed.views.v3.data_quality_check_rules import DataQualityCheckRuleViewSet
from seed.views.v3.data_quality_checks import DataQualityCheckViewSet
from seed.views.v3.data_views import DataViewViewSet
from seed.views.v3.datasets import DatasetViewSet
from seed.views.v3.derived_columns import DerivedColumnViewSet
from seed.views.v3.events import EventViewSet
from seed.views.v3.filter_group import FilterGroupViewSet
from seed.views.v3.gbr_properties import GBRPropertyViewSet
from seed.views.v3.geocode import GeocodeViewSet
from seed.views.v3.green_assessment_properties import (
    GreenAssessmentPropertyViewSet
)
from seed.views.v3.green_assessment_urls import GreenAssessmentURLViewSet
from seed.views.v3.green_assessments import GreenAssessmentViewSet
from seed.views.v3.import_files import ImportFileViewSet
from seed.views.v3.label_inventories import LabelInventoryViewSet
from seed.views.v3.labels import LabelViewSet
from seed.views.v3.measures import MeasureViewSet
from seed.views.v3.media import MediaViewSet
from seed.views.v3.meter_readings import MeterReadingViewSet
from seed.views.v3.meters import MeterViewSet
from seed.views.v3.notes import NoteViewSet
from seed.views.v3.organization_users import OrganizationUserViewSet
from seed.views.v3.organizations import OrganizationViewSet
from seed.views.v3.portfolio_manager import PortfolioManagerViewSet
from seed.views.v3.postoffice import PostOfficeEmailViewSet, PostOfficeViewSet
from seed.views.v3.progress import ProgressViewSet
from seed.views.v3.properties import PropertyViewSet
from seed.views.v3.property_measures import PropertyMeasureViewSet
from seed.views.v3.property_scenarios import PropertyScenarioViewSet
from seed.views.v3.property_states import PropertyStateViewSet
from seed.views.v3.property_views import PropertyViewViewSet
from seed.views.v3.tax_lot_properties import TaxLotPropertyViewSet
from seed.views.v3.taxlot_views import TaxlotViewViewSet
from seed.views.v3.taxlots import TaxlotViewSet
from seed.views.v3.ubid import UbidViewSet
from seed.views.v3.uploads import UploadViewSet
from seed.views.v3.users import UserViewSet

api_v3_router = routers.DefaultRouter()
api_v3_router.register(r'analyses', AnalysisViewSet, basename='analyses')
api_v3_router.register(r'audit_template', AuditTemplateViewSet, basename='audit_template')
api_v3_router.register(r'building_files', BuildingFileViewSet, basename="building_files")
api_v3_router.register(r'column_list_profiles', ColumnListProfileViewSet, basename="column_list_profiles")
api_v3_router.register(r'column_mapping_profiles', ColumnMappingProfileViewSet, basename='column_mapping_profiles')
api_v3_router.register(r'columns', ColumnViewSet, basename='columns')
api_v3_router.register(r'compliance_metrics', ComplianceMetricViewSet, basename='compliance_metrics')
api_v3_router.register(r'cycles', CycleViewSet, basename='cycles')
api_v3_router.register(r'data_loggers', DataLoggerViewSet, basename="data_logger")
api_v3_router.register(r'data_quality_checks', DataQualityCheckViewSet, basename='data_quality_checks')
api_v3_router.register(r'data_views', DataViewViewSet, basename='data_views')
api_v3_router.register(r'datasets', DatasetViewSet, basename='datasets')
api_v3_router.register(r'derived_columns', DerivedColumnViewSet, basename='derived_columns')
api_v3_router.register(r'filter_groups', FilterGroupViewSet, basename='filter_groups')
api_v3_router.register(r'gbr_properties', GBRPropertyViewSet, basename="properties")
api_v3_router.register(r'geocode', GeocodeViewSet, basename='geocode')
api_v3_router.register(r'green_assessment_properties', GreenAssessmentPropertyViewSet, basename="green_assessment_properties")
api_v3_router.register(r'green_assessment_urls', GreenAssessmentURLViewSet, basename="green_assessment_urls")
api_v3_router.register(r'green_assessments', GreenAssessmentViewSet, basename="green_assessments")
api_v3_router.register(r'labels', LabelViewSet, basename='labels')
api_v3_router.register(r'import_files', ImportFileViewSet, basename='import_files')
api_v3_router.register(r'measures', MeasureViewSet, basename='measures')
api_v3_router.register(r'organizations', OrganizationViewSet, basename='organizations')
api_v3_router.register(r'portfolio_manager', PortfolioManagerViewSet, basename="portfolio_manager")
api_v3_router.register(r'postoffice', PostOfficeViewSet, basename='postoffice')
api_v3_router.register(r'postoffice_email', PostOfficeEmailViewSet, basename='postoffice_email')
api_v3_router.register(r'progress', ProgressViewSet, basename="progress")
api_v3_router.register(r'properties', PropertyViewSet, basename='properties')
api_v3_router.register(r'property_states', PropertyStateViewSet, basename="property_states")
api_v3_router.register(r'property_views', PropertyViewViewSet, basename="property_views")
api_v3_router.register(r'taxlot_views', TaxlotViewViewSet, basename='taxlot_views')
api_v3_router.register(r'tax_lot_properties', TaxLotPropertyViewSet, basename="tax_lot_properties")
api_v3_router.register(r'taxlots', TaxlotViewSet, basename='taxlots')
api_v3_router.register(r'ubid', UbidViewSet, basename='ubid')
api_v3_router.register(r'upload', UploadViewSet, basename='upload')
api_v3_router.register(r'users', UserViewSet, basename='user')

data_quality_checks_router = nested_routers.NestedSimpleRouter(api_v3_router, r'data_quality_checks', lookup="nested")
data_quality_checks_router.register(r'rules', DataQualityCheckRuleViewSet, basename='data_quality_check-rules')

organizations_router = nested_routers.NestedSimpleRouter(api_v3_router, r'organizations', lookup='organization')
organizations_router.register(r'users', OrganizationUserViewSet, basename='organization-users')

analysis_views_router = nested_routers.NestedSimpleRouter(api_v3_router, r'analyses', lookup='analysis')
analysis_views_router.register(r'views', AnalysisPropertyViewViewSet, basename='analysis-views')

analysis_messages_router = nested_routers.NestedSimpleRouter(api_v3_router, r'analyses', lookup='analysis')
analysis_messages_router.register(r'messages', AnalysisMessageViewSet, basename='analysis-messages')

analysis_view_messages_router = nested_routers.NestedSimpleRouter(analysis_views_router, r'views', lookup='views')
analysis_view_messages_router.register(r'views_messages', AnalysisMessageViewSet, basename='analysis-messages')

properties_router = nested_routers.NestedSimpleRouter(api_v3_router, r'properties', lookup='property')
properties_router.register(r'meters', MeterViewSet, basename='property-meters')
properties_router.register(r'notes', NoteViewSet, basename='property-notes')
properties_router.register(r'scenarios', PropertyScenarioViewSet, basename='property-scenarios')
properties_router.register(r'events', EventViewSet, basename='property-events')

# This is a third level router, so we need to register it with the second level router
meters_router = nested_routers.NestedSimpleRouter(properties_router, r'meters', lookup='meter')
meters_router.register(r'readings', MeterReadingViewSet, basename='property-meter-readings')


property_measures_router = nested_routers.NestedSimpleRouter(properties_router, r'scenarios', lookup='scenario')
property_measures_router.register(r'measures', PropertyMeasureViewSet, basename='property-measures')

taxlots_router = nested_routers.NestedSimpleRouter(api_v3_router, r'taxlots', lookup='taxlot')
taxlots_router.register(r'notes', NoteViewSet, basename='taxlot-notes')


urlpatterns = [
    re_path(r'^', include(api_v3_router.urls)),
    re_path(r'^', include(data_quality_checks_router.urls)),
    re_path(
        r'^labels_property/$',
        LabelInventoryViewSet.as_view(),
        {'inventory_type': 'property'},
    ),
    re_path(
        r'^labels_taxlot/$',
        LabelInventoryViewSet.as_view(),
        {'inventory_type': 'taxlot'},
    ),
    re_path(r'^', include(organizations_router.urls)),
    re_path(r'^', include(analysis_views_router.urls)),
    re_path(r'^', include(analysis_messages_router.urls)),
    re_path(r'^', include(analysis_view_messages_router.urls)),
    re_path(r'^', include(properties_router.urls)),
<<<<<<< HEAD
    re_path(r'^', include(meters_router.urls)),
=======
    re_path(r'^', include(property_measures_router.urls)),
>>>>>>> de9b4f83
    re_path(r'^', include(taxlots_router.urls)),
    re_path(r'^celery_queue/$', celery_queue, name='celery_queue'),
    re_path(r'media/(?P<filepath>.*)$', MediaViewSet.as_view()),
]<|MERGE_RESOLUTION|>--- conflicted
+++ resolved
@@ -144,11 +144,8 @@
     re_path(r'^', include(analysis_messages_router.urls)),
     re_path(r'^', include(analysis_view_messages_router.urls)),
     re_path(r'^', include(properties_router.urls)),
-<<<<<<< HEAD
     re_path(r'^', include(meters_router.urls)),
-=======
     re_path(r'^', include(property_measures_router.urls)),
->>>>>>> de9b4f83
     re_path(r'^', include(taxlots_router.urls)),
     re_path(r'^celery_queue/$', celery_queue, name='celery_queue'),
     re_path(r'media/(?P<filepath>.*)$', MediaViewSet.as_view()),
