# !/usr/bin/env python
# encoding: utf-8
"""
:copyright (c) 2014 - 2017, The Regents of the University of California,
through Lawrence Berkeley National Laboratory (subject to receipt of any
required approvals from the U.S. Department of Energy) and contributors.
All rights reserved.  # NOQA
:author
"""

import os

from django.db.models import Q
from django.http import HttpResponse, JsonResponse
from django_filters import CharFilter, DateFilter
from django_filters.rest_framework import FilterSet
from rest_framework import status
from rest_framework.decorators import detail_route

from seed.building_sync.building_sync import BuildingSync
<<<<<<< HEAD
from seed.lib.superperms.orgs.decorators import has_perm_class
=======
from seed.hpxml.hpxml import HPXML
>>>>>>> c3a7f397
from seed.models import (
    PropertyView,
    PropertyState,
    BuildingFile,
    Cycle
)
from seed.serializers.properties import (
    PropertyViewAsStateSerializer,
)
from seed.utils.viewsets import (
    SEEDOrgReadOnlyModelViewSet
)


class PropertyViewFilterSet(FilterSet):
    """
    Advanced filtering for PropertyView sets version 2.1.
    """
    address_line_1 = CharFilter(name="state__address_line_1", lookup_expr='contains')
    analysis_state = CharFilter(method='analysis_state_filter')
    identifier = CharFilter(method='identifier_filter')
    cycle_start = DateFilter(name='cycle__start', lookup_expr='lte')
    cycle_end = DateFilter(name='cycle__end', lookup_expr='gte')

    class Meta:
        model = PropertyView
        fields = ['identifier', 'address_line_1', 'cycle', 'property', 'cycle_start', 'cycle_end',
                  'analysis_state']

    def identifier_filter(self, queryset, name, value):
        address_line_1 = Q(state__address_line_1__icontains=value)
        jurisdiction_property_id = Q(state__jurisdiction_property_id__icontains=value)
        custom_id_1 = Q(state__custom_id_1__icontains=value)
        pm_property_id = Q(state__pm_property_id__icontains=value)

        query = (
            address_line_1 |
            jurisdiction_property_id |
            custom_id_1 |
            pm_property_id
        )
        return queryset.filter(query).order_by('-state__id')

    def analysis_state_filter(self, queryset, name, value):
        # For some reason a ChoiceFilter doesn't work on this object. I wanted to have it
        # magically look up the map from the analysis_state string to the analysis_state ID, but
        # it isn't working. Forcing it manually.

        # If the user puts in a bogus filter, then it will return All, for now

        state_id = None
        for state in PropertyState.ANALYSIS_STATE_TYPES:
            if state[1].upper() == value.upper():
                state_id = state[0]
                break

        if state_id is not None:
            return queryset.filter(Q(state__analysis_state__exact=state_id)).order_by('-state__id')
        else:
            return queryset.order_by('-state__id')


class PropertyViewSetV21(SEEDOrgReadOnlyModelViewSet):
    """
    Properties API Endpoint

        Returns::
            {
                'status': 'success',
                'properties': [
                    {
                        'id': Property primary key,
                        'campus': property is a campus,
                        'parent_property': dict of associated parent property
                        'labels': list of associated label ids
                    }
                ]
            }


    retrieve:
        Return a Property instance by pk if it is within specified org.

    list:
        Return all Properties available to user through specified org.
    """
    serializer_class = PropertyViewAsStateSerializer
    model = PropertyView
    data_name = "properties"
    filter_class = PropertyViewFilterSet
    orgfilter = 'property__organization_id'

    # Can't figure out how to do the ordering filter, so brute forcing it now with get_queryset
    # filter_backends = (DjangoFilterBackend, OrderingFilter,)
    # queryset = PropertyView.objects.all()
    # ordering = ('-id', '-state__id',)

    def get_queryset(self):
        org_id = self.get_organization(self.request)
        return PropertyView.objects.filter(property__organization_id=org_id).order_by('-state__id')

    def _get_property_view(self, pk, cycle_pk):
        try:
            property_view = PropertyView.objects.select_related(
                'property', 'cycle', 'state'
            ).get(
                property_id=pk,
                cycle_id=cycle_pk,
                property__organization_id=self.request.GET['organization_id']
            )
            result = {
                'status': 'success',
                'property_view': property_view
            }
        except PropertyView.DoesNotExist:
            result = {
                'status': 'error',
                'message': 'property view with property id {} does not exist'.format(pk)
            }
        except PropertyView.MultipleObjectsReturned:
            result = {
                'status': 'error',
                'message': 'Multiple property views with id {}'.format(pk)
            }
        return result

    @detail_route(methods=['GET'])
    def building_sync(self, request, pk):
        """
        Return BuildingSync representation of the property

        ---
        parameters:
            - name: pk
              description: The PropertyView to return the BuildingSync file
              type: path
              required: true
            - name: organization_id
              type: integer
              required: true
              paramType: query
            - name: cycle_id
              type: integer
              required: true
              paramType: query
        """
        # organization_id = request.data['organization_id']
        cycle_id = request.query_params.get('cycle_id', None)

        if not cycle_id:
            return JsonResponse({
                'success': False,
                'message': "Cycle ID is not defined"
            })
        else:
            cycle = Cycle.objects.get(pk=cycle_id)

        try:
            # TODO: not checking organization? Is that right?
            property_view = PropertyView.objects.select_related('state').get(pk=pk, cycle=cycle)
        except PropertyView.DoesNotExist:
            return JsonResponse({
                'success': False,
                'message': 'Cannot match a PropertyView with pk=%s; cycle_id=%s' % (pk, cycle_id)
            })

        bs = BuildingSync()
        # Check if there is an existing BuildingSync XML file to merge
        bs_file = property_view.state.building_files.last()
        if bs_file is not None and os.path.exists(bs_file.file.path):
            bs.import_file(bs_file.file.path)
            xml = bs.export(property_view.state, BuildingSync.BRICR_STRUCT)
            return HttpResponse(xml, content_type='application/xml')
        else:
            # create a new XML from the record, do not import existing XML
            xml = bs.export(property_view.state, BuildingSync.BRICR_STRUCT)
            return HttpResponse(xml, content_type='application/xml')

    @detail_route(methods=['GET'])
    def hpxml(self, request, pk):
        """
        Return HPXML representation of the property

        ---
        parameters:
            - name: pk
              description: The PropertyView to return the HPXML file
              type: path
              required: true
            - name: organization_id
              type: integer
              required: true
              paramType: query
            - name: cycle_id
              type: integer
              required: true
              paramType: query
        """
        cycle_id = request.query_params.get('cycle_id', None)

        if not cycle_id:
            return JsonResponse({
                'success': False,
                'message': "Cycle ID is not defined"
            })
        else:
            cycle = Cycle.objects.get(pk=cycle_id)

        try:
            # TODO: not checking organization? Is that right?
            property_view = PropertyView.objects.select_related('state').get(pk=pk, cycle=cycle)
        except PropertyView.DoesNotExist:
            return JsonResponse({
                'success': False,
                'message': 'Cannot match a PropertyView with pk=%s; cycle_id=%s' % (pk, cycle_id)
            })

        hpxml = HPXML()
        # Check if there is an existing BuildingSync XML file to merge
        hpxml_file = property_view.state.building_files.last()
        if hpxml_file is not None and os.path.exists(hpxml_file.file.path):
            hpxml.import_file(hpxml_file.file.path)
            xml = hpxml.export(property_view.state)
            return HttpResponse(xml, content_type='application/xml')
        else:
            # create a new XML from the record, do not import existing XML
            xml = hpxml.export(property_view.state)
            return HttpResponse(xml, content_type='application/xml')

    @detail_route(methods=['PUT'])
    @has_perm_class('can_modify_data')
    def update_with_building_sync(self, request, pk):
        """
        Does not work in Swagger!

        Update an existing PropertyView with a building file. Currently only supports BuildingSync.
        ---
        consumes:
            - multipart/form-data
        parameters:
            - name: pk
              description: The PropertyView to update with this buildingsync file
              type: path
              required: true
            - name: organization_id
              type: integer
              required: true
            - name: cycle_id
              type: integer
              required: true
            - name: file_type
              type: string
              enum: ["Unknown", "BuildingSync", "GeoJSON"]
              required: true
            - name: file
              description: In-memory file object
              required: true
              type: file
        """
        if len(request.FILES) == 0:
            return JsonResponse({
                'success': False,
                'message': "Must pass file in as a Multipart/Form post"
            })

        the_file = request.data['file']
        file_type = BuildingFile.str_to_file_type(request.data.get('file_type', 'Unknown'))
        organization_id = request.query_params.get('organization_id', None)
        cycle_pk = request.query_params.get('cycle_id', None)

        if not cycle_pk:
            return JsonResponse({
                'success': False,
                'message': "Cycle ID is not defined"
            })
        else:
            cycle = Cycle.objects.get(pk=cycle_pk)

        result = self._get_property_view(pk, cycle_pk)
        p_status = False
        new_pv_state = None
        if result.get('status', None) != 'error':
            building_file = BuildingFile.objects.create(
                file=the_file,
                filename=the_file.name,
                file_type=file_type,
            )

            property_view = result.pop('property_view')

            # passing in the existing propertyview allows it to process the buildingsync file and attach it to the
            # existing propertyview.
            p_status, new_pv_state, new_pv_view, messages = building_file.process(
                organization_id, cycle, property_view=property_view
            )
        else:
            messages = ['Cannot match a PropertyView with pk=%s; cycle_id=%s' % (pk, cycle_pk)]

        if p_status and new_pv_state:
            return JsonResponse({
                "status": "success",
                "message": "successfully imported file",
                "data": {
                    "property_view": PropertyViewAsStateSerializer(new_pv_view).data,
                },
            })
        else:
            return JsonResponse({
                "status": "error",
                "message": "Could not process building file with messages {}".format(messages)
            }, status=status.HTTP_400_BAD_REQUEST)<|MERGE_RESOLUTION|>--- conflicted
+++ resolved
@@ -18,11 +18,8 @@
 from rest_framework.decorators import detail_route
 
 from seed.building_sync.building_sync import BuildingSync
-<<<<<<< HEAD
+from seed.hpxml.hpxml import HPXML
 from seed.lib.superperms.orgs.decorators import has_perm_class
-=======
-from seed.hpxml.hpxml import HPXML
->>>>>>> c3a7f397
 from seed.models import (
     PropertyView,
     PropertyState,
@@ -231,8 +228,8 @@
         else:
             cycle = Cycle.objects.get(pk=cycle_id)
 
+        # Organization is checked in the orgfilter of the ViewSet
         try:
-            # TODO: not checking organization? Is that right?
             property_view = PropertyView.objects.select_related('state').get(pk=pk, cycle=cycle)
         except PropertyView.DoesNotExist:
             return JsonResponse({
