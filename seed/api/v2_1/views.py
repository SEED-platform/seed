--- conflicted
+++ resolved
@@ -8,10 +8,7 @@
 :author
 """
 
-<<<<<<< HEAD
 import copy
-=======
->>>>>>> d716f305
 import os
 
 from django.db.models import Q
@@ -164,19 +161,6 @@
             })
 
         bs = BuildingSync()
-<<<<<<< HEAD
-        # get the latest BSXML file from the PropertyState
-        bs_file = property_view.state.building_files.last().file.path
-        if os.path.exists(bs_file):
-            bs.import_file(bs_file)
-            xml = bs.export(property_view.state, BuildingSync.BRICR_STRUCT)
-            return HttpResponse(xml, content_type='application/xml')
-        else:
-            return JsonResponse({
-                'success': False,
-                'message': "Could not find valid BuildingSync file attached to PropertyState"
-            })
-=======
         # Check if there is an existing BuildingSync XML file to merge
         bs_file = property_view.state.building_files.last()
         if bs_file is not None and os.path.exists(bs_file.file.path):
@@ -187,7 +171,6 @@
             # create a new XML from the record, do not import existing XML
             xml = bs.export(property_view.state, BuildingSync.BRICR_STRUCT)
             return HttpResponse(xml, content_type='application/xml')
->>>>>>> d716f305
 
     @detail_route(methods=['PUT'])
     def update_with_building_sync(self, request, pk):
@@ -251,7 +234,6 @@
                 'message': 'Cannot match a PropertyView with pk=%s; cycle_id=%s' % (pk, cycle_id)
             })
 
-<<<<<<< HEAD
         pv_copy = copy.deepcopy(property_view)
 
         # passing in the property view pk should allow it to process the buildingsync file but not create a new PV
@@ -260,11 +242,6 @@
 
         # need to update property state on BuildingFile, Scenario, Simulation, and Measures
         building_file.property_state = pv_copy.state
-=======
-        # passing in the property view pk should allow it to process the buildingsync file but not create a new PV
-        p_status, property_view, messages = building_file.process(organization_id, cycle,
-                                                                  property_view=property_view)
->>>>>>> d716f305
 
         if p_status:
             return JsonResponse({
