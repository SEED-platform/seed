--- conflicted
+++ resolved
@@ -128,25 +128,15 @@
         )
         try:
             filters, annotations, _ = build_view_filters_and_sorts(request.query_params, other_columns_from_database, other_inventory_type)
-<<<<<<< HEAD
         except FilterError as e:
             return JsonResponse({'status': 'error', 'message': f'Error filtering: {e!s}'}, status=status.HTTP_400_BAD_REQUEST)
-=======
-        except FilterException as e:
-            return JsonResponse(
-                {
-                    'status': 'error',
-                    'message': f'Error filtering: {str(e)}'
-                },
-                status=status.HTTP_400_BAD_REQUEST
-            )
+
         # determine if filters are looking for blank values
         filter_for_blank = False
         for k, v in request.query_params.lists():
             if k.endswith('__exact') and '' in v:
                 filter_for_blank = True
                 break
->>>>>>> a37c858b
 
         # If the children have filters, filter views_list by their children.
         if len(filters) > 0 or len(annotations) > 0:
