"""
SEED Platform (TM), Copyright (c) Alliance for Sustainable Energy, LLC, and other contributors.
See also https://github.com/SEED-platform/seed/blob/main/LICENSE.md
"""

import json

from django.contrib.postgres.aggregates.general import ArrayAgg
<<<<<<< HEAD
from django.db.models import Case, Q, When
=======
from django.db.models import Q
>>>>>>> 97b5ce60
from rest_framework import response, status

from seed import search
from seed.lib.superperms.orgs.models import AccessLevelInstance
from seed.serializers.labels import LabelSerializer


def filter_labels_for_inv_type(request, inventory_type=None):
    """
    Method used to filter labels by inventory type and return is_applied inventory id's
    Method was initially built as a class defined function above to handle more parameters.
    """
    params = request.query_params.dict()
    # Since this is being passed in as a query string, the object ends up
    # coming through as a string.
    params["filter_params"] = json.loads(params.get("filter_params", "{}"))

    # If cycle_id is passed with an inventory_type limit the inventory filter
    cycle_id = params.get("cycle_id", None) if inventory_type is not None else None

    params = search.process_search_params(
        params=params,
        user=request.user,
        is_api_request=True,
    )
    queryset = search.inventory_search_filter_sort(
        inventory_type,
        params=params,
        user=request.user,
        cycle_id=cycle_id,
    )
    # Return labels limited to the 'selected' list.  Otherwise, if selected is empty, return all
    if request.data.get("selected"):
        return queryset.filter(
            id__in=request.data["selected"],
        )
    return queryset


def get_labels(request, qs, super_organization, inv_type):
    inventory = filter_labels_for_inv_type(request=request, inventory_type=inv_type)

    # filter by AH
    ali = AccessLevelInstance.objects.get(pk=request.access_level_instance_id)
    in_subtree = Q(
        **{
            f"{inv_type[: -5]}__access_level_instance__lft__gte": ali.lft,
            f"{inv_type[  :-5]}__access_level_instance__rgt__lte": ali.rgt,
        }
    )
    inventory = inventory.filter(in_subtree)

    # "is_applied" is a list of views with the label, but only the views that are in inventory.
    qs = qs.annotate(
<<<<<<< HEAD
        is_applied=ArrayAgg(
            Case(When(**{f"{inv_type[: -5]}view__in": inventory.values_list("id", flat=True), "then": f"{inv_type[: -5]}view"}))
        )
=======
        is_applied=ArrayAgg(f"{inv_type[: -5]}view", filter=Q(**{f"{inv_type[: -5]}view__in": inventory.values_list("id", flat=True)}))
>>>>>>> 97b5ce60
    )

    results = LabelSerializer(qs, super_organization=super_organization, many=True).data

    status_code = status.HTTP_200_OK
    return response.Response(results, status=status_code)<|MERGE_RESOLUTION|>--- conflicted
+++ resolved
@@ -6,11 +6,7 @@
 import json
 
 from django.contrib.postgres.aggregates.general import ArrayAgg
-<<<<<<< HEAD
-from django.db.models import Case, Q, When
-=======
 from django.db.models import Q
->>>>>>> 97b5ce60
 from rest_framework import response, status
 
 from seed import search
@@ -65,13 +61,7 @@
 
     # "is_applied" is a list of views with the label, but only the views that are in inventory.
     qs = qs.annotate(
-<<<<<<< HEAD
-        is_applied=ArrayAgg(
-            Case(When(**{f"{inv_type[: -5]}view__in": inventory.values_list("id", flat=True), "then": f"{inv_type[: -5]}view"}))
-        )
-=======
         is_applied=ArrayAgg(f"{inv_type[: -5]}view", filter=Q(**{f"{inv_type[: -5]}view__in": inventory.values_list("id", flat=True)}))
->>>>>>> 97b5ce60
     )
 
     results = LabelSerializer(qs, super_organization=super_organization, many=True).data
