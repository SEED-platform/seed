--- conflicted
+++ resolved
@@ -113,13 +113,9 @@
     export_type = request_data.get("export_type", "csv")
 
     # add labels, notes, and derived columns
-<<<<<<< HEAD
-    batch_size = math.ceil(len(model_views) / 98)
-=======
     include_notes = request_data.get("include_notes", True)
     # keep the batch size below 100 to avoid the frontend requesting data that has not yet been sent to the cache
     batch_size = math.ceil(len(model_views) / 88)
->>>>>>> e17a8f46
     for i, record in enumerate(model_views):
         label_string = []
         note_string = []
