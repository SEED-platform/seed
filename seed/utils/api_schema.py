--- conflicted
+++ resolved
@@ -13,14 +13,12 @@
             items=openapi.Schema(type=openapi.TYPE_INTEGER)
         ),
         'string': openapi.Schema(type=openapi.TYPE_STRING),
-<<<<<<< HEAD
         'boolean': openapi.Schema(type=openapi.TYPE_BOOLEAN)
-=======
         'string_array': openapi.Schema(
             type=openapi.TYPE_ARRAY,
             items=openapi.Schema(type=openapi.TYPE_STRING)
         )
->>>>>>> 6dc9a66a
+
     }
 
     def base_field(self, name, location_attr, description, required, type):
