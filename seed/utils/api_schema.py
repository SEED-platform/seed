# !/usr/bin/env python
# encoding: utf-8
from drf_yasg.inspectors import SwaggerAutoSchema
from drf_yasg import openapi
from drf_yasg.utils import swagger_auto_schema


class AutoSchemaHelper(SwaggerAutoSchema):
    # overrides the serialization of existing endpoints
    overwrite_params = []

    # Used to easily build out example values displayed on Swagger page.
<<<<<<< HEAD
    body_parameter_formats = {
        'integer_array': openapi.Schema(
            type=openapi.TYPE_ARRAY,
            items=openapi.Schema(type=openapi.TYPE_INTEGER)
        ),
        'integer': openapi.Schema(type=openapi.TYPE_INTEGER),
        'string': openapi.Schema(type=openapi.TYPE_STRING),
        'boolean': openapi.Schema(type=openapi.TYPE_BOOLEAN),
        'string_array': openapi.Schema(
            type=openapi.TYPE_ARRAY,
            items=openapi.Schema(type=openapi.TYPE_STRING)
        )
=======
    openapi_types = {
        'string': openapi.TYPE_STRING,
        'boolean': openapi.TYPE_BOOLEAN,
        'integer': openapi.TYPE_INTEGER,
>>>>>>> 84f17d65
    }

    @staticmethod
    def base_field(name, location_attr, description, required, type):
        """
        Created to avoid needing to directly access openapi within ViewSets.
        Ideally, the cases below will be used instead of this one.
        """
        return openapi.Parameter(
            name,
            getattr(openapi, location_attr),
            description=description,
            required=required,
            type=type
        )

    @staticmethod
    def query_org_id_field(required=True):
        return openapi.Parameter(
            'organization_id',
            openapi.IN_QUERY,
            description='Organization ID',
            required=required,
            type=openapi.TYPE_INTEGER
        )

    @staticmethod
    def query_integer_field(name, required, description):
        return openapi.Parameter(
            name,
            openapi.IN_QUERY,
            description=description,
            required=True,
            type=openapi.TYPE_INTEGER
        )

    @staticmethod
    def query_string_field(name, required, description):
        return openapi.Parameter(
            name,
            openapi.IN_QUERY,
            description=description,
            required=required,
            type=openapi.TYPE_STRING
        )

    @staticmethod
    def query_boolean_field(name, required, description):
        return openapi.Parameter(
            name,
            openapi.IN_QUERY,
            description=description,
            required=required,
            type=openapi.TYPE_BOOLEAN
        )

    @staticmethod
    def path_id_field(description):
        return openapi.Parameter(
            'id',
            openapi.IN_PATH,
            description=description,
            required=True,
            type=openapi.TYPE_INTEGER
        )

    @classmethod
    def body_field(cls, required, description, name='body', params_to_formats={}):
        return openapi.Parameter(
            name,
            openapi.IN_BODY,
            description=description,
            required=required,
            schema=cls.schema_factory(params_to_formats)
        )

    @classmethod
    def schema_factory(cls, obj, **kwargs):
        """Translates an object into an openapi Schema

        This can handle nested objects (lists, dicts), and "types" defined as strings
        For example:
        {
            'hello': ['string'],
            'world': 'integer',
            'fruits': {
                'orange': 'boolean',
                'apple': 'boolean'
            }
        }

        :param obj: str, list, dict[str, obj]
        :return: drf_yasg.openapi.Schema
        """
        if type(obj) is str:
            if obj not in cls.openapi_types:
                raise Exception(f'Invalid type "{obj}"; expected one of {cls.openapi_types.keys()}')
            return openapi.Schema(
                type=cls.openapi_types[obj],
                **kwargs
            )

        if type(obj) is list:
            if len(obj) != 1:
                raise Exception('List types must have exactly one element to specify the schema of `items`')
            return openapi.Schema(
                type=openapi.TYPE_ARRAY,
                items=cls.schema_factory(obj[0]),
                **kwargs
            )

        if type(obj) is dict:
            return openapi.Schema(
                type=openapi.TYPE_OBJECT,
                properties={
                    k: cls.schema_factory(sub_obj)
                    for k, sub_obj
                    in obj.items()
                },
                **kwargs
            )

        raise Exception(f'Unhandled type "{type(obj)}" for {obj}')

    def add_manual_parameters(self, parameters):
        manual_params = self.manual_fields.get((self.method, self.view.action), [])

        if (self.method, self.view.action) in self.overwrite_params:
            return manual_params
        # I think this should add to existing parameters, but haven't been able to confirm.
        return parameters + manual_params


# this is a commonly used swagger decorator so moved here for DRYness
swagger_auto_schema_org_query_param = swagger_auto_schema(
    manual_parameters=[AutoSchemaHelper.query_org_id_field()]
)<|MERGE_RESOLUTION|>--- conflicted
+++ resolved
@@ -10,25 +10,10 @@
     overwrite_params = []
 
     # Used to easily build out example values displayed on Swagger page.
-<<<<<<< HEAD
-    body_parameter_formats = {
-        'integer_array': openapi.Schema(
-            type=openapi.TYPE_ARRAY,
-            items=openapi.Schema(type=openapi.TYPE_INTEGER)
-        ),
-        'integer': openapi.Schema(type=openapi.TYPE_INTEGER),
-        'string': openapi.Schema(type=openapi.TYPE_STRING),
-        'boolean': openapi.Schema(type=openapi.TYPE_BOOLEAN),
-        'string_array': openapi.Schema(
-            type=openapi.TYPE_ARRAY,
-            items=openapi.Schema(type=openapi.TYPE_STRING)
-        )
-=======
     openapi_types = {
         'string': openapi.TYPE_STRING,
         'boolean': openapi.TYPE_BOOLEAN,
         'integer': openapi.TYPE_INTEGER,
->>>>>>> 84f17d65
     }
 
     @staticmethod
