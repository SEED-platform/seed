# !/usr/bin/env python
"""
SEED Platform (TM), Copyright (c) Alliance for Sustainable Energy, LLC, and other contributors.
See also https://github.com/SEED-platform/seed/blob/main/LICENSE.md
"""

import json
import logging
import urllib

from django.conf import settings
from django.contrib import auth
from django.contrib.auth import login
from django.contrib.auth.forms import SetPasswordForm
from django.contrib.auth.tokens import default_token_generator
from django.core.cache import cache
from django.forms.forms import NON_FIELD_ERRORS
from django.forms.utils import ErrorList
from django.http import HttpResponseRedirect
from django.shortcuts import redirect, render
from django.urls import reverse
from django.utils.encoding import force_text
from django.utils.http import urlsafe_base64_decode
from django_otp import devices_for_user
from django_otp.plugins.otp_email.models import EmailDevice
from django_otp.plugins.otp_totp.models import TOTPDevice
from two_factor.views.core import LoginView

from seed.landing.models import SEEDUser
from seed.tasks import invite_new_user_to_seed
from seed.utils.two_factor import send_token_email

from .forms import CustomCreateUserForm

logger = logging.getLogger(__name__)


def landing_page(request):
    if request.user.is_authenticated:
        return HttpResponseRedirect(reverse("seed:home"))
    else:
        return redirect("two_factor:login")


def password_set(request, uidb64=None, token=None):
    return auth.views.PasswordResetConfirmView.as_view(template_name="landing/password_set.html")(
        request, uidb64=uidb64, token=token, post_reset_redirect=reverse("landing:password_set_complete")
    )


def password_reset(request):
    return auth.views.PasswordResetView.as_view(template_name="landing/password_reset.html")(
        request,
        subject_template_name="landing/password_reset_subject.txt",
        email_template_name="landing/password_reset_email.html",
        post_reset_redirect=reverse("landing:password_reset_done"),
        from_email=settings.PASSWORD_RESET_EMAIL,
    )


def password_reset_done(request):
    return auth.views.PasswordResetDoneView.as_view(template_name="landing/password_reset_done.html")(request)


def password_reset_confirm(request, uidb64=None, token=None):
    return auth.views.PasswordResetConfirmView.as_view(template_name="landing/password_reset_confirm.html")(
        request, uidb64=uidb64, token=token, set_password_form=SetPasswordForm, success_url=reverse("landing:password_reset_complete")
    )


def password_reset_complete(request):
    return render(request, "landing/password_reset_complete.html", {"debug": settings.DEBUG})


def signup(request, uidb64=None, token=None):
    return auth.views.PasswordResetConfirmView.as_view(template_name="landing/signup.html")(
        request,
        uidb64=uidb64,
        token=token,
        set_password_form=SetPasswordForm,
        post_reset_redirect=reverse("landing:login") + "?setup_complete",
    )


def create_account(request):
    if request.method == "POST":
        redirect_to = request.POST.get("next", request.GET.get("next", False))
        if not redirect_to:
            redirect_to = reverse("seed:home")
        form = CustomCreateUserForm(request.POST)
        errors = ErrorList()
        if form.is_valid():
            """ Begin reCAPTCHA validation """
            recaptcha_response = request.POST.get("g-recaptcha-response")
            url = "https://www.google.com/recaptcha/api/siteverify"
            values = {"secret": settings.GOOGLE_RECAPTCHA_SECRET_KEY, "response": recaptcha_response}
            data = urllib.parse.urlencode(values).encode()
            req = urllib.request.Request(url, data=data)  # noqa: S310
            response = urllib.request.urlopen(req)  # noqa: S310
            result = json.loads(response.read().decode())
            """ End reCAPTCHA validation """
            if result["success"]:
                user = form.save(commit=False)
                user.username = user.username.lower()
                user.is_active = False
                try:
                    user.save()
                    try:
                        domain = request.get_host()
                    except Exception:
                        domain = "seed-platform.org"
                    invite_new_user_to_seed(domain, user.email, default_token_generator.make_token(user), user.pk, user.email)
                    return redirect("landing:account_activation_sent")
                except Exception as e:
                    logger.error(f"Unexpected error creating new account: {e!s}")
                    errors = form._errors.setdefault(NON_FIELD_ERRORS, errors)
                    errors.append("An unexpected error occurred. Please contact the site administrator.")
            else:
                errors = form._errors.setdefault(NON_FIELD_ERRORS, errors)
                errors.append("Invalid reCAPTCHA, please try again")
        else:
            errors = form._errors.setdefault(NON_FIELD_ERRORS, errors)
            errors.append("Username and/or password were invalid.")

    else:
        form = CustomCreateUserForm()
    debug = settings.DEBUG
    return render(request, "landing/create_account.html", locals())


def account_activation_sent(request):
    return render(request, "landing/account_activation_sent.html", {"debug": settings.DEBUG})


def activate(request, uidb64, token):
    try:
        uid = force_text(urlsafe_base64_decode(uidb64))
        user = SEEDUser.objects.get(pk=uid)
    except (TypeError, ValueError, OverflowError, SEEDUser.DoesNotExist):
        user = None

    if user is not None and default_token_generator.check_token(user, token):
        user.is_active = True
        user.save()
        login(request, user)
        return HttpResponseRedirect(reverse("seed:home"))
    else:
        return render(request, "account_activation_invalid.html", {"debug": settings.DEBUG})


class CustomLoginView(LoginView):
    def post(self, request, *args, **kwargs):
        response = super().post(request, *args, **kwargs)
<<<<<<< HEAD
        logging.error("POST")
=======

>>>>>>> bfcddbd1
        if "resend_email" in request.POST:
            try:
                user = SEEDUser.objects.get(username=cache.get("user_email"))
                devices = list(devices_for_user(user))
                device = devices[0]
                if type(device) == EmailDevice:
                    send_token_email(device)
            except SEEDUser.DoesNotExist:
                pass
        if response.status_code not in [200, 302]:
            return response
        current_step = request.POST.get("custom_login_view-current_step")
        if current_step == "auth":
            return self.handle_auth(request, response)
        elif current_step == "token":
            return self.handle_token(request, response)
        return response

    def handle_auth(self, request, response):
        user = SEEDUser.objects.filter(username=request.POST["auth-username"]).first()

        if not user:
            cache.set("username", None, timeout=3600)
            return response  # retry
        cache.set("user_email", user.email, timeout=3600)

        devices = list(devices_for_user(user))

        if devices:
            device = devices[0]
            method_2fa = "disabled"
            if type(device) == EmailDevice:
                method_2fa = "email"
            if type(device) == TOTPDevice:
                method_2fa = "token"

            cache.set("method_2fa", method_2fa, timeout=3600)

            return response  # go to token step

        return self.handle_2fa_prompt(response, user)

    def handle_token(self, request, response):
        token = request.POST.get("token-otp_token")
        user = request.user

        if not token or not user.is_authenticated:
            return response  # retry form
        return self.handle_2fa_prompt(response, user)

    def handle_2fa_prompt(self, response, user):
        # django-two-factor-auth will always try to redirect users to the 2 factor profile.
        # override and send users home if they have already been prompted.
        if not getattr(user, "prompt_2fa", False) and isinstance(response, HttpResponseRedirect):
            # user has already been prompted
            return HttpResponseRedirect(reverse("seed:home"))
        else:
            user.prompt_2fa = False
            user.save()
        return HttpResponseRedirect("/app/#/profile/two_factor_profile")

    def get(self, request, *args, **kwargs):
        # add env var to session for conditional frontend display
        logging.error(">>> GET")
        request.session["include_acct_reg"] = settings.INCLUDE_ACCT_REG
<<<<<<< HEAD
        return super().get(request, *args, **kwargs)


# # THIS DOESNT WORK.
# class CustomSetupView(SetupView):

#     def get(self, request, *args, **kwargs):
#         logging.error('get')
#         return super().get(request, *args, **kwargs)

#     def post(self, request, *args, **kwargs):
#         logging.error('post')
#         return super().post(request, *args, **kwargs)
=======
        return super().get(request, *args, **kwargs)
>>>>>>> bfcddbd1
<|MERGE_RESOLUTION|>--- conflicted
+++ resolved
@@ -151,11 +151,7 @@
 class CustomLoginView(LoginView):
     def post(self, request, *args, **kwargs):
         response = super().post(request, *args, **kwargs)
-<<<<<<< HEAD
-        logging.error("POST")
-=======
-
->>>>>>> bfcddbd1
+
         if "resend_email" in request.POST:
             try:
                 user = SEEDUser.objects.get(username=cache.get("user_email"))
@@ -221,20 +217,4 @@
         # add env var to session for conditional frontend display
         logging.error(">>> GET")
         request.session["include_acct_reg"] = settings.INCLUDE_ACCT_REG
-<<<<<<< HEAD
-        return super().get(request, *args, **kwargs)
-
-
-# # THIS DOESNT WORK.
-# class CustomSetupView(SetupView):
-
-#     def get(self, request, *args, **kwargs):
-#         logging.error('get')
-#         return super().get(request, *args, **kwargs)
-
-#     def post(self, request, *args, **kwargs):
-#         logging.error('post')
-#         return super().post(request, *args, **kwargs)
-=======
-        return super().get(request, *args, **kwargs)
->>>>>>> bfcddbd1
+        return super().get(request, *args, **kwargs)