--- conflicted
+++ resolved
@@ -70,11 +70,7 @@
         for property_view in PropertyView.objects.filter(property__organization=org).all():
             if TaxLotProperty.objects.filter(property_view=property_view).count() <= 1: continue
 
-<<<<<<< HEAD
             links = list(TaxLotProperty.objects.filter(property_view = property_view).order_by('taxlotview__state__jurisdiction_taxlot_identifier').all())
-=======
-            links = list(TaxLotProperty.objects.filter(property_view=property_view).order_by('property_view__state__building_portfolio_manager_identifier').all())
->>>>>>> 0c1f0947
 
             for ndx in xrange(1, len(links)):
                 print "Setting secondary"
