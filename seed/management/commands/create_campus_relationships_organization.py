--- conflicted
+++ resolved
@@ -129,20 +129,10 @@
 
                     if not PropertyView.objects.filter(property=parent_property, cycle=pv.cycle).count():
 
-<<<<<<< HEAD
-                        parent_views = PropertyView.objects.filter(property=parent_property).all()
-                        parent_views = [ppv for ppv in parent_views if ppv.cycle.start <= pv.cycle.start]
-                        if not len(parent_views):
-                            print "Warning: view for parent property {} does not exist".format(parent_property.pk)
-                            continue
-=======
                         parent_views = list(PropertyView.objects.filter(property=parent_property).all())
                         parent_views.sort(key=lambda pv: pv.cycle.start)
                         # parent_views = [ppv for ppv in parent_views if ppv.cycle.start <= pv.cycle.start]
                         assert len(parent_views), "This should always be true."
-
-
->>>>>>> 0c1f0947
 
                         ps = parent_views[-1].state
                         ps.pk = None
