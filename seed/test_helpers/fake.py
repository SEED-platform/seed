--- conflicted
+++ resolved
@@ -641,28 +641,17 @@
         self.label_factory = FakeStatusLabelFactory(organization=organization)
         self.access_level_instance = access_level_instance
 
-<<<<<<< HEAD
     def get_taxlot(self, organization=None, access_level_instance=None, **kw):
-=======
-    def get_taxlot(self, organization=None, access_level_instance=None):
->>>>>>> 350e34a7
         """Get taxlot instance."""
         organization = self._get_attr('organization', organization)
         taxlot_details = {
             'organization': organization
         }
-<<<<<<< HEAD
-        if self.access_level_instance is not None:
-            taxlot_details["access_level_instance"] = self.access_level_instance
-        elif access_level_instance is not None:
-            taxlot_details["access_level_instance"] = access_level_instance
-=======
 
         if access_level_instance is not None:
             taxlot_details["access_level_instance"] = access_level_instance
         elif self.access_level_instance is not None:
             taxlot_details["access_level_instance"] = self.access_level_instance
->>>>>>> 350e34a7
         else:
             taxlot_details["access_level_instance"] = taxlot_details["organization"].root
 
