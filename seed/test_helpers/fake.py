--- conflicted
+++ resolved
@@ -753,15 +753,10 @@
         self.organization = organization
 
     def get_columnlistsettings(self, organization=None,
-<<<<<<< HEAD
-                               inventory_type=ColumnListSetting.VIEW_LIST_PROPERTY,
-                               location=ColumnListSetting.VIEW_LIST,
+                               inventory_type=VIEW_LIST_PROPERTY,
+                               location=VIEW_LIST,
                                table_name='PropertyState',
                                **kw):
-=======
-                               inventory_type=VIEW_LIST_PROPERTY,
-                               location=VIEW_LIST, **kw):
->>>>>>> b0c344f2
         """Get columnlistsettings instance."""
         if not organization:
             organization = self.organization
