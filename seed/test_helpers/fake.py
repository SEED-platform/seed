# !/usr/bin/env python
"""
SEED Platform (TM), Copyright (c) Alliance for Sustainable Energy, LLC, and other contributors.
See also https://github.com/SEED-platform/seed/blob/main/LICENSE.md

This files has faker methods for generating fake data.
The data is pseudo random, but still predictable. I.e. calling the same
method multiple times will always return the same sequence of results
(after initialization)..
.. warning::
    Do not edit the seed unless you know what you are doing!
    .. codeauthor:: Paul Munday<paul@paulmunday.net>
"""

import datetime
import random
import re
import string
import uuid
from collections import namedtuple

from django.utils import timezone
from faker import Factory

from seed.lib.uniformat.uniformat import uniformat_codes
from seed.models import (
    VIEW_LIST,
    VIEW_LIST_PROPERTY,
    Analysis,
    AnalysisPropertyView,
    Column,
    ColumnListProfile,
    ColumnListProfileColumn,
    Cycle,
    DerivedColumn,
<<<<<<< HEAD
    Goal,
=======
    Element,
>>>>>>> d4e3ad0b
    GreenAssessment,
    GreenAssessmentProperty,
    GreenAssessmentURL,
    Measure,
    Note,
    Property,
    PropertyAuditLog,
    PropertyMeasure,
    PropertyState,
    PropertyView,
    StatusLabel,
    TaxLot,
    TaxLotAuditLog,
    TaxLotProperty,
    TaxLotState,
    TaxLotView,
    Uniformat,
)
from seed.models.auditlog import AUDIT_IMPORT, AUDIT_USER_CREATE
from seed.utils.strings import titlecase

Owner = namedtuple("Owner", ["name", "email", "telephone", "address", "city_state", "postal_code"])

SEED = "f89ceea9-2162-4e7f-a3ed-e0b76a0513d1"

# For added realism
STREET_SUFFIX = ("Avenue", "Avenue", "Avenue", "Boulevard", "Lane", "Loop", "Road", "Road", "Street", "Street", "Street", "Street")


class BaseFake:
    """
    Base class for fake factories.
    .. warning::
    *Always* call super, *first* when overriding init if you subclass this.
    """

    def __init__(self):
        self.fake = Factory.create()
        self.fake.seed(SEED)

    def _check_attr(self, attr):
        result = getattr(self, attr, None)
        if not result:
            msg = f"{attr} was not set on instance of: {self.__class__}"
            raise AttributeError(msg)
        return result

    def _get_attr(self, attrname, attr=None):
        attr = attr if attr else self._check_attr(attrname)
        return attr

    def address_line_1(self):
        """Return realistic address line"""
        return f"{self.fake.randomize_nb_elements(1000)} {self.fake.last_name()} {self.fake.random_element(elements=STREET_SUFFIX)}"

    def company(self, email=None):
        if not email:
            email = self.fake.company_email()
        ergx = re.compile(r".*@(.*)\..*")
        company = "{} {}".format(string.capwords(ergx.match(email).group(1), "-").replace("-", " "), self.fake.company_suffix())
        return company

    def owner(self, city=None, state=None):
        """Return Owner named tuple"""
        email = self.fake.company_email()
        company = self.company(email)
        return Owner(
            company,
            email,
            self.fake.phone_number(),
            self.address_line_1(),
            f"{city if city else self.fake.city()}, {state if state else self.fake.state_abbr()}",
            self.fake.postalcode(),
        )


class FakeColumnFactory(BaseFake):
    """
    Factory Class for producing Column instances.
    """

    def __init__(self, organization=None):
        super().__init__()
        self.organization = organization

    def get_column(self, name, organization=None, is_extra_data=False, table_name="PropertyState", **kw):
        """Get column details."""
        column_details = {
            "organization_id": organization.pk if organization else self.organization.pk,
            "column_name": name,
            "table_name": table_name,
            "is_extra_data": is_extra_data if is_extra_data else False,
        }
        column_details.update(kw)

        # If the column isn't extra data, then it should be a native column
        # which dynamically populates when a new org is created.
        if Column.objects.filter(**column_details).exists():
            return Column.objects.get(**column_details)

        return Column.objects.create(**column_details)


class FakeCycleFactory(BaseFake):
    """
    Factory Class for producing Cycle instances.
    """

    def __init__(self, organization=None, user=None):
        super().__init__()
        self.organization = organization
        self.user = user

    def get_cycle(self, organization=None, user=None, **kw):
        """Get cycle details."""
        # pylint:disable=unused-argument
        if "start" in kw:
            start = kw.pop("start")
        else:
            start = datetime.datetime(2015, 1, 1, tzinfo=timezone.get_current_timezone())
        if "end" in kw:
            end = kw.pop("end")
        else:
            end = start + datetime.timedelta(365)
        cycle_details = {
            "organization": getattr(self, "organization", None),
            "user": getattr(self, "user", None),
            "name": f"{start.year} Annual",
            "start": start,
            "end": end,
        }
        cycle_details.update(kw)
        return Cycle.objects.create(**cycle_details)


class FakePropertyFactory(BaseFake):
    """
    Factory Class for producing Property instances.
    """

    def __init__(self, organization=None, access_level_instance=None):
        super().__init__()
        self.organization = organization
        self.access_level_instance = access_level_instance

    def get_property(self, organization=None, access_level_instance=None, **kw):
        """Get property instance."""
        property_details = {
            "organization": self._get_attr("organization", organization),
        }
        if self.access_level_instance is not None:
            property_details["access_level_instance"] = self.access_level_instance
        elif access_level_instance is not None:
            property_details["access_level_instance"] = access_level_instance
        else:
            property_details["access_level_instance"] = property_details["organization"].root

        # add in the access level if passed, otherwise it will be null.

        property_details.update(kw)
        return Property.objects.create(**property_details)


class FakePropertyAuditLogFactory(BaseFake):
    """
    Factory Class for producing Property Audit Log instances.
    """

    def __init__(self, organization=None, user=None):
        self.organization = organization
        self.state_factory = FakePropertyStateFactory(organization=organization)
        self.view_factory = FakePropertyViewFactory(organization=organization, user=user)
        super().__init__()

    def get_property_audit_log(self, **kw):
        """Get property instance."""
        details = {
            "organization": self.organization,
            "record_type": AUDIT_USER_CREATE,
            "name": "test audit log",
            "description": "test audit log",
        }
        details.update(kw)
        if not details.get("state"):
            details["state"] = self.state_factory.get_property_state(organization=self.organization)
        if not details.get("view"):
            details["view"] = self.view_factory.get_property_view()
        return PropertyAuditLog.objects.create(**details)


class FakePropertyStateFactory(BaseFake):
    """
    Factory Class for producing PropertyState instances.
    """

    def __init__(self, num_owners=5, organization=None):
        # pylint:disable=unused-variable
        super().__init__()
        # pre-generate a list of owners so they occur more than once.
        self.owners = [self.owner() for i in range(num_owners)]
        self.organization = organization

    def get_details(self):
        """Return a dict of pseudo random data for use with PropertyState"""
        owner = self.fake.random_element(elements=self.owners)
        return {
            "jurisdiction_property_id": self.fake.numerify(text="#####"),
            "pm_parent_property_id": self.fake.numerify(text="#####"),
            "lot_number": self.fake.numerify(text="#####"),
            "address_line_1": self.address_line_1(),
            "city": "Boring",
            "state": "Oregon",
            "postal_code": "970{}".format(self.fake.numerify(text="##")),
            "year_built": self.fake.random_int(min=1880, max=2015),
            "site_eui": self.fake.random_int(min=50, max=600),
            "gross_floor_area": self.fake.random_number(digits=6),
            "owner": owner.name,
            "owner_email": owner.email,
            "owner_telephone": owner.telephone,
            "owner_address": owner.address,
            "owner_city_state": owner.city_state,
            "owner_postal_code": owner.postal_code,
        }

    def get_property_state_as_extra_data(self, organization=None, **kw):
        """Return the property state but only populated as extra_data (used for mapping)"""
        property_details = {}
        if "no_default_data" not in kw:
            property_details = self.get_details()
        else:
            del kw["no_default_data"]

        import_file_id = None
        if "import_file_id" in kw:
            import_file_id = kw["import_file_id"]
            del kw["import_file_id"]

        data_state = None
        if "data_state" in kw:
            data_state = kw["data_state"]
            del kw["data_state"]

        source_type = None
        if "source_type" in kw:
            source_type = kw["source_type"]
            del kw["source_type"]

        property_details.update(kw)
        ps = PropertyState.objects.create(
            organization=self._get_attr("organization", self.organization),
            import_file_id=import_file_id,
            data_state=data_state,
            source_type=source_type,
            extra_data=property_details,
        )

        # Note that there is no audit log in this state which is typically the DATA_STATE_IMPORT
        return ps

    def get_property_state(self, organization=None, **kw):
        """Return a property state populated with pseudo random data"""
        property_details = {}
        if "no_default_data" not in kw:
            property_details = self.get_details()
        else:
            del kw["no_default_data"]

        property_details.update(kw)
        ps = PropertyState.objects.create(organization=self._get_attr("organization", self.organization), **property_details)
        # make sure to create an audit log so that we can test various methods (e.g., updating properties)
        PropertyAuditLog.objects.create(
            organization=self._get_attr("organization", self.organization), state=ps, record_type=AUDIT_IMPORT, name="Import Creation"
        )
        return ps


class FakePropertyViewFactory(BaseFake):
    """
    Factory Class for producing PropertyView instances.
    """

    def __init__(self, prprty=None, cycle=None, organization=None, user=None):
        super().__init__()
        self.prprty = prprty
        self.cycle = cycle
        self.organization = organization
        self.user = user
        self.property_factory = FakePropertyFactory(organization=organization)
        self.cycle_factory = FakeCycleFactory(organization=organization, user=user)
        self.state_factory = FakePropertyStateFactory(organization=organization)

    def get_property_view(self, prprty=None, cycle=None, state=None, organization=None, user=None, **kwargs):
        # pylint:disable=too-many-arguments
        """Get property view instance."""
        organization = organization if organization else self.organization
        user = user if user else self.user
        if not prprty:
            prprty = self.prprty if self.prprty else self.property_factory.get_property(organization=organization)
        if not cycle:
            cycle = self.cycle if self.cycle else self.cycle_factory.get_cycle(organization=organization)
        property_view_details = {
            "property": prprty,
            "cycle": cycle,
            "state": state if state else self.state_factory.get_property_state(organization=organization, **kwargs),
        }
        return PropertyView.objects.create(**property_view_details)


class FakePropertyMeasureFactory(BaseFake):
    def __init__(self, organization, property_state=None):
        self.organization = organization

        if not property_state:
            self.property_state = FakePropertyStateFactory(organization=self.organization).get_property_state()
        else:
            self.property_state = property_state
        super().__init__()

    def assign_random_measures(self, number_of_measures=5, **kw):
        # remove any existing measures assigned to the property
        self.property_state.measures.all().delete()

        # assign a random number of measures to the PropertyState
        for n in range(number_of_measures):
            measure = Measure.objects.all().order_by("?")[0]
            property_measure_details = {
                "measure_id": measure.id,
                "property_measure_name": self.fake.text(),
                "property_state": self.property_state,
                "description": self.fake.text(),
                "implementation_status": PropertyMeasure.MEASURE_IN_PROGRESS,
                "application_scale": PropertyMeasure.SCALE_ENTIRE_SITE,
                "category_affected": PropertyMeasure.CATEGORY_AIR_DISTRIBUTION,
                "recommended": True,
                "cost_mv": self.fake.numerify(text="#####"),
                "cost_total_first": self.fake.numerify(text="#####"),
                "cost_installation": self.fake.numerify(text="#####"),
                "cost_material": self.fake.numerify(text="#####"),
                "cost_capital_replacement": self.fake.numerify(text="#####"),
                "cost_residual_value": self.fake.numerify(text="#####"),
            }
            PropertyMeasure.objects.create(**property_measure_details)

    def get_property_state(self, number_of_measures=5):
        """Return a measure"""
        self.assign_random_measures(number_of_measures)
        return self.property_state


class FakeGreenAssessmentFactory(BaseFake):
    """
    Factory Class for producing GreenAssessment instances.
    """

    def __init__(self, organization=None):
        self.organization = organization
        super().__init__()

    def get_details(self):
        """Generate details."""
        rtc = self.fake.random_element(elements=GreenAssessment.RECOGNITION_TYPE_CHOICES)
        color = titlecase(self.fake.safe_color_name())
        nelem = (
            "" if rtc[1].startswith("Zero") else self.fake.random_element(elements=("Energy", "Efficiency", "Sustainability", "Building"))
        )
        award = f"{color} {nelem}{rtc[1]}"
        return {
            "name": award,
            "award_body": f"{award} {self.fake.company_suffix()}",
            "recognition_type": rtc[0],
            "description": "Fake Award",
            "is_numeric_score": True,
            "validity_duration": None,
            "organization": self.organization,
        }

    def get_green_assessment(self, **kw):
        """Return a green assessment populated with pseudo random data."""
        green_assessment = self.get_details()
        validity_duration = kw.pop("validity_duration", None)
        if validity_duration:
            if isinstance(validity_duration, int):
                validity_duration = datetime.timedelta(validity_duration)
            if not (isinstance(validity_duration, datetime.timedelta)):
                raise TypeError("validity_duration must be an integer or timedelta")
            green_assessment["validity_duration"] = validity_duration
        green_assessment.update(kw)
        return GreenAssessment.objects.create(**green_assessment)


class FakeGreenAssessmentURLFactory(BaseFake):
    """
    Factory Class for producing GreenAssessmentURL instances.
    """

    def __init__(self):
        super().__init__()

    def get_url(self, property_assessment, url=None):
        """Generate Instance"""
        if not url:
            url = f"{self.fake.url()}{self.fake.slug()}"
        return GreenAssessmentURL.objects.create(property_assessment=property_assessment, url=url)


class FakeGreenAssessmentPropertyFactory(BaseFake):
    """
    Factory Class for producing GreenAssessmentProperty instances.
    """

    def __init__(self, organization=None, user=None):
        super().__init__()
        self.organization = organization
        self.user = user
        self.green_assessment_factory = FakeGreenAssessmentFactory()
        self.property_view_factory = FakePropertyViewFactory(organization=organization, user=user)
        self.url_factory = FakeGreenAssessmentURLFactory()

    def get_details(self, assessment, property_view, organization):
        """Get GreenAssessmentProperty details"""
        metric = self.fake.random_digit_not_null() if assessment.is_numeric_score else None
        rating = None if assessment.is_numeric_score else f"{self.fake.random.randint(1, 5)} stars"
        details = {
            "organization": organization,
            "view": property_view,
            "assessment": assessment,
            "date": self.fake.date_time_this_decade().date(),
        }
        if metric:
            details["metric"] = metric
        elif rating:
            details["rating"] = rating
        return details

    def get_green_assessment_property(
        self, assessment=None, property_view=None, organization=None, user=None, urls=None, with_url=None, **kw
    ):
        """
        Get a GreenAssessmentProperty instance.

        :param assessment: assessment instance
        :type assessment: GreenAssessment
        :param property_view: property_view instance
        :type property_view: PropertyView
        :param organization: organization instance
        :type organization: Organization
        :param user: user instance
        :type user: SEEDUser
        :param urls: list of urls (as string) to create as GreenAssessmentURLs
        :type urls: list of strings
        :param with_url: number of GreenAssessmentURLs to create
        :type with_url: int

        with_urls and urls are mutually exclusive.
        """
        # pylint:disable=too-many-arguments
        organization = organization if organization else self.organization
        user = user if user else self.user
        if not assessment:
            assessment = self.green_assessment_factory.get_green_assessment()
        if not property_view:
            property_view = self.property_view_factory.get_property_view(organization=organization, user=user)
        details = self.get_details(assessment, property_view, organization)
        details.update(kw)
        # remove the organization because it is not a valid field
        details.pop("organization", None)

        gap = GreenAssessmentProperty.objects.create(**details)
        if urls:
            for url in urls:
                self.url_factory.get_url(gap, url)
        elif with_url:
            # Add urls
            for _ in range(with_url):
                self.url_factory.get_url(gap)
        return gap


class FakeStatusLabelFactory(BaseFake):
    """
    Factory Class for producing StatusLabel instances.

    Since color choices are limited, we preconstruct a list of
    (color, name) tuples with values derived from COLOR_CHOICES
    and DEFAULT_LABELS, and return a label based on a random(ish)*
    choice from this unless name or color are overridden.

    * This is faker, its predictable based on seed passed to fake factory.
    """

    def __init__(self, organization=None):
        super().__init__()
        self.organization = organization
        self.colors = [color[0] for color in StatusLabel.COLOR_CHOICES]
        self.label_names = StatusLabel.DEFAULT_LABELS
        self.label_values = list(zip(self.colors, self.label_names))

    def get_statuslabel(self, organization=None, **kw):
        """Get statuslabel instance."""
        label_value = self.fake.random_element(elements=self.label_values)
        statuslabel_details = {"super_organization": self._get_attr("organization", organization), "name": label_value[1]}
        statuslabel_details.update(kw)
        label, created = StatusLabel.objects.get_or_create(**statuslabel_details)
        if created:
            # If a new label, then assign a color.
            label.color = label_value[0]

        return label


class FakeNoteFactory(BaseFake):
    """
    Factory Class for producing Note instances.
    """

    def __init__(self, organization=None, user=None):
        self.organization = organization
        self.user = user
        super().__init__()

    def get_note(self, organization=None, user=None, **kw):
        """Get Note instance."""
        name = "Nothing of importance"
        text = self.fake.text()
        note_details = {
            "organization_id": self._get_attr("organization", self.organization).pk,
            "note_type": Note.NOTE,
            "name": name,
            "text": text,
            "user": self._get_attr("user", self.user),
        }
        note_details.update(kw)
        note, _ = Note.objects.get_or_create(**note_details)
        return note

    def get_log_note(self, organization=None, user=None, **kw):
        name = "Nothing of importance for log"
        text = "Data changed"
        note_details = {
            "organization_id": self._get_attr("organization", self.organization).pk,
            "note_type": Note.LOG,
            "name": name,
            "text": text,
            "user": self._get_attr("user", self.user),
            "log_data": {
                "property_state": [{"field": "address_line_1", "previous_value": "123 Main Street", "new_value": "742 Evergreen Terrace"}]
            },
        }
        note_details.update(kw)
        note, _ = Note.objects.get_or_create(**note_details)
        return note


class FakeTaxLotFactory(BaseFake):
    """
    Factory Class for producing Taxlot instances.
    """

    def __init__(self, organization=None, access_level_instance=None):
        super().__init__()
        self.organization = organization
        self.label_factory = FakeStatusLabelFactory(organization=organization)
        self.access_level_instance = access_level_instance

    def get_taxlot(self, organization=None, access_level_instance=None, **kw):
        """Get taxlot instance."""
        organization = self._get_attr("organization", organization)
        taxlot_details = {"organization": organization}

        if access_level_instance is not None:
            taxlot_details["access_level_instance"] = access_level_instance
        elif self.access_level_instance is not None:
            taxlot_details["access_level_instance"] = self.access_level_instance
        else:
            taxlot_details["access_level_instance"] = taxlot_details["organization"].root

        taxlot = TaxLot.objects.create(**taxlot_details)
        return taxlot


class FakeTaxLotStateFactory(BaseFake):
    """
    Factory Class for producing TaxLotState instances.
    """

    def __init__(self, organization=None):
        super().__init__()
        self.organization = organization

    def get_details(self):
        """Get taxlot details."""
        taxlot_details = {
            "jurisdiction_tax_lot_id": self.fake.numerify(text="#####"),
            "block_number": self.fake.numerify(text="#####"),
            "address_line_1": self.address_line_1(),
            "address_line_2": "",
            "city": "Boring",
            "state": "Oregon",
            "postal_code": "970{}".format(self.fake.numerify(text="##")),
        }
        return taxlot_details

    def get_taxlot_state(self, organization=None, **kw):
        """Return a taxlot state populated with pseudo random data"""
        taxlot_details = {}
        if "no_default_data" not in kw:
            taxlot_details = self.get_details()
        else:
            del kw["no_default_data"]
        taxlot_details.update(kw)

        org = self._get_attr("organization", organization)
        tls = TaxLotState.objects.create(organization=org, **taxlot_details)
        TaxLotAuditLog.objects.create(organization=org, state=tls, record_type=AUDIT_IMPORT, name="Import Creation")
        return tls


class FakeTaxLotPropertyFactory(BaseFake):
    """
    Factory Class for producing TaxlotView instances.
    """

    def __init__(self, prprty=None, cycle=None, organization=None, user=None):
        super().__init__()
        self.organization = organization
        self.user = user
        self.property_view_factory = FakePropertyViewFactory(prprty=prprty, cycle=cycle, organization=organization, user=user)
        self.taxlot_view_factory = FakeTaxLotViewFactory(organization=organization, user=user)
        self.cycle_factory = FakeCycleFactory(organization=organization, user=user)

    def get_taxlot_property(self, organization=None, user=None, **kwargs):
        """Get a fake taxlot property."""
        organization = self._get_attr("organization", organization)
        user = self._get_attr("user", user)
        cycle = kwargs.get("cycle", self.cycle_factory.get_cycle(organization=organization, user=user))
        property_view = kwargs.get("property_view")
        if not property_view:
            property_view = self.property_view_factory.get_property_view(
                prprty=kwargs.get("prprty"), cycle=cycle, state=kwargs.get("property_state"), organization=organization, user=user
            )
        taxlot_view = kwargs.get("taxlot_view")
        if not taxlot_view:
            taxlot_view = self.taxlot_view_factory.get_taxlot_view(
                organization=organization, user=user, taxlot=kwargs.get("taxlot"), cycle=cycle, state=kwargs.get("taxlot_state")
            )
        return TaxLotProperty.objects.create(taxlot_view=taxlot_view, property_view=property_view, cycle=cycle)


class FakeTaxLotViewFactory(BaseFake):
    """
    Factory Class for producing TaxlotView instances.
    """

    def __init__(self, taxlot=None, cycle=None, organization=None, user=None):
        super().__init__()
        self.taxlot = taxlot
        self.cycle = cycle
        self.organization = organization
        self.user = user
        self.taxlot_factory = FakeTaxLotFactory(organization=organization)
        self.taxlot_state_factory = FakeTaxLotStateFactory(organization=organization)
        self.cycle_factory = FakeCycleFactory(organization=organization, user=user)
        self.state_factory = FakeTaxLotStateFactory(organization=organization)

    def get_taxlot_view(self, taxlot=None, cycle=None, state=None, organization=None, user=None, **kwargs):
        """Get a fake taxlot view."""
        organization = organization if organization else self.organization
        user = user if user else self.user
        if not taxlot:
            taxlot = self.taxlot if self.taxlot else self.taxlot_factory.get_taxlot(organization=organization)
        if not cycle:
            cycle = self.cycle if self.cycle else self.cycle_factory.get_cycle(organization=organization)
        property_view_details = {
            "taxlot": taxlot,
            "cycle": cycle,
            "state": state if state else self.state_factory.get_taxlot_state(organization=organization, **kwargs),
        }
        return TaxLotView.objects.create(**property_view_details)


class FakeColumnListProfileFactory(BaseFake):
    """
    Factory Class for producing ColumnList Profiles

    * This is faker, its predictable based on seed passed to fake factory.
    """

    def __init__(self, organization=None):
        super().__init__()
        self.organization = organization

    def get_columnlistprofile(
        self, organization=None, inventory_type=VIEW_LIST_PROPERTY, location=VIEW_LIST, table_name="PropertyState", **kw
    ):
        """Get columnlistprofile instance."""
        if not organization:
            organization = self.organization

        cls_details = {
            "organization_id": organization.pk,
            "name": "test column list setting",
            "profile_location": location,
            "inventory_type": inventory_type,
        }
        cls = ColumnListProfile.objects.create(**cls_details)

        columns = []
        if "columns" in kw:
            # add the columns to the list of items
            for c in kw.pop("columns"):
                columns.append(Column.objects.get(organization=organization, column_name=c, table_name=table_name))
        else:
            # use all the columns
            for c in Column.objects.filter(organization=organization):
                columns.append(c)

        # associate all the columns
        for idx, c in enumerate(columns):
            ColumnListProfileColumn.objects.create(column=c, column_list_profile=cls, order=idx)

        return cls


class FakeAnalysisFactory(BaseFake):
    """
    Factory Class for producing Analysis instances.
    """

    def __init__(self, organization=None, user=None):
        super().__init__()
        self.organization = organization
        self.user = user

    def get_analysis(
        self, name=None, service=None, start_time=None, organization=None, user=None, configuration=None, access_level_instance=None
    ):
        config = {
            "name": name if name is not None else self.fake.text(),
            "organization": organization if organization is not None else self.organization,
            "access_level_instance": access_level_instance if access_level_instance is not None else self.organization.root,
            "user": user if user is not None else user,
            "service": service if service is not None else Analysis.BSYNCR,
            "start_time": datetime.datetime(2015, 1, 1, tzinfo=timezone.get_current_timezone()),
            "configuration": configuration if configuration is not None else {},
        }

        return Analysis.objects.create(**config)


class FakeAnalysisPropertyViewFactory(BaseFake):
    """
    Factory Class for producing AnalysisPropertyView instances.
    """

    def __init__(self, organization=None, user=None, analysis=None):
        super().__init__()
        self.organization = organization
        self.user = user
        self.analysis = analysis

    def get_analysis_property_view(
        self, analysis=None, property_obj=None, cycle=None, property_state=None, organization=None, user=None, **kwargs
    ):
        organization = organization if organization is not None else self.organization
        user = user if user is not None else user
        if analysis is None:
            if self.analysis is None:
                analysis = FakeAnalysisFactory(organization, user).get_analysis(**kwargs)
            else:
                analysis = self.analysis

        config = {
            "analysis": analysis,
            "property": property_obj if property_obj is not None else FakePropertyFactory(organization).get_property(),
            "cycle": cycle if cycle is not None else FakeCycleFactory(organization, user).get_cycle(),
            "property_state": property_state
            if property_state is not None
            else FakePropertyStateFactory(organization=organization).get_property_state(),
        }

        return AnalysisPropertyView.objects.create(**config)


class FakeDerivedColumnFactory(BaseFake):
    def __init__(self, expression=None, name=None, organization=None, inventory_type=None):
        super().__init__()
        self.expression = expression
        self.name = name if name else self.fake.name()
        self.organization = organization
        self.inventory_type = inventory_type

    def get_derived_column(self, expression=None, name=None, organization=None, inventory_type=None):
        name = name if name is not None else self.name
        organization = organization if organization is not None else self.organization
        inventory_type = inventory_type if inventory_type is not None else self.inventory_type

        config = {"expression": expression, "name": name, "organization": organization, "inventory_type": inventory_type}

        return DerivedColumn.objects.create(**config)


<<<<<<< HEAD
class FakeGoalFactory(BaseFake):
    def __init__(
        self,
        organization=None,
        baseline_cycle=None,
        current_cycle=None,
        access_level_instance=None,
        eui_column1=None,
        area_column=None,
        target_percentage=None,
        name=None,
    ):
        super().__init__()
        self.organization = organization
        self.baseline_cycle = baseline_cycle
        self.current_cycle = current_cycle
        self.access_level_instance = access_level_instance
        self.eui_column1 = eui_column1
        self.area_column = area_column
        self.target_percentage = target_percentage
        self.name = name

    def get_goal(
        self,
        organization=None,
        baseline_cycle=None,
        current_cycle=None,
        access_level_instance=None,
        eui_column1=None,
        area_column=None,
        target_percentage=None,
        name=None,
    ):
        organization = organization if organization is not None else self.organization
        baseline_cycle = baseline_cycle if baseline_cycle is not None else self.baseline_cycle
        current_cycle = current_cycle if current_cycle is not None else self.current_cycle
        access_level_instance = access_level_instance if access_level_instance is not None else self.access_level_instance
        eui_column1 = eui_column1 if eui_column1 is not None else self.eui_column1
        target_percentage = target_percentage if target_percentage is not None else self.target_percentage
        name = name if name is not None else self.name

        config = {
            "organization": organization,
            "baseline_cycle": baseline_cycle,
            "current_cycle": current_cycle,
            "access_level_instance": access_level_instance,
            "eui_column1": eui_column1,
            "area_column": area_column,
            "target_percentage": target_percentage,
            "name": name,
        }
        return Goal.objects.create(**config)
=======
class FakeElementFactory(BaseFake):
    """
    Factory Class for producing Element instances.
    """

    def __init__(self, organization=None, property=None):  # noqa: A002
        self.organization = organization
        self.property = property
        super().__init__()

    def get_element(self, organization=None, property=None, **kw):  # noqa: A002
        uniformat_code = random.choice(uniformat_codes)
        formatted_date = datetime.date.today().strftime("%Y-%m-%d")
        element_details = {
            "organization_id": organization.pk if organization else self.organization.pk,
            "property_id": property.pk if property else self.property.pk,
            "element_id": str(uuid.uuid4()),
            "code": Uniformat.objects.get(code=uniformat_code),
            "description": "Building element",
            "installation_date": formatted_date,
            "condition_index": 90.5,
            "remaining_service_life": 12.1,
            "replacement_cost": 1000,
            "manufacturing_date": formatted_date,
            "extra_data": {
                "additional": "info",
            },
        }
        element_details.update(kw)
        element, _ = Element.objects.get_or_create(**element_details)
        return element
>>>>>>> d4e3ad0b


def mock_queryset_factory(model, flatten=False, **kwargs):
    """
    Supplied a model and a list of key values pairs, where key is a
    field name on the model and value is a list of values to populate
    that field, returns a list of namedtuples to use as mock model instances.
    ..note::
        You are responsible for ensuring lists are the same length.
        The factory will attempt to set id/auto_field if not supplied,
        with a value corresponding to the list index + 1.
        If flatten == True append _id to the field_name in kwargs
    Usage:
    mock_queryset = mock_queryset_factory(
        Model, field1=[...], field2=[...]
    )
    :param: model: Model to base queryset on
    :flatten: append _id to  ForeignKey field names
    :kwargs: field_name: list of values for model.field...
    :return:
        [namedtuple('ModelName', [field1, field2])...]
    """
    # pylint: disable=protected-access, invalid-name
    auto_populate = None
    fields = list(model._meta.fields)
    auto_field = model._meta.auto_field
    if auto_field.name not in kwargs:
        auto_populate = auto_field.name
    field_names = [f"{field.name}_id" if field.get_internal_type() == "ForeignKey" and flatten else field.name for field in fields]
    Instance = namedtuple(model.__name__, field_names)
    count_name = field_names[0] if field_names[0] != auto_populate else field_names[1]
    queryset = []
    for i in range(len(kwargs[count_name])):
        values = [kwargs[field][i] if field != auto_populate else i for field in field_names]
        queryset.append(Instance(*values))
    return queryset


def mock_as_view(view, request, *args, **kwargs):
    """Mimic as_view() returned callable, but returns view instance.

    args and kwargs are the same you would pass to ``reverse()``
    Borrowed from: http://tech.novapost.fr/django-unit-test-your-views-en.html
    """
    view.request = request
    view.args = args
    view.kwargs = kwargs
    return view<|MERGE_RESOLUTION|>--- conflicted
+++ resolved
@@ -33,11 +33,8 @@
     ColumnListProfileColumn,
     Cycle,
     DerivedColumn,
-<<<<<<< HEAD
+    Element,
     Goal,
-=======
-    Element,
->>>>>>> d4e3ad0b
     GreenAssessment,
     GreenAssessmentProperty,
     GreenAssessmentURL,
@@ -839,7 +836,6 @@
         return DerivedColumn.objects.create(**config)
 
 
-<<<<<<< HEAD
 class FakeGoalFactory(BaseFake):
     def __init__(
         self,
@@ -892,7 +888,6 @@
             "name": name,
         }
         return Goal.objects.create(**config)
-=======
 class FakeElementFactory(BaseFake):
     """
     Factory Class for producing Element instances.
@@ -924,7 +919,6 @@
         element_details.update(kw)
         element, _ = Element.objects.get_or_create(**element_details)
         return element
->>>>>>> d4e3ad0b
 
 
 def mock_queryset_factory(model, flatten=False, **kwargs):
