--- conflicted
+++ resolved
@@ -23,13 +23,7 @@
       mock_geocode_service = geocode_service;
       mock_organization_service = organization_service;
 
-<<<<<<< HEAD
-      spyOn(mock_geocode_service, 'check_org_has_api_key').andCallFake(() => $q.resolve({
-        status: 'success'
-      }));
-=======
       spyOn(mock_geocode_service, 'check_org_has_api_key').andCallFake(() => $q.resolve({ status: 'success' }));
->>>>>>> 53b2f868
 
       spyOn(mock_geocode_service, 'check_org_has_geocoding_enabled').andCallFake(() => $q.resolve(true));
 
