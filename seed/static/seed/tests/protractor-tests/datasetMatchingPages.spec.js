// check inventory pages after import and delete test dataset
var EC = protractor.ExpectedConditions;

// Check dataset matching and deleting Pages:
describe('When I go to the dataset options page', function () {
	it('should delete a single file', function () {
		browser.get("/app/#/data");
		$$('[ui-sref="dataset_detail({dataset_id: d.id})"]').first().click();
		var rows = element.all(by.repeater('f in dataset.importfiles'));
		expect(rows.count()).toBe(2);
	});

	//Mapping
	it('should go to mappings', function () {
		$$('#data-mapping-0').first().click()
		expect($('.page_title').getText()).toContain('Data Mapping & Validation');
	});

	it('should have more than one mapped value', function () {
		//Need this?
		// $('[ng-change="setAllInventoryTypes()"]').element(by.cssContainingText('option', 'Tax Lot')).click();
		var cusRow = element.all(by.repeater('tcm in valids')).filter(function (rows) {
			expect(rows.length).not.toBeLessThan(1);
			return rows.$('[ng-model="tcm.suggestion_table_name"]').getText().then(function (label) {
				// expect(label).toEqual('Tax Lot');
				return;
			})
		});
	});

	it('should go to mapping Validation', function () {	
		var rowC = element.all(by.repeater('result in row.data_quality_results'));
		$$('[ng-click="get_mapped_buildings()"]').first().click();
		browser.wait(EC.presenceOf($('.inventory-list-tab-container.ng-scope')),30000);
		expect($('[heading="View by Property"]').isPresent()).toBe(true);
		expect($('[heading="View by Tax Lot"]').isPresent()).toBe(true);
		var rows = element.all(by.repeater('(rowRenderIndex, row) in rowContainer.renderedRows')).filter(function (elm) {
			expect(elm.length).not.toBeLessThan(1);
			return elm;
		});
		$$('[ng-click="open_data_quality_modal()"]').first().click();
		browser.wait(EC.presenceOf($('.modal-title')),30000);
<<<<<<< HEAD
=======
		//row count inconsistent, not sure why this is happening, returns 64, 0 and 128
		expect(rowC.count()).toBe(64);
		// Recent pull populated errors, not sure if we should expect no errors anywhere else
>>>>>>> 86a628af
		// expect($('.modal-body.ng-scope').getText()).toContain('No warnings/errors');
		$$('[ng-click="close()"]').first().click();
		expect($('.modal-body.ng-scope').isPresent()).toBe(false);
	});

	//Matching
	it('should edit matching', function () {
		$$('[ui-sref="dataset_detail({dataset_id: import_file.dataset.id})"]').first().click();
		var rows = element.all(by.repeater('f in dataset.importfiles'));
		expect(rows.count()).toBe(2);
		$$('#data-matching-0').first().click()
	});

	it('should go to matching and have rows', function () {
		expect($('.page_title').getText()).toContain('Data Matching');
        expect($('.table_footer').getText()).toContain('4 unmatched');
		element(by.cssContainingText('#selected-cycle', browser.params.testOrg.cycle)).click();
        $('#showHideFilterSelect').element(by.cssContainingText('option', 'Show Matched')).click();
		var rows = element.all(by.repeater('i in inventory'));
		expect(rows.count()).not.toBeLessThan(1);
		$$('[ui-sref="matching_detail({importfile_id: import_file.id, inventory_type: inventory_type, state_id: i.id})"]').first().click();
		rows = element.all(by.repeater('state in available_matches'));
		expect(rows.count()).not.toBeLessThan(1);
        $('[ng-change="unmatch()"]').click();
        browser.wait(EC.presenceOf($('.message')),10000);
        $('[ui-sref="matching_list({importfile_id: import_file.id, inventory_type: inventory_type})"]').click();
        expect($('.table_footer').getText()).toContain('5 unmatched');
        $('#showHideFilterSelect').element(by.cssContainingText('option', 'Show Unmatched')).click();
		$$('[ui-sref="matching_detail({importfile_id: import_file.id, inventory_type: inventory_type, state_id: i.id})"]').first().click();
        $$('[ng-change="checkbox_match(state)"]').first().click();
        browser.wait(EC.presenceOf($('.message')),10000);
        $('[ui-sref="matching_list({importfile_id: import_file.id, inventory_type: inventory_type})"]').click();
        $('#showHideFilterSelect').element(by.cssContainingText('option', 'Show All')).click();
        expect($('.table_footer').getText()).toContain('4 unmatched');
	});

});<|MERGE_RESOLUTION|>--- conflicted
+++ resolved
@@ -40,12 +40,9 @@
 		});
 		$$('[ng-click="open_data_quality_modal()"]').first().click();
 		browser.wait(EC.presenceOf($('.modal-title')),30000);
-<<<<<<< HEAD
-=======
 		//row count inconsistent, not sure why this is happening, returns 64, 0 and 128
 		expect(rowC.count()).toBe(64);
 		// Recent pull populated errors, not sure if we should expect no errors anywhere else
->>>>>>> 86a628af
 		// expect($('.modal-body.ng-scope').getText()).toContain('No warnings/errors');
 		$$('[ng-click="close()"]').first().click();
 		expect($('.modal-body.ng-scope').isPresent()).toBe(false);
