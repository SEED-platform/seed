--- conflicted
+++ resolved
@@ -19,115 +19,6 @@
         expect(label).toContain(count);
       });
     });
-<<<<<<< HEAD
-
-	it('should change to our test cycle', function () {
-		browser.get("/app/#/taxlots");
-		$('[ng-change="update_cycle(cycle.selected_cycle)"]').element(by.cssContainingText('option', browser.params.testOrg.cycle)).click();
-
-		var rows = $('.left.ui-grid-render-container-left.ui-grid-render-container')
-					.all(by.repeater('(rowRenderIndex, row) in rowContainer.renderedRows'));
-
-		rows.count().then(function (count) {
-			$('.item-count.ng-binding').getText().then(function (label) {
-				expect(label).toContain(count);
-			})
-		})
-	});
-
-	//Not sure we need this one:
-	// it('should filter semi colon and expand', function () {
-	// 	var jurisTL = $$('[role="columnheader"]').filter(function(elm) {
-	// 		return elm.getText().then(function (label) {
-	// 			return label.includes('Associated TaxLot IDs');
-	// 		});
-	// 	}).first();
-	// 	jurisTL.$$('[ng-model="colFilter.term"]').first().sendKeys(';');
-	// });
-
-	it('should filter', function () {
-		// browser.executeScript("arguments[0].scrollIntoView();", elm.getWebElement());
-		var rows = $('.left.ui-grid-render-container-left.ui-grid-render-container')
-					.all(by.repeater('(rowRenderIndex, row) in rowContainer.renderedRows'));
-
-		rows.first().getText().then(function (label) {
-			$$('[ng-model="colFilter.term"]').first().sendKeys(label);
-		});
-		//after filter
-		expect(rows.count()).toBe(1);
-
-		//clear by clicking the 'x' -> child of sibling of text input
-		$$('[ng-model="colFilter.term"]').first().element(by.xpath('..')).$('[ui-grid-one-bind-aria-label="aria.removeFilter"]').click();
-		expect($$('[ng-model="colFilter.term"]').first().getAttribute('value')).toEqual('');
-		$$('[ng-model="colFilter.term"]').first().sendKeys('this is something long and fake to get nothing to filter');
-		expect(rows.count()).toBeLessThan(1);
-		$$('[ng-model="colFilter.term"]').first().element(by.xpath('..')).$('[ui-grid-one-bind-aria-label="aria.removeFilter"]').click();
-	});
-
-	it('should go to info pages', function () {
-		$$('[ng-click="treeButtonClick(row, $event)"]').first().click();
-		$$('.ui-grid-icon-info-circled').first().click();
-		expect(browser.getCurrentUrl()).toContain("/app/#/taxlots");
-		expect($('.page_title').getText()).toEqual('Tax Lot Detail');
-		
-		//make change
-		$('[ng-click="on_edit()"]').click();
-		var firstInput = $$('#edit_attribute_id').first();
-		firstInput.sendKeys('protractor unique stuff');
-		$('[ng-click="on_save()"]').click();
-
-		// now historical items
-		var historicalItems = element.all(by.repeater('historical_item in historical_items'));
-		expect(historicalItems.count()).not.toBeLessThan(1);
-
-		var labels = element.all(by.repeater('label in labels'));
-		expect(labels.count()).toBeLessThan(1);
-	});
-
-	it('should go to info pages and add remove label', function () {
-		// add label
-		$('[ng-click="open_update_labels_modal(inventory.id, inventory_type)"]').click();
-		$('.modal-title').getText().then(function (label) {
-			expect(label).toContain('Labels');
-		});
-		$$('[ng-model="label.is_checked_add"]').first().click();
-		$('[ng-click="done()"]').click();
-
-		var labels = element.all(by.repeater('label in labels'));
-		expect(labels.count()).not.toBeLessThan(1);
-
-		//remove label
-		$('[ng-click="open_update_labels_modal(inventory.id, inventory_type)"]').click();
-		$$('[ng-click="toggle_remove(label)"]').first().click();
-		$('[ng-click="done()"]').click();
-		var labels = element.all(by.repeater('label in labels'));
-		expect(labels.count()).toBeLessThan(1);
-
-		$('a.page_action.ng-binding').click();
-		
-	});
-
-	it('should get property info from linked taxlots', function () {
-		// re expand
-		$$('[ng-click="treeButtonClick(row, $event)"]').first().click();
-		
-		$$('.ui-grid-icon-info-circled').get(2).click();
-		expect(browser.getCurrentUrl()).toContain("/app/#/properties");
-		expect($('.page_title').getText()).toEqual('Property Detail');
-		$('a.page_action.ng-binding').click();
-		expect(browser.getCurrentUrl()).toContain("/app/#/properties");
-	});
-
-	it('should change columns', function () {
-		browser.get("/app/#/taxlots");
-		$('#list-settings').click();
-		$('[ng-if="grid.options.enableSelectAll"]').click().click();
-		$$('[ng-class="{\'ui-grid-row-selected\': row.isSelected}"]').first().click();
-		$('#inventory-list').click();
-		var cols = $('.ui-grid-render-container.ui-grid-render-container-body').all(by.repeater('col in colContainer.renderedColumns'));
-		expect(cols.count()).toBe(1);
-	});
-=======
   });
 
   //Not sure we need this one:
@@ -177,7 +68,9 @@
 
     var labels = element.all(by.repeater('label in labels'));
     expect(labels.count()).toBeLessThan(1);
+  });
 
+  it('should go to info pages and add remove label', function () {
     // add label
     $('[ng-click="open_update_labels_modal(inventory.id, inventory_type)"]').click();
     $('.modal-title').getText().then(function (label) {
@@ -188,6 +81,13 @@
 
     var labels = element.all(by.repeater('label in labels'));
     expect(labels.count()).not.toBeLessThan(1);
+
+    //remove label
+    $('[ng-click="open_update_labels_modal(inventory.id, inventory_type)"]').click();
+    $$('[ng-click="toggle_remove(label)"]').first().click();
+    $('[ng-click="done()"]').click();
+    var labels = element.all(by.repeater('label in labels'));
+    expect(labels.count()).toBeLessThan(1);
 
     $('a.page_action.ng-binding').click();
 
@@ -204,24 +104,8 @@
     expect(browser.getCurrentUrl()).toContain('/app/#/properties');
   });
 
-  it('should filter labels and see info update', function () {
+  it('should change columns', function () {
     browser.get('/app/#/taxlots');
-    $('[ng-change="update_cycle(cycle.selected_cycle)"]').element(by.cssContainingText('option', browser.params.testOrg.cycle)).click();
-    $('#tagsInput').click();
-    $('#tagsInput').all(by.repeater('item in suggestionList.items')).first().click();
-    var rows = $('.left.ui-grid-render-container-left.ui-grid-render-container')
-      .all(by.repeater('(rowRenderIndex, row) in rowContainer.renderedRows'));
-    expect(rows.count()).toBe(1);
-    rows.first().getText().then(function (label) {
-      expect(label).toContain('protractor unique stuff');
-    });
-    $('[ng-click="clear_labels()"]').click();
-    var rows = $('.left.ui-grid-render-container-left.ui-grid-render-container')
-      .all(by.repeater('(rowRenderIndex, row) in rowContainer.renderedRows'));
-    expect(rows.count()).not.toBeLessThan(2);
-  });
-
-  it('should change columns', function () {
     $('#list-settings').click();
     $('[ng-if="grid.options.enableSelectAll"]').click().click();
     $$('[ng-class="{\'ui-grid-row-selected\': row.isSelected}"]').first().click();
@@ -229,5 +113,4 @@
     var cols = $('.ui-grid-render-container.ui-grid-render-container-body').all(by.repeater('col in colContainer.renderedColumns'));
     expect(cols.count()).toBe(1);
   });
->>>>>>> 535604f9
 });
