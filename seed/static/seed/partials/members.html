<div class="page_header_container">
  <div class="page_header">
    <div class="left page_action_container">
      <a ui-sref="organizations" class="page_action"><i class="fa-solid fa-chevron-left"></i> {$:: 'Organizations' | translate $}</a>
    </div>
    <div class="page_title">
      <h1>{$:: org.name $}</h1>
    </div>
    <div class="right page_action_container"></div>
  </div>
</div>
<div class="section_nav_container">
  <div class="section_nav" ng-include="::urls.static_url + 'seed/partials/accounts_nav.html'"></div>
</div>
<div class="section">
  <div class="section_header_container">
    <div class="section_header fixed_height_short">
      <div class="left section_action_container">
        <h2><i class="fa-solid fa-user"></i> {$:: 'Members' | translate $}</h2>
      </div>
      <div class="right_wide section_action_container">
        <a
          ng-click="reset_all_passwords('Really reset all passwords?  This will sign you out of SEED.' | translate)"
          ng-if="auth.can_remove_member"
          title="{$:: 'Sends the reset password email to all users.' | translate $}"
          translate
          >Reset all passwords</a
        >
        <span ng-if="auth.can_remove_member && auth.can_invite_member">—</span>
        <a ng-click="new_member_modal()" ng-if="auth.can_invite_member" translate>Invite a new member</a>
      </div>
    </div>
<<<<<<< HEAD
        <div class="section_content_container">
        <div class="section_content">
            <div class="table_list_container">
                <table id="members-table" class="table table-striped table_highlight_first">
                    <thead>
                        <tr>
                            <th translate>Member Name</th>
                            <th translate>Member Email</th>
                            <th translate>Member Access Level</th>
                            <th translate>Member Access Level Instance</th>
                            <th translate>Member Role</th>
                            <th ng-if="auth.can_remove_member"></th>
                        </tr>
                        <tr class="sub_head">
                            <th class="sub_head">
                                <input type="text" placeholder="{$:: 'member name' | translate $}" class="form-control input-sm" ng-model="filter_params.name" ng-class="{active: filter_params.name.length}">
                            </th>
                            <th class="sub_head">
                                <input type="text" placeholder="{$:: 'member email' | translate $}" class="form-control input-sm" ng-model="filter_params.email" ng-class="{active: filter_params.email.length}">
                            </th>
                            <th class="sub_head">
                                <input type="text" placeholder="{$:: 'access level' | translate $}" class="form-control input-sm" ng-model="filter_params.access_level" ng-class="{active: filter_params.access_level.length}">
                            </th>
                            <th class="sub_head">
                                <input type="text" placeholder="{$:: 'access level instance name' | translate $}" class="form-control input-sm" ng-model="filter_params.access_level_instance_name" ng-class="{active: filter_params.access_level_instance_name.length}">
                            </th>
                            <th class="sub_head">
                                <input type="text" placeholder="{$:: 'member role' | translate $}" class="form-control input-sm" ng-model="filter_params.role" ng-class="{active: filter_params.role.length}">
                            </th>
                            <th class="sub_head" ng-if="auth.can_remove_member"></th>
                        </tr>
                    </thead>
                    <tbody>
                        <tr ng-repeat="u in users | filter:filter_params:strict">
                            <td>
                                {$:: u.name $}
                            </td>
                            <td>
                                {$:: u.email $}
                            </td>
                            <td>
                                {$:: u.access_level $}
                            </td>
                            <td>
                                {$:: u.access_level_instance_name $}
                            </td>
                            <td>
                                <div class="row">
                                    <div class="form-group">
                                        <div class="col-sm-12" ng-switch="can_edit(u)">
                                            <select ng-switch-when="owner" class="form-control input-sm hide_transition" ng-model="u.role" ng-options="role for role in ::ownerRoles" ng-change="update_role(u)"></select>
                                            <select ng-switch-when="member" class="form-control input-sm hide_transition" ng-model="u.role" ng-options="role for role in ::memberRoles" ng-change="update_role(u)"></select>
                                            <span ng-switch-default style="padding-left: 15px">{$:: u.role | translate $}</span>
                                        </div>
                                    </div>
                                </div>
                            </td>
                            <td ng-if="auth.can_remove_member">
                                <a ng-if="!only_one_owner || u.email !== user_profile.email" ng-click="remove_member(u)" translate>Remove</a>
                            </td>
                        </tr>
                    </tbody>
                </table>
            </div>
        </div>
=======
  </div>
  <div class="section_content_container">
    <div class="section_content">
      <div class="table_list_container">
        <table id="members-table" class="table table-striped table_highlight_first">
          <thead>
            <tr>
              <th translate>Member Name</th>
              <th translate>Member Email</th>
              <th translate>Member Role</th>
              <th ng-if="auth.can_remove_member"></th>
            </tr>
            <tr class="sub_head">
              <th class="sub_head">
                <input type="text" placeholder="{$:: 'member name' | translate $}" class="form-control input-sm" ng-model="filter_params.name" ng-class="{active: filter_params.name.length}" />
              </th>
              <th class="sub_head">
                <input type="text" placeholder="{$:: 'member email' | translate $}" class="form-control input-sm" ng-model="filter_params.email" ng-class="{active: filter_params.email.length}" />
              </th>
              <th class="sub_head">
                <input type="text" placeholder="{$:: 'member role' | translate $}" class="form-control input-sm" ng-model="filter_params.role" ng-class="{active: filter_params.role.length}" />
              </th>
              <th class="sub_head" ng-if="auth.can_remove_member"></th>
            </tr>
          </thead>
          <tbody>
            <tr ng-repeat="u in users | filter:filter_params:strict">
              <td>{$:: u.name $}</td>
              <td>{$:: u.email $}</td>
              <td>
                <div class="row">
                  <div class="form-group">
                    <div class="col-sm-12" ng-switch="can_edit(u)">
                      <select ng-switch-when="owner" class="form-control input-sm hide_transition" ng-model="u.role" ng-options="role for role in ::ownerRoles" ng-change="update_role(u)"></select>
                      <select ng-switch-when="member" class="form-control input-sm hide_transition" ng-model="u.role" ng-options="role for role in ::memberRoles" ng-change="update_role(u)"></select>
                      <span ng-switch-default style="padding-left: 15px">{$:: u.role | translate $}</span>
                    </div>
                  </div>
                </div>
              </td>
              <td ng-if="auth.can_remove_member">
                <a ng-if="!only_one_owner || u.email !== user_profile.email" ng-click="remove_member(u)" translate>Remove</a>
              </td>
            </tr>
          </tbody>
        </table>
      </div>
>>>>>>> 54592169
    </div>
  </div>
</div><|MERGE_RESOLUTION|>--- conflicted
+++ resolved
@@ -30,73 +30,6 @@
         <a ng-click="new_member_modal()" ng-if="auth.can_invite_member" translate>Invite a new member</a>
       </div>
     </div>
-<<<<<<< HEAD
-        <div class="section_content_container">
-        <div class="section_content">
-            <div class="table_list_container">
-                <table id="members-table" class="table table-striped table_highlight_first">
-                    <thead>
-                        <tr>
-                            <th translate>Member Name</th>
-                            <th translate>Member Email</th>
-                            <th translate>Member Access Level</th>
-                            <th translate>Member Access Level Instance</th>
-                            <th translate>Member Role</th>
-                            <th ng-if="auth.can_remove_member"></th>
-                        </tr>
-                        <tr class="sub_head">
-                            <th class="sub_head">
-                                <input type="text" placeholder="{$:: 'member name' | translate $}" class="form-control input-sm" ng-model="filter_params.name" ng-class="{active: filter_params.name.length}">
-                            </th>
-                            <th class="sub_head">
-                                <input type="text" placeholder="{$:: 'member email' | translate $}" class="form-control input-sm" ng-model="filter_params.email" ng-class="{active: filter_params.email.length}">
-                            </th>
-                            <th class="sub_head">
-                                <input type="text" placeholder="{$:: 'access level' | translate $}" class="form-control input-sm" ng-model="filter_params.access_level" ng-class="{active: filter_params.access_level.length}">
-                            </th>
-                            <th class="sub_head">
-                                <input type="text" placeholder="{$:: 'access level instance name' | translate $}" class="form-control input-sm" ng-model="filter_params.access_level_instance_name" ng-class="{active: filter_params.access_level_instance_name.length}">
-                            </th>
-                            <th class="sub_head">
-                                <input type="text" placeholder="{$:: 'member role' | translate $}" class="form-control input-sm" ng-model="filter_params.role" ng-class="{active: filter_params.role.length}">
-                            </th>
-                            <th class="sub_head" ng-if="auth.can_remove_member"></th>
-                        </tr>
-                    </thead>
-                    <tbody>
-                        <tr ng-repeat="u in users | filter:filter_params:strict">
-                            <td>
-                                {$:: u.name $}
-                            </td>
-                            <td>
-                                {$:: u.email $}
-                            </td>
-                            <td>
-                                {$:: u.access_level $}
-                            </td>
-                            <td>
-                                {$:: u.access_level_instance_name $}
-                            </td>
-                            <td>
-                                <div class="row">
-                                    <div class="form-group">
-                                        <div class="col-sm-12" ng-switch="can_edit(u)">
-                                            <select ng-switch-when="owner" class="form-control input-sm hide_transition" ng-model="u.role" ng-options="role for role in ::ownerRoles" ng-change="update_role(u)"></select>
-                                            <select ng-switch-when="member" class="form-control input-sm hide_transition" ng-model="u.role" ng-options="role for role in ::memberRoles" ng-change="update_role(u)"></select>
-                                            <span ng-switch-default style="padding-left: 15px">{$:: u.role | translate $}</span>
-                                        </div>
-                                    </div>
-                                </div>
-                            </td>
-                            <td ng-if="auth.can_remove_member">
-                                <a ng-if="!only_one_owner || u.email !== user_profile.email" ng-click="remove_member(u)" translate>Remove</a>
-                            </td>
-                        </tr>
-                    </tbody>
-                </table>
-            </div>
-        </div>
-=======
   </div>
   <div class="section_content_container">
     <div class="section_content">
@@ -106,6 +39,8 @@
             <tr>
               <th translate>Member Name</th>
               <th translate>Member Email</th>
+              <th translate>Member Access Level</th>
+              <th translate>Member Access Level Instance</th>
               <th translate>Member Role</th>
               <th ng-if="auth.can_remove_member"></th>
             </tr>
@@ -117,6 +52,12 @@
                 <input type="text" placeholder="{$:: 'member email' | translate $}" class="form-control input-sm" ng-model="filter_params.email" ng-class="{active: filter_params.email.length}" />
               </th>
               <th class="sub_head">
+                <input type="text" placeholder="{$:: 'access level' | translate $}" class="form-control input-sm" ng-model="filter_params.access_level" ng-class="{active: filter_params.access_level.length}">
+              </th>
+              <th class="sub_head">
+                <input type="text" placeholder="{$:: 'access level instance name' | translate $}" class="form-control input-sm" ng-model="filter_params.access_level_instance_name" ng-class="{active: filter_params.access_level_instance_name.length}">
+              </th>
+              <th class="sub_head">
                 <input type="text" placeholder="{$:: 'member role' | translate $}" class="form-control input-sm" ng-model="filter_params.role" ng-class="{active: filter_params.role.length}" />
               </th>
               <th class="sub_head" ng-if="auth.can_remove_member"></th>
@@ -126,6 +67,8 @@
             <tr ng-repeat="u in users | filter:filter_params:strict">
               <td>{$:: u.name $}</td>
               <td>{$:: u.email $}</td>
+              <td>{$:: u.access_level $}</td>
+              <td>{$:: u.access_level_instance_name $}</td>
               <td>
                 <div class="row">
                   <div class="form-group">
@@ -144,7 +87,6 @@
           </tbody>
         </table>
       </div>
->>>>>>> 54592169
     </div>
   </div>
 </div>