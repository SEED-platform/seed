<div class="page_header_container">
  <div class="page_header">
    <div class="left page_action_container">
      <a ui-sref="organizations" class="page_action"><i class="fa-solid fa-chevron-left"></i> {$:: 'Organizations' | translate $}</a>
    </div>
    <div class="page_title">
      <h1>{$:: org.name $}</h1>
    </div>
    <div class="right page_action_container"></div>
  </div>
</div>
<div class="section_nav_container">
  <div class="section_nav" ng-include="::urls.static_url + 'seed/partials/accounts_nav.html'"></div>
</div>
<div class="section">
  <div class="section_header_container">
    <div class="section_header fixed_height_short">
      <div class="left section_action_container">
        <h2><i class="fa-solid fa-user"></i> {$:: 'Members' | translate $}</h2>
      </div>
      <div class="right_wide section_action_container">
        <a
          ng-click="reset_all_passwords('Really reset all passwords?  This will sign you out of SEED.' | translate)"
          ng-if="auth.can_remove_member"
          title="{$:: 'Sends the reset password email to all users.' | translate $}"
          translate
          >Reset all passwords</a
        >
        <span ng-if="auth.can_remove_member && auth.can_invite_member">—</span>
        <a ng-click="new_member_modal()" ng-if="auth.can_invite_member" translate>Invite a new member</a>
      </div>
    </div>
  </div>
  <div class="section_content_container">
    <div class="section_content">
      <div class="table_list_container">
        <table id="members-table" class="table table-striped table_highlight_first">
          <thead>
            <tr>
              <th translate>Member Name</th>
              <th translate>Member Email</th>
              <th translate>Member Access Level</th>
              <th translate>Member Access Level Instance</th>
              <th translate>Member Role</th>
              <th ng-if="auth.can_remove_member"></th>
            </tr>
            <tr class="sub_head">
              <th class="sub_head">
                <input type="text" placeholder="{$:: 'member name' | translate $}" class="form-control input-sm" ng-model="filter_params.name" ng-class="{active: filter_params.name.length}" />
              </th>
              <th class="sub_head">
                <input type="text" placeholder="{$:: 'member email' | translate $}" class="form-control input-sm" ng-model="filter_params.email" ng-class="{active: filter_params.email.length}" />
              </th>
              <th class="sub_head">
                <input type="text" placeholder="{$:: 'access level' | translate $}" class="form-control input-sm" ng-model="filter_params.access_level" ng-class="{active: filter_params.access_level.length}">
              </th>
              <th class="sub_head">
                <input type="text" placeholder="{$:: 'access level instance name' | translate $}" class="form-control input-sm" ng-model="filter_params.access_level_instance_name" ng-class="{active: filter_params.access_level_instance_name.length}">
              </th>
              <th class="sub_head">
                <input type="text" placeholder="{$:: 'member role' | translate $}" class="form-control input-sm" ng-model="filter_params.role" ng-class="{active: filter_params.role.length}" />
              </th>
              <th class="sub_head" ng-if="auth.can_remove_member"></th>
            </tr>
          </thead>
          <tbody>
            <tr ng-repeat="u in users | filter:filter_params:strict">
              <td>{$:: u.name $}</td>
              <td>{$:: u.email $}</td>
              <td>
                <div ng-if="user_id_being_edited != u.user_id">{$:: u.access_level $}</div>
                <select
                  ng-if="user_id_being_edited == u.user_id"
                  class="form-control"
                  ng-model="user_edits['access_level']"
                  ng-options="potential_level_name for potential_level_name in access_level_names"
                  ng-change="change_access_level_instance_options()">
                </select>
              </td>
              <td>
                <div ng-if="user_id_being_edited != u.user_id">{$:: u.access_level_instance_name $}</div>
                <select
                  ng-if="user_id_being_edited == u.user_id"
                  class="form-control"
                  ng-model="user_edits['access_level_instance']"
                  ng-options="potential_access_level_instance as potential_access_level_instance.name for potential_access_level_instance in access_level_instances track by potential_access_level_instance.id">
                </select>
              <td>
                <div ng-if="user_id_being_edited != u.user_id">{$:: u.role | translate $}</div>
                <div class="row" ng-if="user_id_being_edited == u.user_id">
                  <div class="form-group">
                    <div class="col-sm-12" ng-switch="can_edit(u)">
<<<<<<< HEAD
                      <select ng-switch-when="owner|member" ng-switch-when-separator="|" class="form-control input-sm hide_transition" ng-model="u.role" ng-options="role for role in ::get_roles(u)" ng-change="update_role(u)"></select>
                      <span ng-switch-default style="padding-left: 15px">{$:: u.role | translate $}</span>
=======
                      <select ng-switch-when="owner" class="form-control input-sm hide_transition" ng-model="user_edits.role" ng-options="role for role in ::ownerRoles"></select>
                      <select ng-switch-when="member" class="form-control input-sm hide_transition" ng-model="user_edits.role" ng-options="role for role in ::memberRoles"></select>
                        <span ng-switch-default style="padding-left: 15px">{$:: u.role | translate $}</span>
>>>>>>> 1348d7cb
                    </div>
                  </div>
                </div>
              </td>
              <td ng-if="auth.can_remove_member">
                <button
                  class="btn btn-default"
                  ng-click="begin_user_edits(u)"
                  ng-hide="user_id_being_edited == u.user_id"
                  ng-disabled="user_id_being_edited !== null"
                  translate>
                  Edit
                </button>
                <button
                  class="btn btn-primary"
                  ng-click="save_user_edits()"
                  ng-if="user_id_being_edited == u.user_id"
                  translate>
                  Save
                </button>
                <button
                  class="btn btn-default"
                  ng-click="cancel_user_edits()"
                  ng-if="user_id_being_edited == u.user_id"
                  translate>
                  Cancel
                </button>
                <button
                  class="btn btn-danger"
                  ng-if="(!only_one_owner || u.email !== user_profile.email) && user_id_being_edited == null"
                  ng-click="remove_member(u)"
                  translate>
                  Remove
                </button>
              </td>
            </tr>
          </tbody>
        </table>
      </div>
    </div>
  </div>
</div><|MERGE_RESOLUTION|>--- conflicted
+++ resolved
@@ -90,14 +90,8 @@
                 <div class="row" ng-if="user_id_being_edited == u.user_id">
                   <div class="form-group">
                     <div class="col-sm-12" ng-switch="can_edit(u)">
-<<<<<<< HEAD
                       <select ng-switch-when="owner|member" ng-switch-when-separator="|" class="form-control input-sm hide_transition" ng-model="u.role" ng-options="role for role in ::get_roles(u)" ng-change="update_role(u)"></select>
                       <span ng-switch-default style="padding-left: 15px">{$:: u.role | translate $}</span>
-=======
-                      <select ng-switch-when="owner" class="form-control input-sm hide_transition" ng-model="user_edits.role" ng-options="role for role in ::ownerRoles"></select>
-                      <select ng-switch-when="member" class="form-control input-sm hide_transition" ng-model="user_edits.role" ng-options="role for role in ::memberRoles"></select>
-                        <span ng-switch-default style="padding-left: 15px">{$:: u.role | translate $}</span>
->>>>>>> 1348d7cb
                     </div>
                   </div>
                 </div>
