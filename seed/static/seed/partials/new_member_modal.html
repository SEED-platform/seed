<div class="modal-header">
  <h4 class="modal-title" id="newMemberLabel" translate>Invite a New Member</h4>
</div>
<form name="new_member_form" class="form-horizontal" role="form" ng-submit="submit_form(new_member_form.$valid)" novalidate>
<<<<<<< HEAD
    <div class="modal-body">
        <div class="form-group" ng-class="{ 'has-error' : new_member_form.first_name.$invalid && !new_member_form.first_name.$pristine }">
            <label class="control-label col-sm-3" for="newMemberFirstName" translate>First Name:</label>
            <div class="col-sm-8">
                <input type="text" class="form-control" name="first_name" id="newMemberFirstName" placeholder="{$:: 'Enter first name' | translate $}" ng-model="user.first_name" required>
                 <p ng-show="new_member_form.first_name.$invalid && !new_member_form.first_name.$pristine" class="help-block" translate>First name is required.</p>
            </div>
        </div>
        <div class="form-group"  ng-class="{ 'has-error' : new_member_form.last_name.$invalid && !new_member_form.last_name.$pristine }">
            <label class="control-label col-sm-3" for="newMemberLastName" translate>Last Name:</label>
            <div class="col-sm-8">
                <input type="text" class="form-control" id="newMemberLastName" name="last_name" placeholder="{$:: 'Enter last name' | translate $}" ng-model="user.last_name" required>
                 <p ng-show="new_member_form.last_name.$invalid && !new_member_form.last_name.$pristine" class="help-block" translate>Last name is required.</p>
            </div>
        </div>
        <div class="form-group"  ng-class="{ 'has-error' : new_member_form.email.$invalid && !new_member_form.email.$pristine }">
            <label class="control-label col-sm-3" for="newMemberEmail" translate>Email Address:</label>
            <div class="col-sm-8">
                <input type="email" class="form-control" id="newMemberEmail" name="email" placeholder="{$:: 'Enter email address' | translate $}" ng-model="user.email" required>
                <p ng-show="new_member_form.email.$invalid && !new_member_form.email.$pristine" class="help-block" translate>Enter a valid email address.</p>
            </div>
        </div>
        <div class="form-group">
            <label class="control-label col-sm-3" for="newMemberRole" translate>Role:</label>
            <div class="col-sm-8">
                <select class="form-control" id="newMemberRole" ng-model="user.role" ng-options="role.value as role.name for role in roles">
                </select>
            </div>
        </div>
        <div class="form-group">
            <label class="control-label col-sm-3" for="newMemberAccessLevel" translate>Access Level:</label>
            <div class="col-sm-8">
                <select class="form-control" id="newMemberAccessLevel" ng-model="level_name_index" ng-change="change_selected_level_index()" ng-options="i as name for (i, name) in level_names">
                </select>
            </div>
        </div>
        <div class="form-group">
            <label class="control-label col-sm-3" for="newMemberAccessLevelInstance" translate>Access Level Instance:</label>
            <div class="col-sm-8">
                <select class="form-control" id="newMemberAccessLevelInstance" ng-model="user.access_level_instance_id" ng-options="potential_level_instance.id as potential_level_instance.name for potential_level_instance in potential_level_instances">
                </select>
            </div>
        </div>
=======
  <div class="modal-body">
    <div class="form-group" ng-class="{ 'has-error' : new_member_form.first_name.$invalid && !new_member_form.first_name.$pristine }">
      <label class="control-label col-sm-3" for="newMemberFirstName" translate>First Name:</label>
      <div class="col-sm-8">
        <input type="text" class="form-control" name="first_name" id="newMemberFirstName" placeholder="{$:: 'Enter first name' | translate $}" ng-model="user.first_name" required />
        <p ng-show="new_member_form.first_name.$invalid && !new_member_form.first_name.$pristine" class="help-block" translate>First name is required.</p>
      </div>
>>>>>>> 54592169
    </div>
    <div class="form-group" ng-class="{ 'has-error' : new_member_form.last_name.$invalid && !new_member_form.last_name.$pristine }">
      <label class="control-label col-sm-3" for="newMemberLastName" translate>Last Name:</label>
      <div class="col-sm-8">
        <input type="text" class="form-control" name="last_name" placeholder="{$:: 'Enter last name' | translate $}" ng-model="user.last_name" required />
        <p ng-show="new_member_form.last_name.$invalid && !new_member_form.last_name.$pristine" class="help-block" translate>Last name is required.</p>
      </div>
    </div>
    <div class="form-group" ng-class="{ 'has-error' : new_member_form.email.$invalid && !new_member_form.email.$pristine }">
      <label class="control-label col-sm-3" for="newMemberEmail" translate>Email Address:</label>
      <div class="col-sm-8">
        <input type="email" class="form-control" name="email" placeholder="{$:: 'Enter email address' | translate $}" ng-model="user.email" required />
        <p ng-show="new_member_form.email.$invalid && !new_member_form.email.$pristine" class="help-block" translate>Enter a valid email address.</p>
      </div>
    </div>
    <div class="form-group">
      <label class="control-label col-sm-3" for="newMemberEmail" translate>Role:</label>
      <div class="col-sm-8">
        <select class="form-control" ng-model="user.role" ng-options="role as role.name for role in roles"></select>
      </div>
    </div>
  </div>
  <div class="modal-footer">
    <button type="button" class="btn btn-default" ng-click="cancel()" translate>Cancel</button>
    <button type="submit" class="btn btn-primary" ng-disabled="new_member_form.$invalid" translate>Send Invite</button>
  </div>
</form><|MERGE_RESOLUTION|>--- conflicted
+++ resolved
@@ -2,51 +2,6 @@
   <h4 class="modal-title" id="newMemberLabel" translate>Invite a New Member</h4>
 </div>
 <form name="new_member_form" class="form-horizontal" role="form" ng-submit="submit_form(new_member_form.$valid)" novalidate>
-<<<<<<< HEAD
-    <div class="modal-body">
-        <div class="form-group" ng-class="{ 'has-error' : new_member_form.first_name.$invalid && !new_member_form.first_name.$pristine }">
-            <label class="control-label col-sm-3" for="newMemberFirstName" translate>First Name:</label>
-            <div class="col-sm-8">
-                <input type="text" class="form-control" name="first_name" id="newMemberFirstName" placeholder="{$:: 'Enter first name' | translate $}" ng-model="user.first_name" required>
-                 <p ng-show="new_member_form.first_name.$invalid && !new_member_form.first_name.$pristine" class="help-block" translate>First name is required.</p>
-            </div>
-        </div>
-        <div class="form-group"  ng-class="{ 'has-error' : new_member_form.last_name.$invalid && !new_member_form.last_name.$pristine }">
-            <label class="control-label col-sm-3" for="newMemberLastName" translate>Last Name:</label>
-            <div class="col-sm-8">
-                <input type="text" class="form-control" id="newMemberLastName" name="last_name" placeholder="{$:: 'Enter last name' | translate $}" ng-model="user.last_name" required>
-                 <p ng-show="new_member_form.last_name.$invalid && !new_member_form.last_name.$pristine" class="help-block" translate>Last name is required.</p>
-            </div>
-        </div>
-        <div class="form-group"  ng-class="{ 'has-error' : new_member_form.email.$invalid && !new_member_form.email.$pristine }">
-            <label class="control-label col-sm-3" for="newMemberEmail" translate>Email Address:</label>
-            <div class="col-sm-8">
-                <input type="email" class="form-control" id="newMemberEmail" name="email" placeholder="{$:: 'Enter email address' | translate $}" ng-model="user.email" required>
-                <p ng-show="new_member_form.email.$invalid && !new_member_form.email.$pristine" class="help-block" translate>Enter a valid email address.</p>
-            </div>
-        </div>
-        <div class="form-group">
-            <label class="control-label col-sm-3" for="newMemberRole" translate>Role:</label>
-            <div class="col-sm-8">
-                <select class="form-control" id="newMemberRole" ng-model="user.role" ng-options="role.value as role.name for role in roles">
-                </select>
-            </div>
-        </div>
-        <div class="form-group">
-            <label class="control-label col-sm-3" for="newMemberAccessLevel" translate>Access Level:</label>
-            <div class="col-sm-8">
-                <select class="form-control" id="newMemberAccessLevel" ng-model="level_name_index" ng-change="change_selected_level_index()" ng-options="i as name for (i, name) in level_names">
-                </select>
-            </div>
-        </div>
-        <div class="form-group">
-            <label class="control-label col-sm-3" for="newMemberAccessLevelInstance" translate>Access Level Instance:</label>
-            <div class="col-sm-8">
-                <select class="form-control" id="newMemberAccessLevelInstance" ng-model="user.access_level_instance_id" ng-options="potential_level_instance.id as potential_level_instance.name for potential_level_instance in potential_level_instances">
-                </select>
-            </div>
-        </div>
-=======
   <div class="modal-body">
     <div class="form-group" ng-class="{ 'has-error' : new_member_form.first_name.$invalid && !new_member_form.first_name.$pristine }">
       <label class="control-label col-sm-3" for="newMemberFirstName" translate>First Name:</label>
@@ -54,26 +9,37 @@
         <input type="text" class="form-control" name="first_name" id="newMemberFirstName" placeholder="{$:: 'Enter first name' | translate $}" ng-model="user.first_name" required />
         <p ng-show="new_member_form.first_name.$invalid && !new_member_form.first_name.$pristine" class="help-block" translate>First name is required.</p>
       </div>
->>>>>>> 54592169
     </div>
     <div class="form-group" ng-class="{ 'has-error' : new_member_form.last_name.$invalid && !new_member_form.last_name.$pristine }">
       <label class="control-label col-sm-3" for="newMemberLastName" translate>Last Name:</label>
       <div class="col-sm-8">
-        <input type="text" class="form-control" name="last_name" placeholder="{$:: 'Enter last name' | translate $}" ng-model="user.last_name" required />
+        <input type="text" class="form-control" id="newMemberLastName" name="last_name" placeholder="{$:: 'Enter last name' | translate $}" ng-model="user.last_name" required />
         <p ng-show="new_member_form.last_name.$invalid && !new_member_form.last_name.$pristine" class="help-block" translate>Last name is required.</p>
       </div>
     </div>
     <div class="form-group" ng-class="{ 'has-error' : new_member_form.email.$invalid && !new_member_form.email.$pristine }">
       <label class="control-label col-sm-3" for="newMemberEmail" translate>Email Address:</label>
       <div class="col-sm-8">
-        <input type="email" class="form-control" name="email" placeholder="{$:: 'Enter email address' | translate $}" ng-model="user.email" required />
+        <input type="email" class="form-control" id="newMemberEmail" name="email" placeholder="{$:: 'Enter email address' | translate $}" ng-model="user.email" required />
         <p ng-show="new_member_form.email.$invalid && !new_member_form.email.$pristine" class="help-block" translate>Enter a valid email address.</p>
       </div>
     </div>
     <div class="form-group">
-      <label class="control-label col-sm-3" for="newMemberEmail" translate>Role:</label>
+      <label class="control-label col-sm-3" for="newMemberRole" translate>Role:</label>
       <div class="col-sm-8">
-        <select class="form-control" ng-model="user.role" ng-options="role as role.name for role in roles"></select>
+        <select class="form-control" id="newMemberRole" ng-model="user.role" ng-options="role.value as role.name for role in roles"></select>
+      </div>
+    </div>
+    <div class="form-group">
+      <label class="control-label col-sm-3" for="newMemberAccessLevel" translate>Access Level:</label>
+        <div class="col-sm-8">
+          <select class="form-control" id="newMemberAccessLevel" ng-model="level_name_index" ng-change="change_selected_level_index()" ng-options="i as name for (i, name) in level_names"></select>
+        </div>
+      </div>
+      <div class="form-group">
+        <label class="control-label col-sm-3" for="newMemberAccessLevelInstance" translate>Access Level Instance:</label>
+      <div class="col-sm-8">
+        <select class="form-control" id="newMemberAccessLevelInstance" ng-model="user.access_level_instance_id" ng-options="potential_level_instance.id as potential_level_instance.name for potential_level_instance in potential_level_instances"></select>
       </div>
     </div>
   </div>
