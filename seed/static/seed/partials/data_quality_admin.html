--- conflicted
+++ resolved
@@ -86,16 +86,12 @@
                                         ng-class="{'border-red red': invalid_conditions.includes(field)}"></select>
                             </td>
                             <td>
-<<<<<<< HEAD
                                 <select class="form-control input-sm"
                                         ng-model="rule.field"
-                                        ng-options="col.column_name as col.displayName for col in ::columns"
+                                        ng-options="col.column_name as col.displayName group by col.group for col in ::columns | orderBy: 'group'"
                                         ng-change="rule.rule_type = 1; change_field(rule, '{$ rule.field $}', $index)"
                                         title="{$ rule.field $}"
                                         focus-if="{$ rule.autofocus || 'false' $}"></select>
-=======
-                                <select class="form-control input-sm" ng-model="rule.field" ng-options="col.column_name as col.displayName group by col.group for col in ::columns | orderBy: 'group'" ng-change="rule.rule_type = 1; change_field(rule, '{$ rule.field $}', $index)" title="{$ rule.field $}" focus-if="{$ rule.autofocus || 'false' $}"></select>
->>>>>>> 33eea5ab
                             </td>
                             <td ng-if="rule.condition === 'range'">
                                 <select class="form-control input-sm"
