--- conflicted
+++ resolved
@@ -91,13 +91,8 @@
                                        ng-style="{'border-color' : rules_updated && !rule.text_match && rule.condition != 'not_null' && rule.condition != 'required' && rule.condition != '' && '#ff4d4d'}">
                             </td>
                             <td ng-if="rule.data_type !== 'string'">
-<<<<<<< HEAD
-                                <input class="form-control input-sm" type="number" ng-model="rule.min" ng-change="rule.rule_type = 1" ng-if="_.includes([null, 'None', 'number', 'year', 'area', 'eui'], rule.data_type)" placeholder="{$:: '(no minimum)' | translate $}">
-                                <input class="form-control input-sm" type="date" ng-model="rule.min" ng-change="rule.rule_type = 1" ng-if="rule.data_type === 'date'">
-=======
                                 <input class="form-control input-sm" type="number" ng-model="rule.min" ng-change="rule.rule_type = 1" ng-if="_.includes([null, 'None', 'number', 'year', 'area', 'eui'], rule.data_type)" placeholder="{$:: '(no minimum)' | translate $}" ng-disabled="filter_null(rule)">
                                 <input class="form-control input-sm" type="date" ng-model="rule.min" ng-change="rule.rule_type = 1" ng-if="rule.data_type === 'date'" ng-disabled="filter_null(rule)">
->>>>>>> 08946a67
                             </td>
                             <td ng-if="rule.data_type !== 'string'">
                                 <input class="form-control input-sm" type="number" ng-model="rule.max" ng-change="rule.rule_type = 1" ng-if="rule.data_type !== 'date'" placeholder="{$:: '(no maximum)' | translate $}" ng-disabled="filter_null(rule)">
