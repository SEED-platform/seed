--- conflicted
+++ resolved
@@ -27,10 +27,6 @@
                     </span>
                     <span ng-if="inventory_name">{$:: inventory_name | translate $}</span>
                     <span ng-if="!inventory_name">({$:: inventory_name_error $})
-<<<<<<< HEAD
-                    <span ng-if="!inventory_name">({$:: inventory_name_error $})
-=======
->>>>>>> 83aa5d03
                         <i class="glyphicon glyphicon-question-sign"
                             title="This can be changed from the organization settings page."></i>
                     </span>
@@ -42,7 +38,6 @@
 <div class="section_header_container" style="padding-left: 10px;">
     <div class="section_header fixed_height_short" style="padding: 0">
         <div class="event-select">
-<<<<<<< HEAD
             <div class="bold" style="font-size: 16px;">Event Selection</div>
             <div id="event-select-ui-grid" ui-grid="eventSelectGridOptions" ui-grid-selection ></div>
         </div>
@@ -67,10 +62,6 @@
                     </li>
                 </ul>
             </span>
-=======
-            <div style="font-size: 16px; font-weight: bold">Event Selection</div>
-            <div ui-grid="eventSelectGridOptions" ui-grid-selection ></div>
->>>>>>> 83aa5d03
         </div>
     </div>
 </div>
