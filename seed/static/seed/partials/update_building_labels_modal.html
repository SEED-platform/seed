<div  id="update-building-labels-modal">
    <div class="modal-header">
        <button type="button" 
                class="close" 
                aria-hidden="true" 
                ng-click="cancel()">
                <i class="fa fa-times"></i></button>
        <h4 class="modal-title" 
            id="manageLabelsModalLabel">
            Add/Remove Labels</h4>
    </div>
    <div class="modal-body">
        <div class="newLabelInput" style="margin-top:0px;">
            <form   name="newLabelForm" 
                    class="form-inline" 
                    role="form"
                    ng-submit="submitNewLabelForm(newLabelForm)"
                    novalidate>
                <div    class="form-group" 
                        ng-class="{'has-error': newLabelForm.name.$invalid &&
                                                newLabelForm.name.$dirty }">
                    <label  class="control-label sectionLabel" 
                            style="padding-right:20px;">
                            Create new label</label>
                    <div    class="input-group" 
                            style="padding-right:20px;">
                        <input  id="labelName" 
                                type="text" 
                                name="name"
                                class="form-control" 
                                ng-model="new_label.name" 
                                placeholder="Label Name"
                                sd-check-label-exists="labels"
                                ng-disabled="disabled"
                                required>
                        <div uib-dropdown class="input-group-btn">
<<<<<<< HEAD
                            <button type="button" 
                                    class="btn btn-{$ new_label.label $} dropdown-toggle"
                                    ng-disabled="disabled"
=======
                            <button id="btnSelectLabel"
                                    type="button"
                                    class="btn btn-{$ new_label.label $}"
                                    uib-dropdown-toggle
>>>>>>> bf2967ad
                                    data-toggle="dropdown">{$ new_label.color $} 
                                <span class="caret"></span>
                            </button>
                            <ul uib-dropdown-menu
                                class="dropdown-menu pull-right"
                                aria-labelledby="btnSelectLabel"
                                role="menu">
                                <li ng-repeat="label in available_colors" 
                                    ng-click="new_label.label = label.label; new_label.color = label.color">
                                    <a>
                                        <span class="label label-{$ label.label $}">{$ label.color $}</span>
                                    </a>
                                </li>
                            </ul>
                        </div>
                    </div>
                    <button type="submit" 
                            class="btn btn-primary" 
                            ng-disabled="newLabelForm.$invalid || disabled">
                        Create label
                    </button>
                    <div class="help-block">
                        <span   class="has-error" 
                                ng-show="newLabelForm.name.$error.sdCheckLabelExists">
                                This label name is already taken.
                        </span>
                    </div>
                </div>
            </form>
        </div>

        <div class="edit_text">Add or remove labels from {$ number_matching_search $} selected buildings</div>

        <div class="table-list-container">

            <div class="labels-status-msg" 
                 ng-show="loading==true || labels.length == 0">
                <div ng-show="loading">
                    <p>Loading labels...</p>
                </div>
                <div ng-show="loading==false && labels.length == 0">
                    <p>No labels available. Add a label above to get started.</p>
                </div>
            </div>

            <table ng-show="labels.length > 0" class="table table-striped">
                <tr ng-repeat="label in labels">
                    <td class="label_column">
                        <span class="label label-{$ label.label $}">{$ label.name $}</span>
                    </td>
                    <td align="right">

                        <button type="button" 
                                uib-btn-checkbox 
                                ng-model="label.is_checked_remove"
                                ng-show="label.is_applied"
                                btn-checkbox-true="true" 
                                btn-checkbox-false="false"
                                class="btn btn-sm btn-default action_link" 
                                ng-class="{'btn-danger':label.is_checked_remove}"
                                ng-click="toggle_remove(label)"
                                ng-disabled="disabled"
                                >Remove
                        </button>   

                        <button type="button" 
                                uib-btn-checkbox 
                                ng-model="label.is_checked_add"
                                btn-checkbox-true="true" 
                                btn-checkbox-false="false"
                                class="btn btn-sm btn-default action_link" 
                                ng-class="{'btn-primary':label.is_checked_add}"
                                ng-click="toggle_add(label)"
                                ng-disabled="disabled"
                                >Add
                        </button>
                    </td>
                </tr>
            </table>
        </div>
        <div ng-show="labels.length > 0">
            <p class="tip-subtle">A 'Remove' button is shown for tags that are already applied to one or more buildings in the current selection</p>
        </div>     
    </div>
    <div class="modal-footer">
        <button type="button" 
                class="btn btn-primary" 
                style="min-width:90px;"
                ng-disabled="disabled"
                ng-click="done()">
                Done</button>
        <button type="button" 
                class="btn btn-default" 
                style="min-width:90px;"
                ng-disabled="disabled"
                ng-click="cancel()">
                Cancel</button>
    </div>
</div><|MERGE_RESOLUTION|>--- conflicted
+++ resolved
@@ -34,16 +34,11 @@
                                 ng-disabled="disabled"
                                 required>
                         <div uib-dropdown class="input-group-btn">
-<<<<<<< HEAD
-                            <button type="button" 
-                                    class="btn btn-{$ new_label.label $} dropdown-toggle"
-                                    ng-disabled="disabled"
-=======
                             <button id="btnSelectLabel"
                                     type="button"
+                                    ng-disabled="disabled"
                                     class="btn btn-{$ new_label.label $}"
                                     uib-dropdown-toggle
->>>>>>> bf2967ad
                                     data-toggle="dropdown">{$ new_label.color $} 
                                 <span class="caret"></span>
                             </button>
