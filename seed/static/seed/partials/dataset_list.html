--- conflicted
+++ resolved
@@ -27,14 +27,6 @@
           <tbody>
             <tr ng-repeat="d in datasets" class="import_row">
               <td class="name container-fluid">
-<<<<<<< HEAD
-                <span class="view" id="data-link-{$:: $index $}">
-                  <a ui-sref="dataset_detail(::{dataset_id: d.id})" class="import_name" ng-show="!d.edit_form_showing">{$:: d.name $}</a>
-                  <a class="delete_link" ng-click="confirm_delete(d)" ng-show="!d.edit_form_showing"><i class="fa-solid fa-trash-can"></i></a>
-                  <a class="replace_file_button edit_file_name" ng-click="edit_dataset_name(d)" ng-show="!d.edit_form_showing" style="margin-right: 8px"><i class="fa-solid fa-pencil"></i></a>
-                </span>
-                <form class="row action edit_file_name form form-inline edit_import_meta_form" role="form" sd-enter="save_dataset_name(d)" ng-show="d.edit_form_showing">
-=======
                 <a
                   ui-sref="dataset_detail(::{dataset_id: d.id})"
                   class="import_name"
@@ -60,7 +52,6 @@
                   sd-enter="save_dataset_name(d)"
                   ng-show="d.edit_form_showing"
                 >
->>>>>>> fe11574a
                   <div class="form-group col-sm-8">
                     <label class="sr-only" for="editDatasetName-{$ $index $}" translate>Edit Name</label>
                     <input class="form-control input-sm" id="editDatasetName-{$ $index $}" type="text" name="name" ng-model="d.name" style="width: 100%" />
