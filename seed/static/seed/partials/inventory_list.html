<script type="text/ng-template" id="colored-labels">
  <div class="label-{$:: data.label $}">
    <span ng-bind="$getDisplayText()"></span>
    <a class="remove-button" ng-click="$removeTag()">×</a>
  </div>
</script>

<div class="page_header_container" ng-cloak>
  <div class="page_header">
    <div class="left page_action_container"></div>
    <div class="page_title">
      <h1>{$:: (inventory_type === 'taxlots' ? 'Tax Lots' : 'Properties') | translate $}</h1>
    </div>
    <div class="right page_action_container"></div>
  </div>
</div>

<div class="section_nav_container">
  <div class="section_nav" ng-include="::urls.static_url + 'seed/partials/inventory_nav.html'"></div>
</div>

<div class="inventory-list-controls columns">
<<<<<<< HEAD
    <div class="column no-shrink">
        <div class="row">
            <label>{$:: 'Cycle' | translate $}:</label>
            <select class="form-control input-sm grow" ng-model="cycle.selected_cycle" ng-change="update_cycle(cycle.selected_cycle)" ng-options="option.name for option in ::cycle.cycles track by option.id">
            </select>
        </div>
        <div class="row">
            <label>{$:: 'Column List Profile' | translate $}:</label>
            <select class="form-control input-sm grow" ng-model="currentProfile" ng-options="option.name for option in profiles track by option.id"></select>
        </div>
        <div class="row">
            <label>{$:: 'Actions' | translate $}:</label>
            <select id="select-actions" class="form-control input-sm grow" ng-model="model_actions" ng-change="run_action()">
                <option value="none" selected="selected"></option>
                <option value="select_all" ng-disabled="selectedCount === inventory_pagination.total">{$:: 'Select All' | translate $} ({$ inventory_pagination.total $}) </option>
                <option value="select_none" ng-disabled="selectedCount < 1">{$:: 'Select None' | translate $}</option>
                <optgroup label="{$:: 'Selected ' + (inventory_type === 'properties' ? 'Properties' : 'Taxlots') | translate $} ({$ selected_display $})">
                    <option value="open_merge_modal" ng-disabled="selectedParentCount < 2" translate>Merge</option>
                    <option value="open_delete_modal" ng-disabled="selectedCount === 0" translate>Delete</option>
                    <option value="open_export_modal" ng-disabled="selectedCount === 0" translate>Export</option>
                    <option value="open_update_labels_modal" ng-disabled="selectedCount === 0" translate>Add/Remove Labels</option>
                    <option value="run_data_quality_check" ng-disabled="selectedCount === 0" translate>Data Quality Check</option>
                    <option value="open_postoffice_modal" ng-disabled="selectedCount === 0" translate>Email</option>
                    <option value="open_analyses_modal" ng-disabled="selectedCount === 0" translate>Run Analysis</option>
                    <option value="open_set_update_to_now_modal" ng-disabled="selectedCount === 0" translate>Set Update Time to Now</option>
                    <option value="open_geocode_modal" ng-disabled="selectedCount === 0" translate>Geocode</option>
                    <option value="open_ubid_decode_modal" ng-disabled="selectedCount === 0" translate>Decode UBID</option>
                    <option value="open_ubid_jaccard_index_modal" ng-disabled="selectedCount > 2" translate>Compare UBIDs</option>
                    <option value="open_ubid_admin_modal" ng-disabled="selectedCount !== 1" translate>Add/Update UBID</option>
                    <option value="update_salesforce" ng-disabled="!organization.salesforce_enabled || selectedCount === 0" translate>Update Salesforce</option>
                </optgroup>
                <optgroup label="{$:: 'Options' | translate $}">
                    <option value="open_show_populated_columns_modal" ng-if="menu.user.is_ali_root" ng-disabled="data.length === 0" translate>Only Show Populated Columns</option>
                    <option value="toggle_access_level_instances" ng-disabled="data.length === 0">{$ show_access_level_instances ? 'Hide' : 'Show' $} Access Level Names</option>
                </optgroup>
            </select>
        </div>
    </div>
    <form name="listControlsForm" class="form-inline column" role="form" ng-submit="submitNewLabelForm(newLabelForm.$valid)" novalidate>
        <div class="row">
            <label for="sort-list">{$:: 'Sorting By (in order)' | translate $}:</label>
            <div class="input-group input-group-sm grow">
                <tags-input id="sort-list" class="ti-input-sm tags-input-style grow" ng-model="column_sorts" display-property="display" placeholder="(from table below)" replace-spaces-with-dashes="false" on-tag-removing="delete_sort($tag)">
                </tags-input>
                <span ng-click="reset_column_sorting()" class="btn btn-default btn-sm input-group-addon" ng-disabled="sorts_exist()"><i class="fa fa-lg fa-trash"></i></span>
            </div>
        </div>
        <div class="row">
            <label for="filters-list">{$:: 'Current Filters' | translate $}:</label>
            <div class="input-group input-group-sm grow">
                <tags-input id="filters-list" class="ti-input-sm tags-input-style grow" ng-model="column_filters" display-property="display" placeholder="(from table below)" replace-spaces-with-dashes="false" on-tag-removing="delete_filter($tag)">
                </tags-input>
                <span ng-click="gridApi.grid.clearAllFilters()" class="btn btn-default btn-sm input-group-addon" ng-disabled="filters_exist()"><i class="fa fa-lg fa-trash"></i></span>
            </div>
        </div>
        <div class="row">
            <label for="tags-input">{$:: 'Filter By Label' | translate $}:</label>
            <div class="input-group input-group-sm grow">
                <tags-input id="tags-input" class="remove-editing ti-input-sm tags-input-style grow" ng-model="selected_labels" on-tag-added="filterUsingLabels()" on-tag-removed="filterUsingLabels()" min-length="1" placeholder="{$:: 'Add a label' | translate $}" replace-spaces-with-dashes="false" add-from-autocomplete-only="true" ng-disabled="!labels.length">
                    <auto-complete source="loadLabelsForFilter($query)" max-results-to-show="255" min-length="0" load-on-empty="true" load-on-focus="true" ng-disabled="!labels.length"></auto-complete>
                </tags-input>
                <span ng-click="clear_labels()" class="btn btn-default btn-sm input-group-addon" ng-disabled="!selected_labels.length"><i class="fa fa-lg fa-trash"></i></span>
            </div>
            <div class="btn-group">
                <span class="btn btn-default btn-sm" ng-class="{active: labelLogic === 'and'}" ng-click="labelLogicUpdated('and'); filterUsingLabels()" ng-disabled="!labels.length" translate>AND</span>
                <span class="btn btn-default btn-sm" ng-class="{active: labelLogic === 'or'}" ng-click="labelLogicUpdated('or'); filterUsingLabels()" ng-disabled="!labels.length" translate>OR</span>
                <span class="btn btn-default btn-sm" ng-class="{active: labelLogic === 'exclude'}" ng-click="labelLogicUpdated('exclude'); filterUsingLabels()" ng-disabled="!labels.length" translate>EXCLUDE</span>
            </div>
        </div>
        <div class="row">
            <label>{$:: 'Filter Group' | translate $}:</label>
            <select class="form-control input-sm grow" ng-model="currentFilterGroupId" ng-change="check_for_filter_group_changes(currentFilterGroupId, {$currentFilterGroupId$})">
                <option value="-1">-- No filter --</option>
                <option ng-repeat="group in filterGroups track by group.id" value="{$ group.id $}">{$ group.name $}</option>
            </select>
            <div class="btn-group" ng-if="menu.user.is_ali_root">
                <button class="btn btn-success" type="button" ng-click="save_filter_group()" ng-disabled="!currentFilterGroup || !Modified || currentFilterGroup.id === null" tooltip-placement="bottom" uib-tooltip="Save">
                    <span class="glyphicon glyphicon-ok" aria-hidden="true"></span>
                </button>
                <button class="btn btn-primary" type="button" ng-click="rename_filter_group()" ng-disabled="!currentFilterGroup || currentFilterGroup.id === null" tooltip-placement="bottom" uib-tooltip="Rename">
                    <span class="glyphicon glyphicon-erase" aria-hidden="true"></span>
                </button>
                <button class="btn btn-danger" type="button" ng-click="remove_filter_group()" ng-model="currentFilterGroup" ng-change="check_for_filter_group_changes(currentFilterGroup, {$currentFilterGroup$})" ng-disabled="!currentFilterGroup || currentFilterGroup.id === null" tooltip-placement="bottom" uib-tooltip="Delete">
                    <span class="glyphicon glyphicon-remove" aria-hidden="true"></span>
                </button>
                <button class="btn btn-info" type="button" ng-click="new_filter_group()" tooltip-placement="bottom" uib-tooltip="New">
                    <span class="glyphicon glyphicon-pencil" aria-hidden="true"></span>
                </button>
            </div>
        </div>
    </form>
</div>
<div class="inventory-list-tab-container">
    <div class="item-count">
        {$ inventory_pagination.start $}-{$ inventory_pagination.end $}<span ng-if="inventory_pagination.num_pages > 1"> of {$ inventory_pagination.total $}</span>
        <i ng-if="selectedCount > 0">
            <span>({$ selected_display $}</span><span ng-if="selectedCount < inventory_pagination.total"> - <a ng-click="select_all()" translate>Select All</a></span><span ng-if="selectedCount === inventory_pagination.total"> - <a ng-click="select_none()" translate>Select None</a></span><span>)</span>
        </i>
=======
  <div class="column no-shrink">
    <div class="row">
      <label>{$:: 'Cycle' | translate $}:</label>
      <select
        class="form-control input-sm grow"
        ng-model="cycle.selected_cycle"
        ng-change="update_cycle(cycle.selected_cycle)"
        ng-options="option.name for option in ::cycle.cycles track by option.id"
      ></select>
    </div>
    <div class="row">
      <label>{$:: 'Column List Profile' | translate $}:</label>
      <select class="form-control input-sm grow" ng-model="currentProfile" ng-options="option.name for option in profiles track by option.id"></select>
    </div>
    <div class="row">
      <label>{$:: 'Actions' | translate $}:</label>
      <select id="select-actions" class="form-control input-sm grow" ng-model="model_actions" ng-change="run_action()">
        <option value="none" selected="selected"></option>
        <option value="select_all" ng-disabled="selectedCount === inventory_pagination.total">{$:: 'Select All' | translate $} ({$ inventory_pagination.total $})</option>
        <option value="select_none" ng-disabled="selectedCount < 1">{$:: 'Select None' | translate $}</option>
        <optgroup label="{$:: 'Selected ' + (inventory_type === 'properties' ? 'Properties' : 'Taxlots') | translate $} ({$ selected_display $})">
          <option value="open_merge_modal" ng-disabled="selectedParentCount < 2" translate>Merge</option>
          <option value="open_delete_modal" ng-disabled="selectedCount === 0" translate>Delete</option>
          <option value="open_export_modal" ng-disabled="selectedCount === 0" translate>Export</option>
          <option value="open_export_to_audit_template_modal" ng-if="::inventory_type === 'properties'" ng-disabled="selectedCount === 0" translate>Export to Audit Template</option>
          <option value="open_update_labels_modal" ng-disabled="selectedCount === 0" translate>Add/Remove Labels</option>
          <option value="run_data_quality_check" ng-disabled="selectedCount === 0" translate>Data Quality Check</option>
          <option value="open_postoffice_modal" ng-disabled="selectedCount === 0" translate>Email</option>
          <option value="open_analyses_modal" ng-disabled="selectedCount === 0" translate>Run Analysis</option>
          <option value="open_set_update_to_now_modal" ng-disabled="selectedCount === 0" translate>Set Update Time to Now</option>
          <option value="open_geocode_modal" ng-disabled="selectedCount === 0" translate>Geocode</option>
          <option value="open_ubid_decode_modal" ng-disabled="selectedCount === 0" translate>Decode UBID</option>
          <option value="open_ubid_jaccard_index_modal" ng-disabled="selectedCount > 2" translate>Compare UBIDs</option>
          <option value="open_ubid_admin_modal" ng-disabled="selectedCount !== 1" translate>Add/Update UBID</option>
          <option value="update_salesforce" ng-disabled="!organization.salesforce_enabled || selectedCount === 0" translate>Update Salesforce</option>
        </optgroup>
        <optgroup label="{$:: 'Options' | translate $}">
          <option value="open_show_populated_columns_modal" ng-disabled="data.length === 0" translate>Only Show Populated Columns</option>
          <option value="toggle_access_level_instances" ng-disabled="data.length === 0">{$ show_access_level_instances ? 'Hide' : 'Show' $} Access Level Names</option>
        </optgroup>
      </select>
    </div>
  </div>
  <form name="listControlsForm" class="form-inline column" role="form" ng-submit="submitNewLabelForm(newLabelForm.$valid)" novalidate>
    <div class="row">
      <label for="sort-list">{$:: 'Sorting By (in order)' | translate $}:</label>
      <div class="input-group input-group-sm grow">
        <tags-input
          id="sort-list"
          class="ti-input-sm tags-input-style grow"
          ng-model="column_sorts"
          display-property="display"
          placeholder="(from table below)"
          replace-spaces-with-dashes="false"
          on-tag-removing="delete_sort($tag)"
        >
        </tags-input>
        <span ng-click="reset_column_sorting()" class="btn btn-default btn-sm input-group-addon" ng-disabled="sorts_exist()"><i class="fa-solid fa-lg fa-trash"></i></span>
      </div>
    </div>
    <div class="row">
      <label for="filters-list">{$:: 'Current Filters' | translate $}:</label>
      <div class="input-group input-group-sm grow">
        <tags-input
          id="filters-list"
          class="ti-input-sm tags-input-style grow"
          ng-model="column_filters"
          display-property="display"
          placeholder="(from table below)"
          replace-spaces-with-dashes="false"
          on-tag-removing="delete_filter($tag)"
        >
        </tags-input>
        <span ng-click="gridApi.grid.clearAllFilters()" class="btn btn-default btn-sm input-group-addon" ng-disabled="filters_exist()"><i class="fa-solid fa-lg fa-trash"></i></span>
      </div>
    </div>
    <div class="row">
      <label for="tags-input">{$:: 'Filter By Label' | translate $}:</label>
      <div class="input-group input-group-sm grow">
        <tags-input
          id="tags-input"
          class="remove-editing ti-input-sm tags-input-style grow"
          ng-model="selected_labels"
          on-tag-added="filterUsingLabels()"
          on-tag-removed="filterUsingLabels()"
          min-length="1"
          placeholder="{$:: 'Add a label' | translate $}"
          replace-spaces-with-dashes="false"
          add-from-autocomplete-only="true"
          template="colored-labels"
          ng-disabled="!labels.length"
        >
          <auto-complete source="loadLabelsForFilter($query)" max-results-to-show="255" min-length="0" load-on-empty="true" load-on-focus="true" ng-disabled="!labels.length"></auto-complete>
        </tags-input>
        <span ng-click="clear_labels()" class="btn btn-default btn-sm input-group-addon" ng-disabled="!selected_labels.length"><i class="fa-solid fa-lg fa-trash"></i></span>
      </div>
      <div class="btn-group" style="height: 30px">
        <span class="btn btn-default btn-sm" ng-class="{active: labelLogic === 'and'}" ng-click="labelLogicUpdated('and'); filterUsingLabels()" ng-disabled="!labels.length" translate>AND</span>
        <span class="btn btn-default btn-sm" ng-class="{active: labelLogic === 'or'}" ng-click="labelLogicUpdated('or'); filterUsingLabels()" ng-disabled="!labels.length" translate>OR</span>
        <span class="btn btn-default btn-sm" ng-class="{active: labelLogic === 'exclude'}" ng-click="labelLogicUpdated('exclude'); filterUsingLabels()" ng-disabled="!labels.length" translate
          >EXCLUDE</span
        >
      </div>
    </div>
    <div class="row">
      <label>{$:: 'Filter Group' | translate $}:</label>
      <select class="form-control input-sm grow" ng-model="currentFilterGroupId" ng-change="check_for_filter_group_changes(currentFilterGroupId, {$currentFilterGroupId$})">
        <option ng-repeat="group in filterGroups track by group.id" value="{$ group.id $}">{$ group.name $}</option>
      </select>
      <div class="btn-group">
        <button
          class="btn btn-success"
          type="button"
          ng-click="save_filter_group()"
          ng-disabled="!currentFilterGroup || !Modified || currentFilterGroup.id === -1"
          tooltip-placement="bottom"
          uib-tooltip="Save"
        >
          <span class="glyphicon glyphicon-ok" aria-hidden="true"></span>
        </button>
>>>>>>> 7de6ded1
        <button
          class="btn btn-primary"
          type="button"
          ng-click="rename_filter_group()"
          ng-disabled="!currentFilterGroup || currentFilterGroup.id === -1"
          tooltip-placement="bottom"
          uib-tooltip="Rename"
        >
          <span class="glyphicon glyphicon-erase" aria-hidden="true"></span>
        </button>
        <button
          class="btn btn-danger"
          type="button"
          ng-click="remove_filter_group()"
          ng-model="currentFilterGroup"
          ng-change="check_for_filter_group_changes(currentFilterGroup, {$currentFilterGroup$})"
          ng-disabled="!currentFilterGroup || currentFilterGroup.id === -1"
          tooltip-placement="bottom"
          uib-tooltip="Delete"
        >
          <span class="glyphicon glyphicon-remove" aria-hidden="true"></span>
        </button>
        <button class="btn btn-info" type="button" ng-click="new_filter_group()" tooltip-placement="bottom" uib-tooltip="New">
          <span class="glyphicon glyphicon-pencil" aria-hidden="true"></span>
        </button>
      </div>
    </div>
  </form>
</div>
<div class="inventory-list-tab-container">
  <ul class="nav nav-tabs" style="pointer-events: none">
    <li ng-class="::{active: inventory_type==='properties'}" heading="View by Property" style="pointer-events: all">
      <a ui-sref="inventory_list(::{inventory_type: 'properties'})" translate>View by Property</a>
    </li>
    <li ng-class="::{active: inventory_type==='taxlots'}" heading="View by Tax Lot" style="pointer-events: all">
      <a ui-sref="inventory_list(::{inventory_type: 'taxlots'})" translate>View by Tax Lot</a>
    </li>
  </ul>
  <div class="item-count">
    {$ inventory_pagination.start $}-{$ inventory_pagination.end $}<span ng-if="inventory_pagination.num_pages > 1"> of {$ inventory_pagination.total $}</span>
    <i ng-if="selectedCount > 0">
      <span>({$ selected_display $}</span><span ng-if="selectedCount < inventory_pagination.total"> - <a ng-click="select_all()" translate>Select All</a></span
      ><span ng-if="selectedCount === inventory_pagination.total"> - <a ng-click="select_none()" translate>Select None</a></span
      ><span>)</span>
    </i>
    <button ng-click="load_inventory(inventory_pagination.page - 1)" ng-disabled="!inventory_pagination.has_previous" class="btn btn-default btn-sm">
      <i class="fa-solid fa-chevron-left"></i>
    </button>
    <button ng-click="load_inventory(inventory_pagination.page + 1)" ng-disabled="!inventory_pagination.has_next" class="btn btn-default btn-sm">
      <i class="fa-solid fa-chevron-right"></i>
    </button>
  </div>
</div>

<div class="section_content_container" ng-cloak style="display: flex; flex: 1">
  <div class="section_content" style="display: flex; width: 100%">
    <div id="grid-container" style="display: flex; width: 100%; overflow-x: hidden">
      <div
        ui-grid="gridOptions"
        ui-grid-exporter
        ui-grid-move-columns
        ui-grid-pinning
        ui-grid-resize-columns
        ui-grid-save-state
        ui-grid-selection
        ui-grid-tree-view
        style="display: flex; width: 100%"
      ></div>
    </div>
  </div>
</div><|MERGE_RESOLUTION|>--- conflicted
+++ resolved
@@ -20,106 +20,6 @@
 </div>
 
 <div class="inventory-list-controls columns">
-<<<<<<< HEAD
-    <div class="column no-shrink">
-        <div class="row">
-            <label>{$:: 'Cycle' | translate $}:</label>
-            <select class="form-control input-sm grow" ng-model="cycle.selected_cycle" ng-change="update_cycle(cycle.selected_cycle)" ng-options="option.name for option in ::cycle.cycles track by option.id">
-            </select>
-        </div>
-        <div class="row">
-            <label>{$:: 'Column List Profile' | translate $}:</label>
-            <select class="form-control input-sm grow" ng-model="currentProfile" ng-options="option.name for option in profiles track by option.id"></select>
-        </div>
-        <div class="row">
-            <label>{$:: 'Actions' | translate $}:</label>
-            <select id="select-actions" class="form-control input-sm grow" ng-model="model_actions" ng-change="run_action()">
-                <option value="none" selected="selected"></option>
-                <option value="select_all" ng-disabled="selectedCount === inventory_pagination.total">{$:: 'Select All' | translate $} ({$ inventory_pagination.total $}) </option>
-                <option value="select_none" ng-disabled="selectedCount < 1">{$:: 'Select None' | translate $}</option>
-                <optgroup label="{$:: 'Selected ' + (inventory_type === 'properties' ? 'Properties' : 'Taxlots') | translate $} ({$ selected_display $})">
-                    <option value="open_merge_modal" ng-disabled="selectedParentCount < 2" translate>Merge</option>
-                    <option value="open_delete_modal" ng-disabled="selectedCount === 0" translate>Delete</option>
-                    <option value="open_export_modal" ng-disabled="selectedCount === 0" translate>Export</option>
-                    <option value="open_update_labels_modal" ng-disabled="selectedCount === 0" translate>Add/Remove Labels</option>
-                    <option value="run_data_quality_check" ng-disabled="selectedCount === 0" translate>Data Quality Check</option>
-                    <option value="open_postoffice_modal" ng-disabled="selectedCount === 0" translate>Email</option>
-                    <option value="open_analyses_modal" ng-disabled="selectedCount === 0" translate>Run Analysis</option>
-                    <option value="open_set_update_to_now_modal" ng-disabled="selectedCount === 0" translate>Set Update Time to Now</option>
-                    <option value="open_geocode_modal" ng-disabled="selectedCount === 0" translate>Geocode</option>
-                    <option value="open_ubid_decode_modal" ng-disabled="selectedCount === 0" translate>Decode UBID</option>
-                    <option value="open_ubid_jaccard_index_modal" ng-disabled="selectedCount > 2" translate>Compare UBIDs</option>
-                    <option value="open_ubid_admin_modal" ng-disabled="selectedCount !== 1" translate>Add/Update UBID</option>
-                    <option value="update_salesforce" ng-disabled="!organization.salesforce_enabled || selectedCount === 0" translate>Update Salesforce</option>
-                </optgroup>
-                <optgroup label="{$:: 'Options' | translate $}">
-                    <option value="open_show_populated_columns_modal" ng-if="menu.user.is_ali_root" ng-disabled="data.length === 0" translate>Only Show Populated Columns</option>
-                    <option value="toggle_access_level_instances" ng-disabled="data.length === 0">{$ show_access_level_instances ? 'Hide' : 'Show' $} Access Level Names</option>
-                </optgroup>
-            </select>
-        </div>
-    </div>
-    <form name="listControlsForm" class="form-inline column" role="form" ng-submit="submitNewLabelForm(newLabelForm.$valid)" novalidate>
-        <div class="row">
-            <label for="sort-list">{$:: 'Sorting By (in order)' | translate $}:</label>
-            <div class="input-group input-group-sm grow">
-                <tags-input id="sort-list" class="ti-input-sm tags-input-style grow" ng-model="column_sorts" display-property="display" placeholder="(from table below)" replace-spaces-with-dashes="false" on-tag-removing="delete_sort($tag)">
-                </tags-input>
-                <span ng-click="reset_column_sorting()" class="btn btn-default btn-sm input-group-addon" ng-disabled="sorts_exist()"><i class="fa fa-lg fa-trash"></i></span>
-            </div>
-        </div>
-        <div class="row">
-            <label for="filters-list">{$:: 'Current Filters' | translate $}:</label>
-            <div class="input-group input-group-sm grow">
-                <tags-input id="filters-list" class="ti-input-sm tags-input-style grow" ng-model="column_filters" display-property="display" placeholder="(from table below)" replace-spaces-with-dashes="false" on-tag-removing="delete_filter($tag)">
-                </tags-input>
-                <span ng-click="gridApi.grid.clearAllFilters()" class="btn btn-default btn-sm input-group-addon" ng-disabled="filters_exist()"><i class="fa fa-lg fa-trash"></i></span>
-            </div>
-        </div>
-        <div class="row">
-            <label for="tags-input">{$:: 'Filter By Label' | translate $}:</label>
-            <div class="input-group input-group-sm grow">
-                <tags-input id="tags-input" class="remove-editing ti-input-sm tags-input-style grow" ng-model="selected_labels" on-tag-added="filterUsingLabels()" on-tag-removed="filterUsingLabels()" min-length="1" placeholder="{$:: 'Add a label' | translate $}" replace-spaces-with-dashes="false" add-from-autocomplete-only="true" ng-disabled="!labels.length">
-                    <auto-complete source="loadLabelsForFilter($query)" max-results-to-show="255" min-length="0" load-on-empty="true" load-on-focus="true" ng-disabled="!labels.length"></auto-complete>
-                </tags-input>
-                <span ng-click="clear_labels()" class="btn btn-default btn-sm input-group-addon" ng-disabled="!selected_labels.length"><i class="fa fa-lg fa-trash"></i></span>
-            </div>
-            <div class="btn-group">
-                <span class="btn btn-default btn-sm" ng-class="{active: labelLogic === 'and'}" ng-click="labelLogicUpdated('and'); filterUsingLabels()" ng-disabled="!labels.length" translate>AND</span>
-                <span class="btn btn-default btn-sm" ng-class="{active: labelLogic === 'or'}" ng-click="labelLogicUpdated('or'); filterUsingLabels()" ng-disabled="!labels.length" translate>OR</span>
-                <span class="btn btn-default btn-sm" ng-class="{active: labelLogic === 'exclude'}" ng-click="labelLogicUpdated('exclude'); filterUsingLabels()" ng-disabled="!labels.length" translate>EXCLUDE</span>
-            </div>
-        </div>
-        <div class="row">
-            <label>{$:: 'Filter Group' | translate $}:</label>
-            <select class="form-control input-sm grow" ng-model="currentFilterGroupId" ng-change="check_for_filter_group_changes(currentFilterGroupId, {$currentFilterGroupId$})">
-                <option value="-1">-- No filter --</option>
-                <option ng-repeat="group in filterGroups track by group.id" value="{$ group.id $}">{$ group.name $}</option>
-            </select>
-            <div class="btn-group" ng-if="menu.user.is_ali_root">
-                <button class="btn btn-success" type="button" ng-click="save_filter_group()" ng-disabled="!currentFilterGroup || !Modified || currentFilterGroup.id === null" tooltip-placement="bottom" uib-tooltip="Save">
-                    <span class="glyphicon glyphicon-ok" aria-hidden="true"></span>
-                </button>
-                <button class="btn btn-primary" type="button" ng-click="rename_filter_group()" ng-disabled="!currentFilterGroup || currentFilterGroup.id === null" tooltip-placement="bottom" uib-tooltip="Rename">
-                    <span class="glyphicon glyphicon-erase" aria-hidden="true"></span>
-                </button>
-                <button class="btn btn-danger" type="button" ng-click="remove_filter_group()" ng-model="currentFilterGroup" ng-change="check_for_filter_group_changes(currentFilterGroup, {$currentFilterGroup$})" ng-disabled="!currentFilterGroup || currentFilterGroup.id === null" tooltip-placement="bottom" uib-tooltip="Delete">
-                    <span class="glyphicon glyphicon-remove" aria-hidden="true"></span>
-                </button>
-                <button class="btn btn-info" type="button" ng-click="new_filter_group()" tooltip-placement="bottom" uib-tooltip="New">
-                    <span class="glyphicon glyphicon-pencil" aria-hidden="true"></span>
-                </button>
-            </div>
-        </div>
-    </form>
-</div>
-<div class="inventory-list-tab-container">
-    <div class="item-count">
-        {$ inventory_pagination.start $}-{$ inventory_pagination.end $}<span ng-if="inventory_pagination.num_pages > 1"> of {$ inventory_pagination.total $}</span>
-        <i ng-if="selectedCount > 0">
-            <span>({$ selected_display $}</span><span ng-if="selectedCount < inventory_pagination.total"> - <a ng-click="select_all()" translate>Select All</a></span><span ng-if="selectedCount === inventory_pagination.total"> - <a ng-click="select_none()" translate>Select None</a></span><span>)</span>
-        </i>
-=======
   <div class="column no-shrink">
     <div class="row">
       <label>{$:: 'Cycle' | translate $}:</label>
@@ -157,7 +57,7 @@
           <option value="update_salesforce" ng-disabled="!organization.salesforce_enabled || selectedCount === 0" translate>Update Salesforce</option>
         </optgroup>
         <optgroup label="{$:: 'Options' | translate $}">
-          <option value="open_show_populated_columns_modal" ng-disabled="data.length === 0" translate>Only Show Populated Columns</option>
+          <option value="open_show_populated_columns_modal" if="menu.user.is_ali_root" ng-disabled="data.length === 0" translate>Only Show Populated Columns</option>
           <option value="toggle_access_level_instances" ng-disabled="data.length === 0">{$ show_access_level_instances ? 'Hide' : 'Show' $} Access Level Names</option>
         </optgroup>
       </select>
@@ -229,7 +129,7 @@
       <select class="form-control input-sm grow" ng-model="currentFilterGroupId" ng-change="check_for_filter_group_changes(currentFilterGroupId, {$currentFilterGroupId$})">
         <option ng-repeat="group in filterGroups track by group.id" value="{$ group.id $}">{$ group.name $}</option>
       </select>
-      <div class="btn-group">
+      <div class="btn-group" ng-if="menu.user.is_ali_root">
         <button
           class="btn btn-success"
           type="button"
@@ -240,7 +140,6 @@
         >
           <span class="glyphicon glyphicon-ok" aria-hidden="true"></span>
         </button>
->>>>>>> 7de6ded1
         <button
           class="btn btn-primary"
           type="button"
