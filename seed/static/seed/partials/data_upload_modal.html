<div class="modal-header" ng-switch on="step.number">
<<<<<<< HEAD
    <h4 class="modal-title" ng-switch-when="1">Create a New Data Set.</h4>
    <h4 class="modal-title" ng-switch-when="2">Upload your data.</h4>
    <h4 class="modal-title" ng-switch-when="3">Successful upload!</h4>
    <h4 class="modal-title" ng-switch-when="4">Upload your energy data.</h4>
    <h4 class="modal-title" ng-switch-when="5">Successful upload!</h4>
    <h4 class="modal-title" ng-switch-when="6">What type of file would you like to upload?</h4>
    <h4 class="modal-title" ng-switch-when="7">Finding inventory matches.</h4>
    <h4 class="modal-title" ng-switch-when="8">Matching Results for file: <strong>{$ dataset.filename $}</strong></h4>
    <h4 class="modal-title" ng-switch-when="9">Add files to {$ dataset.name $}.</h4>
    <h4 class="modal-title" ng-switch-when="10">{$ step_10_title|titleCase $}</h4>
    <h4 class="modal-title" ng-switch-when="11">Confirm Save Mappings?</h4>
    <h4 class="modal-title" ng-switch-when="12">Error Processing Data</h4>
    <h4 class="modal-title" ng-switch-when="13">Portfolio Manager Import</h4>
=======
    <h4 class="modal-title" ng-switch-when="1" translate>Create a New Data Set.</h4>
    <h4 class="modal-title" ng-switch-when="2" translate>Upload your data.</h4>
    <h4 class="modal-title" ng-switch-when="3" translate>Successful upload!</h4>
    <h4 class="modal-title" ng-switch-when="4" translate>Upload your energy data.</h4>
    <h4 class="modal-title" ng-switch-when="5" translate>Successful upload!</h4>
    <h4 class="modal-title" ng-switch-when="6" translate>What type of file would you like to upload?</h4>
    <h4 class="modal-title" ng-switch-when="7" translate>Finding inventory matches.</h4>
    <h4 class="modal-title" ng-switch-when="8" translate="MATCHING_RESULTS_FOR_FILE"
        translate-values="{ dataset_filename: dataset.filename }"></h4>
    <h4 class="modal-title" ng-switch-when="9" translate="ADD_FILES_TO"
        translate-values"{ dataset_name: dataset.name }"></h4>
    <h4 class="modal-title" ng-switch-when="10">{$ step_10_title|translate|titleCase $}</h4>
    <h4 class="modal-title" ng-switch-when="11" translate>Confirm Save Mappings?</h4>
    <h4 class="modal-title" ng-switch-when="12" translate>Error Processing Data</h4>
>>>>>>> 87950a07
</div>
<div class="modal-body no_bottom_padding" ng-switch on="step.number">
    <!-- Step 1 -->
    <div class="data_upload_steps form-horizontal" ng-switch-when="1">
        <div class="alert alert-danger" ng-show="dataset.alert"
            translate="DATASET_NAME_ALREADY_EXISTS"
            translate-values="{ dataset_name: dataset.name }"></div>
        <div class="form-group" ng-class="{'has-error': dataset.alert, 'has-feedback': dataset.alert}">
            <label class="control-label col-lg-3 col-sm-3" for="inputDataUploadName" translate>Data Set Name</label>
            <div class="col-lg-8 col-sm-8">
                <input type="text" class="form-control" id="inputDataUploadName" ng-model="dataset.name" placeholder="{$:: 'your data set name' | translate $}" sd-enter="create_dataset(dataset.name)" required>
            </div>
        </div>
    </div>
    <!-- Step 2: Choose upload type -->
    <div class="data_upload_steps container-fluid" ng-switch-when="2">
        <div class="alert alert-danger" ng-show="uploader.invalid_extension_alert" translate="INVALID_EXTENSION_ALERT"></div>
        <div class="row">
            <div class="col-sm-10 col-sm-offset-1" ng-hide="uploader.in_progress">
                <div class="row">
                    <label class="col-sm-3 col-sm-offset-1 control-label" for="selected-cycle" style="margin-top: 5px;" translate>Time Period</label>
                    <div class="col-sm-7">
                        <select id="selected-cycle" name="selected-cycle" class="form-control input-sm" ng-model="selectedCycle" ng-options="cycle.name for cycle in cycles track by cycle.id"></select>
                    </div>
                </div>
                <div class="row">
                    <div class="col-sm-10 col-sm-offset-4">
                        <a ui-sref="organization_cycles(::{organization_id: organization.id})" ng-click="cancel()" translate>Manage available cycles.</a>
                    </div>
                </div>
            </div>
        </div>
        <div class="row">
            <div class="col-sm-8 col-sm-offset-2" sd-uploader sourcetype="Assessed Raw" sourceprog="" sourcever="" importrecord="dataset.id" buttontext="{$:: 'Upload a Spreadsheet' | translate $}" eventfunc="uploaderfunc(message, file, progress)" ng-hide="uploader.in_progress" ng-disabled="!selectedCycle" style="padding-top: 20px;"></div>
        </div>
        <div class="row">
            <div class="col-sm-8 col-sm-offset-2" sd-uploader sourcetype="Assessed Raw" sourceprog="PortfolioManager" sourcever="1.0" importrecord="dataset.id" buttontext="{$:: 'Upload Portfolio Manager Data' | translate $}" eventfunc="uploaderfunc(message, file, progress)" ng-disabled="!selectedCycle" ng-hide="uploader.in_progress"></div>
        </div>
        <div class="row">
            <div class="col-sm-8 col-sm-offset-2">
                <div class="btn btn-primary" style="display: block; font-weight: bold;" ng-click="goto_step(13)">Import Portfolio Manager Data</div>
            </div>
        </div>
        <div class="row">
            <div class="col-sm-9 col-sm-offset-2" ng-hide="uploader.in_progress">
                <!--<div class="row">-->
                    <!--<span class="col-xs-1"><input type="checkbox" id="use-field-option" name="pm-cycle-option" ng-model="useField" ng-init="useField = true" value="field"></span>-->
                    <!--<label class="col-sm-7 control-label" for="use-field-option" translate>Determine Time Period from Field:</label>-->
                    <!--<span class="col-sm-4" translate>Year Ending</span>-->
                <!--</div>-->
            </div>
        </div>
        <div class="row">
            <div class="col-sm-8 col-sm-offset-2 green_button" sd-uploader sourcetype="Green Button Raw" sourceprog="" sourcever="" importrecord="dataset.id" buttontext="{$:: 'Upload Green Button Data' | translate $}" eventfunc="uploaderfunc(message, file, progress)" ng-hide="uploader.in_progress" ng-disabled="true" style="padding-top: 10px;"></div>
        </div>
        <div class="progress_bar_container" ng-show="uploader.in_progress">
            <div class="progress_bar_copy_top"
                 translate="UPLOADING_PROGRESS"
                 translate-values="{ dataset_filename: dataset.filename }"></div>

            <uib-progressbar class="progress-striped active" value="uploader.progress" type="success"></uib-progressbar>
            <div class="progress_bar_copy_bottom">{$ uploader.progress | number:0 $}% {$ uploader.status_message | translate $}</div>
        </div>
        <div ng-hide="uploader.in_progress" style="margin-top: 30px;">
            <div>
              <p translate>FILE_TYPES_SUPPORTED</p>
              <p translate>MULTI_FILE_EXCEL_NOT_SUPPORTED</p>
            </div>
        </div>
    </div>
    <!-- Step 3 -->
    <div class="data_upload_steps" ng-switch-when="3">
        <div class="row">
            <div class="alert alert-success"
            translate="DATASET_FILENAME_UPLOADED_TO"
            translate-values="{ dataset_name: dataset.name , dataset_filename: dataset.filename }"></div>
        </div>
    </div>
    <!-- Step 4: load Portfolio Manager report data -->
    <div class="data_upload_steps" ng-switch-when="4">
        <div class="row">
            <div class="alert alert-danger" ng-show="uploader.invalid_extension_alert" translate="INVALID_EXTENSION_ALERT"></div>
            <div class="form-group col-sm-12">
                <div sd-uploader sourcetype="Portfolio Raw" importrecord="dataset.id" buttontext="{$:: 'Upload your energy data file(s)' | translate $}" eventfunc="uploaderfunc(message, file, progress)" ng-hide="uploader.in_progress"></div>
                <div class="progress_bar_container" ng-show="uploader.in_progress">
                    <div class="progress_bar_copy_top"
                         translate="UPLOADING_PROGRESS"
                         translate-values="{ dataset_filename: dataset.filename }"></div>

                    <uib-progressbar class="progress-striped active" value="uploader.progress" type="success"></uib-progressbar>
                    <div class="progress_bar_copy_bottom">{$ uploader.progress | number:0 $}% {$ uploader.status_message | translate$}</div>
                </div>
            </div>
        </div>
    </div>
    <!-- Step 5 -->
    <div class="data_upload_steps" ng-switch-when="5">
        <div class="row">
            <div class="alert alert-success"
            translate="DATASET_FILENAME_UPLOADED_TO"
            translate-values="{ dataset_name: dataset.name , dataset_filename: dataset.filename }"></div>
        </div>
    </div>
    <!-- Step 6 -->
    <div class="data_upload_steps" ng-switch-when="6">
        <div class="row">
            <div class="form-group col-sm-12">
                <button type="button" class="btn btn-primary" ng-click="goto_step(2)" translate>Inventory list file</button>
                <button type="button" class="btn btn-primary" ng-click="goto_step(4)" translate>Energy data file</button>
            </div>
        </div>
    </div>
    <!-- Step 7: Finding building matches -->
    <div class="data_upload_steps" ng-switch-when="7">
        <div class="row">
            <div class="form-group col-sm-12">
                <div class="progress_bar_container">
                    <div class="progress_bar_copy_top">{$:: 'Finding inventory matches for' | translate $}
                        <strong>{$ dataset.filename $}</strong></div>
                    <uib-progressbar class="progress-striped active" value="uploader.progress" type="success"></uib-progressbar>
                    <div class="progress_bar_copy_bottom">{$ uploader.progress | number:0 $}% {$:: 'Complete' | translate $}</div>
                </div>
            </div>
        </div>
    </div>
    <!-- Step 8: Review matches -->
    <div class="data_upload_steps" ng-switch-when="8">
        <div class="row">
            <div class="alert alert-success">
                <ul>
                    <li>{$:: 'Total rows in the import file' | translate $}: {$ import_file_records|number:0 $}</li>
                    <li ng-if="unmatched_properties">{$:: 'New properties' | translate $}: {$ unmatched_properties|number:0 $}</li>
                    <li ng-if="unmatched_taxlots">{$:: 'New tax lots' | translate $}: {$ unmatched_taxlots|number:0 $}</li>
                    <li ng-if="matched_properties">{$:: 'Merged properties' | translate $}: {$ matched_properties|number:0 $}</li>
                    <li ng-if="matched_taxlots">{$:: 'Merged tax lots' | translate $}: {$ matched_taxlots|number:0 $}</li>
                    <li ng-if="duplicate_property_states">{$:: 'Ignored property duplicates within the import file' | translate $}: {$ duplicate_property_states|number:0 $}</li>
                    <li ng-if="duplicate_tax_lot_states">{$:: 'Ignored tax lot duplicates within the import file' | translate $}: {$ duplicate_tax_lot_states|number:0 $}</li>
                    <li ng-if="duplicates_of_existing_property_states">{$:: 'Ignored duplicates of existing properties' | translate $}: {$ duplicates_of_existing_property_states|number:0 $}</li>
                    <li ng-if="duplicates_of_existing_taxlot_states">{$:: 'Ignored duplicates of existing tax lots' | translate $}: {$ duplicates_of_existing_taxlot_states|number:0 $}</li>
                </ul>
            </div>
        </div>
    </div>
    <!-- Step 9: Select the type of file to upload. -->
    <div class="data_upload_steps" ng-switch-when="9">
        <div class="row">
            <div class="form-group col-sm-12" translate="SELECT_THE_TYPE_OF_FILE_TO_ADD_TO_DATASET" translation-values="{ dataset_name: dataset.name }"></div>
        </div>
    </div>
    <!-- Step 10: No matches -->
    <div class="data_upload_steps" ng-switch-when="10">
        <div class="row">
            <div class="alert alert-success">
                <ul>
                    <li>{$:: 'Total rows in the import file' | translate $}: {$ import_file_records|number:0 $}</li>
                    <li ng-if="unmatched_properties">{$:: 'New properties' | translate $}: {$ unmatched_properties|number:0 $}</li>
                    <li ng-if="unmatched_taxlots">{$:: 'New tax lots' | translate $}: {$ unmatched_taxlots|number:0 $}</li>
                    <li ng-if="matched_properties">{$:: 'Merged properties' | translate $}: {$ matched_properties|number:0 $}</li>
                    <li ng-if="matched_taxlots">{$:: 'Merged tax lots' | translate $}: {$ matched_taxlots|number:0 $}</li>
                    <li ng-if="duplicate_property_states">{$:: 'Ignored property duplicates within the import file' | translate $}: {$ duplicate_property_states|number:0 $}</li>
                    <li ng-if="duplicate_tax_lot_states">{$:: 'Ignored tax lot duplicates within the import file' | translate $}: {$ duplicate_tax_lot_states|number:0 $}</li>
                    <li ng-if="duplicates_of_existing_property_states">{$:: 'Ignored duplicates of existing properties' | translate $}: {$ duplicates_of_existing_property_states|number:0 $}</li>
                    <li ng-if="duplicates_of_existing_taxlot_states">{$:: 'Ignored duplicates of existing tax lots' | translate $}: {$ duplicates_of_existing_taxlot_states|number:0 $}</li>
                </ul>
            </div>
            <div class="alert alert-{$ step_10_style $}">
                <span ng-show="step_10_error_message">{$ step_10_error_message | translate $}</span>
                <span ng-hide="step_10_error_message" translate="COULD_NOT_LOCATE_MATCHES"></span>
            </div>
            <div class="form-group col-sm-12"></div>
        </div>
    </div>
    <!-- Step 11: Save Mappings Permanently  -->
    <div class="data_upload_steps" ng-switch-when="11">
        <div class="row">
            <div class="alert alert-warning" translate>DID_YOU_REVIEW_YOUR_MAPPINGS</div>
        </div>
    </div>
    <!-- Step 12: Error Processing Data  -->
    <div class="data_upload_steps" ng-switch-when="12">
        <div class="row">
            <div class="col-sm-12">
                <div>
                    <p translate>An error occurred while processing the file. Please ensure that your file meets the required specifications.</p>
                    <pre ng-class="{'pre-scrollable': step_12_error_message.length >= 300}" ng-show="step_12_error_message">{$ step_12_error_message | translate $}</pre>
                </div>
            </div>
        </div>
    </div>
    <!-- Step 13: Portfolio Manager Data Import  -->
    <div class="data_upload_steps" ng-switch-when="13">
        <div class="row" style="padding-bottom:10px">
            <label class="control-label col-lg-4 col-sm-4" for="inputPMUsername">Username</label>
            <div class="col-lg-8 col-sm-8">
                <input type="text" class="form-control" id="inputPMUsername" name="username" ng-model="pm_username" ng-init="pm_username='SEED_City_Test'" required>
            </div>
        </div>
        <div class="row" style="padding-bottom:10px">
            <label class="control-label col-lg-4 col-sm-4" for="inputPMPassword">Password</label>
            <div class="col-lg-8 col-sm-8">
                <input type="password" class="form-control" id="inputPMPassword" name="password" ng-model="pm_password" required>
            </div>
        </div>
        <div class="row" style="padding-bottom:10px">
            <div class="col-lg-4 col-sm-4"></div>
            <div class="col-lg-8 col-sm-8">
                <div class="btn btn-primary" style="display: block; font-weight: bold;" ng-click="get_pm_report_template_names(pm_username, pm_password);">Get Report Templates</div>
            </div>
        </div>
        <div class="row" style="padding-bottom:10px">
            <label class="control-label col-lg-4 col-sm-4" for="inputPMReportTemplateName">Report Template Name</label>
            <div class="col-lg-8 col-sm-8">
                <select ng-model="pm_template" ng-options="x.name for x in pm_templates"></select>
            </div>
        </div>
        <div class="row" style="padding-bottom:10px">
            <div class="col-lg-4 col-sm-4"></div>
            <div class="col-lg-8 col-sm-8">
                <div class="btn btn-primary" style="display: block; font-weight: bold;" ng-click="get_pm_report(pm_username, pm_password, pm_template);">Submit</div>
            </div>
        </div>
        <div class="row" style="padding-bottom:10px">
            <div class="col-lg-12 col-sm-12">
                <table class="table table-striped" ng-hide="pm_props === undefined">
                  <caption style="display: block; font-weight: bold;">Properties Retrieved and Match State</caption>
                  <tr>
                    <th>PM Property ID</th>
                    <th>PM Property Name</th>
                    <th>SEED Match State</th>
                  </tr>
                  <tr ng-repeat="x in pm_props">
                    <td>{$ x.property_id $}</td>
                    <td>{$ x.property_name $}</td>
                    <td>{$ x.MATCHED $}</td>
                  </tr>
                </table>
            </div>
        </div>
    </div>
</div>

<div class="modal-footer container-fluid" ng-switch on="step.number">
    <div ng-switch-when="1">
        <div class="row text-center">
            <button type="button" class="btn btn-primary col-sm-6 center-block" ng-click="create_dataset(dataset.name)" ng-disabled="dataset.disabled()" translate>Create Data Set</button>
        </div>
    </div>
    <div ng-switch-when="2"></div>
    <div ng-switch-when="3">
        <!-- Leaving this out for now as I'm not sure we want to allow the user to do this right here.
        <button type="button" class="btn btn-default">Upload another building list file</button> -->
        <div class="row text-center">
            <button type="button" class="btn btn-primary col-sm-6 center-block" ng-click="goto_data_mapping()" translate>Continue to data mapping</button>
        </div>
    </div>
    <div ng-switch-when="4"></div>
    <div ng-switch-when="5">
        <div class="row text-center">
            <button type="button" class="btn btn-default col-sm-6" center-block ng-click="goto_step(4)" translate>Upload another energy data file</button>
        </div>
        <div class="row text-center">
            <button type="button" class="btn btn-primary col-sm-6 center-block" ng-click="goto_data_matching()" translate>Continue to data matching</button>
        </div>
    </div>
    <div ng-switch-when="7"></div>
    <div ng-switch-when="8">
        <div class="row text-center">
            <button type="button" class="btn btn-primary col-sm-6 center-block" ng-click="goto_step(2)" translate>Add another file</button>
        </div>
        <div class="row text-center">
            <button type="button" class="btn btn-primary col-sm-6 center-block" ng-click="view_my_properties()" translate>View my properties</button>
        </div>
        <div class="row text-center">
            <button id="review-mapping" type="button" class="btn btn-primary col-sm-6 center-block" ng-click="goto_data_matching()" translate>Review matches</button>
        </div>
    </div>
    <div ng-switch-when="9">
        <div class="row text-center">
            <button type="button" class="btn btn-primary col-sm-6 center-block" ng-click="goto_step(2)" translate>Add another file</button>
        </div>
    </div>
    <div ng-switch-when="10">
        <div class="row text-center">
            <button type="button" class="btn btn-primary col-sm-6 center-block" ng-click="goto_step(2)" translate>Add another file</button>
        </div>
        <div class="row text-center">
            <button id="view-buildings" type="button" class="btn btn-primary col-sm-6 center-block" ng-click="view_my_properties()" translate>View my properties</button>
        </div>
    </div>
    <div ng-switch-when="11">
        <div class="row text-center">
            <button type="button" id="confirm-mapping" class="btn btn-primary col-sm-6 center-block" ng-click="save_mappings()" translate>CONFIRM_AND_START_MATCHING</button>
        </div>
    </div>
    <div class="row text-center">
        <button type="button" class="btn btn-default col-sm-6 center-block" ng-click="cancel()" translate>Dismiss</button>
    </div>
</div><|MERGE_RESOLUTION|>--- conflicted
+++ resolved
@@ -1,5 +1,4 @@
 <div class="modal-header" ng-switch on="step.number">
-<<<<<<< HEAD
     <h4 class="modal-title" ng-switch-when="1">Create a New Data Set.</h4>
     <h4 class="modal-title" ng-switch-when="2">Upload your data.</h4>
     <h4 class="modal-title" ng-switch-when="3">Successful upload!</h4>
@@ -12,8 +11,6 @@
     <h4 class="modal-title" ng-switch-when="10">{$ step_10_title|titleCase $}</h4>
     <h4 class="modal-title" ng-switch-when="11">Confirm Save Mappings?</h4>
     <h4 class="modal-title" ng-switch-when="12">Error Processing Data</h4>
-    <h4 class="modal-title" ng-switch-when="13">Portfolio Manager Import</h4>
-=======
     <h4 class="modal-title" ng-switch-when="1" translate>Create a New Data Set.</h4>
     <h4 class="modal-title" ng-switch-when="2" translate>Upload your data.</h4>
     <h4 class="modal-title" ng-switch-when="3" translate>Successful upload!</h4>
@@ -28,7 +25,7 @@
     <h4 class="modal-title" ng-switch-when="10">{$ step_10_title|translate|titleCase $}</h4>
     <h4 class="modal-title" ng-switch-when="11" translate>Confirm Save Mappings?</h4>
     <h4 class="modal-title" ng-switch-when="12" translate>Error Processing Data</h4>
->>>>>>> 87950a07
+    <h4 class="modal-title" ng-switch-when="13">Portfolio Manager Import</h4>
 </div>
 <div class="modal-body no_bottom_padding" ng-switch on="step.number">
     <!-- Step 1 -->
