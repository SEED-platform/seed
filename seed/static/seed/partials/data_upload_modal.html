--- conflicted
+++ resolved
@@ -27,107 +27,56 @@
         </div>
     </div>
     <!-- Step 2: load Covered Buildings Assessor data -->
-<<<<<<< HEAD
-	<div class="data_upload_steps" ng-switch-when="2">
-	    <div class="row">
-	    	<div class="alert alert-danger alert-dismissable" ng-show="uploader.invalid_extension_alert">
-		        <button type="button" class="close" ng-click="uploader.invalid_extension_alert = false" aria-hidden="true">&times;</button>
-		        <strong>Sorry!</strong> SEED doesn't currently support that file format. Only <strong>.csv</strong>, <strong>.xls</strong>, <strong>.xlsx</strong>, and <strong>.xml</strong> files are supported.
-		    </div>
-		    <div class="form-group col-lg-12 col-sm-12">
-		    	<div class="row">
-		        	<div class="col-lg-4" be-uploader sourcetype="Assessed Raw" sourceprog="" sourcever="" importrecord="dataset.id" buttontext="Upload a spreadsheet" eventfunc="uploaderfunc(message, file, progress)" ng-hide="uploader.in_progress"></div>
-		        	<div class="col-lg-4 orange_button" be-uploader sourcetype="Assessed Raw" sourceprog="PortfolioManager" sourcever="1.0" importrecord="dataset.id" buttontext="Upload Portfolio Manager data" eventfunc="uploaderfunc(message, file, progress)" ng-hide="uploader.in_progress"></div>
-					<div class="col-lg-8 green_button" be-uploader sourcetype="Green Button Raw"
-=======
-        <div class="data_upload_steps" ng-switch-when="2">
-            <div class="row">
-                <div class="alert alert-danger alert-dismissable" ng-show="uploader.invalid_extension_alert">
-                    <button type="button" class="close" ng-click="uploader.invalid_extension_alert = false" aria-hidden="true">&times;</button>
-                    <strong>Sorry!</strong> SEED doesn't currently support that file format. Only <strong>.csv</strong> files are supported.
-                    </div>
-                    <div class="form-group col-lg-12 col-sm-12">
-                        <div class="row">
-                                <div class="col-lg-4" be-uploader sourcetype="Assessed Raw" sourceprog="" sourcever="" importrecord="dataset.id" buttontext="Upload a spreadsheet" eventfunc="uploaderfunc(message, file, progress)" ng-hide="uploader.in_progress"></div>
-                                <div class="col-lg-4 orange_button" be-uploader sourcetype="Assessed Raw" sourceprog="PortfolioManager" sourcever="1.0" importrecord="dataset.id" buttontext="Upload Portfolio Manager data" eventfunc="uploaderfunc(message, file, progress)" ng-hide="uploader.in_progress"></div>
-                                        <div class="col-lg-8 green_button" be-uploader sourcetype="Green Button Raw"
->>>>>>> 44edb4dd
+    <div class="data_upload_steps" ng-switch-when="2">
+        <div class="row">
+            <div class="alert alert-danger alert-dismissable" ng-show="uploader.invalid_extension_alert">
+                <button type="button" class="close" ng-click="uploader.invalid_extension_alert = false" aria-hidden="true">&times;</button>
+                <strong>Sorry!</strong> SEED doesn't currently support that file format. Only <strong>.csv</strong>, <strong>.xls</strong>, <strong>.xlsx</strong>, and <strong>.xml</strong> files are supported.
+            </div>
+            <div class="form-group col-lg-12 col-sm-12">
+                <div class="row">
+                    <div class="col-lg-4" be-uploader sourcetype="Assessed Raw" sourceprog="" sourcever="" importrecord="dataset.id" buttontext="Upload a spreadsheet" eventfunc="uploaderfunc(message, file, progress)" ng-hide="uploader.in_progress"></div>
+                    <div class="col-lg-4 orange_button" be-uploader sourcetype="Assessed Raw" sourceprog="PortfolioManager" sourcever="1.0" importrecord="dataset.id" buttontext="Upload Portfolio Manager data" eventfunc="uploaderfunc(message, file, progress)" ng-hide="uploader.in_progress"></div>
+                    <div class="col-lg-8 green_button" be-uploader sourcetype="Green Button Raw"
                          sourceprog="" sourcever="" importrecord="dataset.id" buttontext="Upload Green Button Data" eventfunc="uploaderfunc(message, file, progress)" ng-hide="uploader.in_progress"></div>
                 </div>
                 <div class="progress_bar_container" ng-show="uploader.in_progress">
                     <div class="progress_bar_copy_top">Uploading <strong>{$ dataset.filename $}</strong></div>
 
-<<<<<<< HEAD
-					<progressbar class="progress-striped active" value="uploader.progress" type="success"></progressbar>
-					<div class="progress_bar_copy_bottom">{$ uploader.progress | number:0 $}% {$ uploader.status_message $}</div>
-				</div>
-			</div>
-	    </div>
-	    <div class="row" ng-hide="uploader.in_progress">
-		    <div class="col-lg-12 col-sm-12">
-		    	<div>
-		    		<p>File types supported: <strong>.csv</strong>, <strong>.xls</strong>, <strong>.xlsx</strong>, and <strong>.xml</strong>.</p>
-		    		<p><strong>Note:</strong> multi-tabbed MS Excel files are not currently supported.</p>
-		    	</div>
-		    </div>
-	    </div>
-	</div>
-	<!-- Step 3 -->
-	<div class="data_upload_steps" ng-switch-when="3">
-	    <div class="row">
-		    <div class="alert alert-success alert-dismissable">
-		    	<button type="button" class="close" data-dismiss="alert" aria-hidden="true">&times;</button>
-		    	<strong>{$ dataset.filename $}</strong> has been uploaded to <strong>{$ dataset.name $}</strong>.
-		    </div>
-	    </div>
-	</div>
+                    <progressbar class="progress-striped active" value="uploader.progress" type="success"></progressbar>
+                    <div class="progress_bar_copy_bottom">{$ uploader.progress | number:0 $}% {$ uploader.status_message $}</div>
+                </div>
+            </div>
+        </div>
+        <div class="row" ng-hide="uploader.in_progress">
+            <div class="col-lg-12 col-sm-12">
+                <div>
+                    <p>File types supported: <strong>.csv</strong>, <strong>.xls</strong>, <strong>.xlsx</strong>, and <strong>.xml</strong>.</p>
+                    <p><strong>Note:</strong> multi-tabbed MS Excel files are not currently supported.</p>
+                </div>
+            </div>
+        </div>
+    </div>
+    <!-- Step 3 -->
+    <div class="data_upload_steps" ng-switch-when="3">
+        <div class="row">
+            <div class="alert alert-success alert-dismissable">
+                <button type="button" class="close" data-dismiss="alert" aria-hidden="true">&times;</button>
+                <strong>{$ dataset.filename $}</strong> has been uploaded to <strong>{$ dataset.name $}</strong>.
+            </div>
+        </div>
+    </div>
     <!-- Step 4: load Portfolio Manager report data -->
-	<div class="data_upload_steps" ng-switch-when="4">
-	    <div class="row">
-	    	<div class="alert alert-danger alert-dismissable" ng-show="uploader.invalid_extension_alert">
-		    	<button type="button" class="close" data-dismiss="alert" aria-hidden="true">&times;</button>
-		    	<strong>Sorry!</strong> SEED doesn't currently support that file format. Only <strong>.csv</strong>, <strong>.xls</strong>, <strong>.xlsx</strong>, and <strong>.xml</strong> files are supported.
-		    </div>
-		    <div class="form-group col-lg-12 col-sm-12">
-		        <div be-uploader sourcetype="Portfolio Raw" importrecord="dataset.id" buttontext="Upload your energy data file(s)" eventfunc="uploaderfunc(message, file, progress)" ng-hide="uploader.in_progress"></div>
-		        <div class="progress_bar_container" ng-show="uploader.in_progress">
-		        	<div class="progress_bar_copy_top">Uploading <strong>{$ dataset.filename $}</strong></div>
-=======
-                                        <progressbar class="progress-striped active" value="uploader.progress" type="success"></progressbar>
-                                        <div class="progress_bar_copy_bottom">{$ uploader.progress | number:0 $}% {$ uploader.status_message $}</div>
-                                </div>
-                        </div>
-            </div>
-            <div class="row" ng-hide="uploader.in_progress">
-                    <div class="col-lg-12 col-sm-12">
-                        <div>
-                                <p>File types supported: <strong>.csv</strong>, <strong>.xls</strong> and <strong>.xlsx</strong> and <strong>.xml</strong>.</p> 
-                                <p><strong>Note:</strong> multi-tabbed MS Excel files are not currently supported.</p>
-                        </div>
-                    </div>
-            </div>
-        </div>
-        <!-- Step 3 -->
-        <div class="data_upload_steps" ng-switch-when="3">
-            <div class="row">
-                    <div class="alert alert-success alert-dismissable">
-                        <button type="button" class="close" data-dismiss="alert" aria-hidden="true">&times;</button>
-                        <strong>{$ dataset.filename $}</strong> has been uploaded to <strong>{$ dataset.name $}</strong>.
-                    </div>
-            </div>
-        </div>
-    <!-- Step 4: load Portfolio Manager report data -->
-        <div class="data_upload_steps" ng-switch-when="4">
-            <div class="row">
-                <div class="alert alert-danger alert-dismissable" ng-show="uploader.invalid_extension_alert">
-                        <button type="button" class="close" data-dismiss="alert" aria-hidden="true">&times;</button>
-                        <strong>Sorry!</strong> SEED doesn't currently support that file format. Only .csv, .xls, .xlsx files are supported.
-                    </div>
-                    <div class="form-group col-lg-12 col-sm-12">
-                        <div be-uploader sourcetype="Portfolio Raw" importrecord="dataset.id" buttontext="Upload your energy data file(s)" eventfunc="uploaderfunc(message, file, progress)" ng-hide="uploader.in_progress"></div>
-                        <div class="progress_bar_container" ng-show="uploader.in_progress">
-                                <div class="progress_bar_copy_top">Uploading <strong>{$ dataset.filename $}</strong></div>
->>>>>>> 44edb4dd
+    <div class="data_upload_steps" ng-switch-when="4">
+        <div class="row">
+            <div class="alert alert-danger alert-dismissable" ng-show="uploader.invalid_extension_alert">
+                <button type="button" class="close" data-dismiss="alert" aria-hidden="true">&times;</button>
+                <strong>Sorry!</strong> SEED doesn't currently support that file format. Only <strong>.csv</strong>, <strong>.xls</strong>, <strong>.xlsx</strong>, and <strong>.xml</strong> files are supported.
+            </div>
+            <div class="form-group col-lg-12 col-sm-12">
+                <div be-uploader sourcetype="Portfolio Raw" importrecord="dataset.id" buttontext="Upload your energy data file(s)" eventfunc="uploaderfunc(message, file, progress)" ng-hide="uploader.in_progress"></div>
+                <div class="progress_bar_container" ng-show="uploader.in_progress">
+                    <div class="progress_bar_copy_top">Uploading <strong>{$ dataset.filename $}</strong></div>
 
                     <progressbar class="progress-striped active" value="uploader.progress" type="success"></progressbar>
                     <div class="progress_bar_copy_bottom">{$ uploader.progress | number:0 $}% {$ uploader.status_message $}</div>
@@ -201,25 +150,19 @@
                 <button type="button" class="close" aria-hidden="true" ng-click="uploader.complete = false">&times;</button>
                     Did you review your mappings? It's a good idea to double check your mappings. Once SEED matches your buildings you can not undo or edit these mappings.
             </div>
-<<<<<<< HEAD
-		</div>
-	</div>
-	<!-- Step 12: Error Processing Data  -->
-	<div class="data_upload_steps" ng-switch-when="12">
-		<div class="row">
-		    <div class="col-lg-12 col-sm-12">
-		    	<div>
-		    		<p>An error occurred while processing the file. Please ensure that your file meets the required specifications.</p>
-		    		<pre ng-class="{'pre-scrollable': step_12_error_message.length >= 300}" ng-show="step_12_error_message">{$ step_12_error_message $}</pre>
-		    	</div>
-		    </div>
-	    </div>
-	</div>
-=======
-
-                </div>
-        </div>
->>>>>>> 44edb4dd
+        </div>
+    </div>
+    <!-- Step 12: Error Processing Data  -->
+    <div class="data_upload_steps" ng-switch-when="12">
+        <div class="row">
+            <div class="col-lg-12 col-sm-12">
+                <div>
+                    <p>An error occurred while processing the file. Please ensure that your file meets the required specifications.</p>
+                    <pre ng-class="{'pre-scrollable': step_12_error_message.length >= 300}" ng-show="step_12_error_message">{$ step_12_error_message $}</pre>
+                </div>
+            </div>
+        </div>
+    </div>
 </div>
 
 <div class="modal-footer" ng-switch on="step.number">
