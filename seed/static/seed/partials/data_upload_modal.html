<div class="modal-header" ng-switch on="step.number">
<<<<<<< HEAD
    <h4 class="modal-title" ng-switch-when="1" translate>Create a New Data Set.</h4>
    <h4 class="modal-title" ng-switch-when="2" translate>Uploading your data.</h4>
    <h4 class="modal-title" ng-switch-when="3" translate>Successful upload!</h4>
    <h4 class="modal-title" ng-switch-when="4" translate>Upload your energy data.</h4>
    <h4 class="modal-title" ng-switch-when="5" translate>Successful upload!</h4>
    <h4 class="modal-title" ng-switch-when="6" translate>What type of file would you like to upload?</h4>
    <h4 class="modal-title" ng-switch-when="7" translate>Finding inventory matches.</h4>
    <h4 class="modal-title" ng-switch-when="8" translate="MATCHING_RESULTS_FOR_FILE" translate-values="{dataset_filename: dataset.filename}"></h4>
    <h4 class="modal-title" ng-switch-when="9" translate="ADD_FILES_TO" translate-values="{dataset_name: dataset.name}"></h4>
    <h4 class="modal-title" ng-switch-when="10">{$:: step_10_mapquest_api_error ? 'UPLOAD_INCOMPLETE_TITLE' : 'UPLOAD_COMPLETE_TITLE' | translate $} - {$ dataset.filename $}</h4>
    <h4 class="modal-title" ng-switch-when="11" translate>Confirm Save Mappings?</h4>
    <h4 class="modal-title" ng-switch-when="12" translate>Error Processing Data</h4>
    <h4 class="modal-title" ng-switch-when="13" translate>Portfolio Manager Import</h4>
    <h4 class="modal-title" ng-switch-when="15" translate>UPLOAD_PM_READINGS_MODAL_TITLE</h4>
    <h4 class="modal-title" ng-switch-when="16" translate>PM_METER_IMPORT_RESULTS</h4>
    <h4 class="modal-title" ng-switch-when="17" translate>Upload Access Level Instances</h4>
    <h4 class="modal-title" ng-switch-when="18" translate>Successful upload!</h4>

=======
  <h4 class="modal-title" ng-switch-when="1" translate>Create a New Data Set.</h4>
  <h4 class="modal-title" ng-switch-when="2" translate>Uploading your data.</h4>
  <h4 class="modal-title" ng-switch-when="3" translate>Successful upload!</h4>
  <h4 class="modal-title" ng-switch-when="4" translate>Upload your energy data.</h4>
  <h4 class="modal-title" ng-switch-when="5" translate>Successful upload!</h4>
  <h4 class="modal-title" ng-switch-when="6" translate>What type of file would you like to upload?</h4>
  <h4 class="modal-title" ng-switch-when="7" translate>Finding inventory matches.</h4>
  <h4 class="modal-title" ng-switch-when="8" translate="MATCHING_RESULTS_FOR_FILE" translate-values="{dataset_filename: dataset.filename}"></h4>
  <h4 class="modal-title" ng-switch-when="9" translate="ADD_FILES_TO" translate-values="{dataset_name: dataset.name}"></h4>
  <h4 class="modal-title" ng-switch-when="10">{$:: step_10_mapquest_api_error ? 'UPLOAD_INCOMPLETE_TITLE' : 'UPLOAD_COMPLETE_TITLE' | translate $} - {$ dataset.filename $}</h4>
  <h4 class="modal-title" ng-switch-when="11" translate>Confirm Save Mappings?</h4>
  <h4 class="modal-title" ng-switch-when="12" translate>Error Processing Data</h4>
  <h4 class="modal-title" ng-switch-when="13" translate>Portfolio Manager Import</h4>
  <h4 class="modal-title" ng-switch-when="15" translate>UPLOAD_PM_READINGS_MODAL_TITLE</h4>
  <h4 class="modal-title" ng-switch-when="16" translate>PM_METER_IMPORT_RESULTS</h4>
  <h4 class="modal-title" ng-switch-when="17" translate>Confirm Audit Template Building Import?</h4>
  <h4 class="modal-title" ng-switch-when="18" translate>Select Properties to Update</h4>
  <h4 class="modal-title" ng-switch-when="19" translate>Audit Template Upload Results</h4>
>>>>>>> 54592169
</div>
<div class="modal-body" ng-switch on="step.number">
  <!-- Step 1 -->
  <div class="data_upload_steps form-horizontal" ng-switch-when="1">
    <div class="alert alert-danger" ng-show="dataset.alert" translate="DATASET_NAME_ALREADY_EXISTS" translate-values="{ dataset_name: dataset.name }"></div>
    <div class="form-group" ng-class="{'has-error': dataset.alert, 'has-feedback': dataset.alert}">
      <label class="control-label col-lg-3 col-sm-3" for="inputDataUploadName" translate>Data Set Name</label>
      <div class="col-lg-8 col-sm-8">
        <input
          type="text"
          class="form-control"
          id="inputDataUploadName"
          ng-model="dataset.name"
          placeholder="{$:: 'your data set name' | translate $}"
          sd-enter="create_dataset(dataset.name)"
          required
        />
      </div>
    </div>
  </div>
  <!-- Step 2 & 13: Choose upload type (also Portfolio Manager Data Import) -->
  <div class="data_upload_steps container-fluid" ng-switch-when="2|13" ng-switch-when-separator="|">
    <div class="alert alert-danger" ng-show="uploader.invalid_extension_alert" translate="INVALID_EXTENSION_ALERT"></div>
    <div class="alert alert-danger" ng-show="uploader.invalid_geojson_extension_alert" translate="INVALID_GEOJSON_EXTENSION_ALERT"></div>
    <div class="alert alert-danger" ng-show="uploader.invalid_xml_zip_extension_alert" translate="INVALID_XML_ZIP_EXTENSION_ALERT"></div>
    <uib-tabset class="modal-tabs">
      <uib-tab index="0" heading="{$:: 'Property and Tax Lot Data' | translate $}">
        <div class="tab-content-section" ng-hide="uploader.in_progress">
          <div class="row">
            <label class="col-sm-4 control-label" for="selected-cycle" style="margin-top: 5px">{$ multipleCycleUpload ? 'default_cycle' : 'Cycle' | translate $}</label>
            <div class="col-sm-8">
              <select
                id="selected-cycle"
                name="selected-cycle"
                class="form-control input-sm"
                ng-change="cycleChanged(selectedCycle)"
                ng-model="selectedCycle"
                ng-options="cycle.name for cycle in cycles track by cycle.id"
                style="width: 100%"
              ></select>
              <a ui-sref="organization_cycles(::{organization_id: organization.id})" ng-click="cancel()" translate>Manage available cycles.</a>
              <div class="checkbox">
                <label>
                  <input type="checkbox" ng-model="multipleCycleUpload" ng-click="toggleMultipleCycleUpload()" />
                  <span>Multiple Cycle Upload</span>
                </label>
                <i class="ui-grid-icon-info-circled" ng-mouseover="show_help = true" ng-mouseout="show_help = false"></i>
                <div class="alert alert-info" ng-show="show_help" style="position: absolute; z-index: 1" translate>
                  When checked, properties/taxlots will be matched to existing cycles based on the 'year_ending' column or the default cycle if there is no match.
                </div>
              </div>
            </div>
          </div>
        </div>
<<<<<<< HEAD
    </div>
    <!-- Step 17 -->
    <div class="data_upload_steps container-fluid" ng-switch-when="17">
        <div class="alert alert-danger" ng-show="uploader.invalid_extension_alert" translate="INVALID_EXTENSION_ALERT"></div>

        <div class="row">
            <div class="col-sm-12">
              <p translate>AH_FILE_TYPES_SUPPORTED</p>
              <p translate>MULTI_FILE_EXCEL_NOT_SUPPORTED</p>
            </div>
            <div class="col-sm-12" style="margin-bottom: 10px;">
                <div class="btn btn-primary upload-btn flex-centered" sd-uploader organization-id="organization.org_id" sourcetype="AccessLevelInstances" sourceprog="" sourcever="" importrecord="" eventfunc="uploaderfunc(message, file, progress)">
                    <i class="fa fa-table fa-2x"></i>
                    <span class="grow">{$:: 'Upload a Spreadsheet' | translate $}</span>
                </div>
                <div class="tab-content-section" ng-show="uploader.in_progress" ng-include="::urls.static_url + 'seed/partials/data_upload_modal_progress.html'"></div>
            </div>
        </div>

    </div>
    <!-- Step 2 & 13: Choose upload type (also Portfolio Manager Data Import) -->
    <div class="data_upload_steps container-fluid" ng-switch-when="2|13" ng-switch-when-separator="|">
        <div class="alert alert-danger" ng-show="uploader.invalid_extension_alert" translate="INVALID_EXTENSION_ALERT"></div>
        <div class="alert alert-danger" ng-show="uploader.invalid_geojson_extension_alert" translate="INVALID_GEOJSON_EXTENSION_ALERT"></div>
        <div class="alert alert-danger" ng-show="uploader.invalid_xml_zip_extension_alert" translate="INVALID_XML_ZIP_EXTENSION_ALERT"></div>
        <uib-tabset class="modal-tabs">

            <uib-tab index="0" heading="{$:: 'Property and Tax Lot Data' | translate $}">
                <div class="tab-content-section" ng-hide="uploader.in_progress">
                    <div class="row">
                        <label class="col-sm-4 control-label" for="selected-cycle" style="margin-top: 5px;">{$ multipleCycleUpload ? 'default_cycle' : 'Cycle' | translate $}</label>
                        <div class="col-sm-8">
                            <select id="selected-cycle" name="selected-cycle" class="form-control input-sm" ng-change="cycleChanged(selectedCycle)" ng-model="selectedCycle" ng-options="cycle.name for cycle in cycles track by cycle.id" style="width:100%;"></select>
                            <a ui-sref="organization_cycles(::{organization_id: organization.id})" ng-click="cancel()" translate>Manage available cycles.</a>
                            <div class="checkbox">
                                <label>
                                    <input type="checkbox" ng-model="multipleCycleUpload" ng-click="toggleMultipleCycleUpload()" />
                                    <span>Multiple Cycle Upload</span>
                                </label>
                                <i class="ui-grid-icon-info-circled" ng-mouseover="show_help = true" ng-mouseout="show_help = false"></i>
                                <div class="alert alert-info" ng-show="show_help" style="position: absolute; z-index: 1;" translate>
                                    When checked, properties/taxlots will be matched to existing cycles based on the 'year_ending' column or the default cycle if there is no match.
                                </div>
                            </div>
                        </div>
                    </div>
=======
        <div class="tab-content-section" ng-hide="uploader.in_progress">
          <div class="row">
            <div class="col-sm-4">
              <p translate>FILE_TYPES_SUPPORTED</p>
              <p translate>MULTI_FILE_EXCEL_NOT_SUPPORTED</p>
            </div>
            <div class="col-sm-8" style="margin-bottom: 10px" ng-disabled="!selectedCycle">
              <div
                class="btn btn-primary upload-btn flex-centered"
                sd-uploader
                organization-id="organization.org_id"
                sourcetype="Assessed Raw"
                sourceprog=""
                sourcever=""
                importrecord="dataset.id"
                eventfunc="uploaderfunc(message, file, progress)"
                ng-disabled="!selectedCycle"
              >
                <i class="fa-solid fa-table fa-2x"></i>
                <span class="grow">{$:: 'Upload a Spreadsheet' | translate $}</span>
              </div>
            </div>
            <div class="col-sm-8" style="margin-bottom: 10px" ng-disabled="!selectedCycle">
              <div
                class="btn btn-primary upload-btn flex-centered"
                sd-uploader
                organization-id="organization.org_id"
                sourcetype="GeoJSON"
                sourceprog=""
                sourcever=""
                importrecord="dataset.id"
                eventfunc="uploaderfunc(message, file, progress)"
                ng-disabled="!selectedCycle"
              >
                <i class="fa-solid fa-globe fa-2x"></i>
                <span class="grow">Upload a GeoJSON File</span>
              </div>
            </div>
            <div class="col-sm-8" ng-disabled="!selectedCycle">
              <div
                class="btn btn-primary upload-btn flex-centered"
                sd-uploader
                organization-id="organization.org_id"
                sourcetype="BuildingSync Raw"
                sourceprog=""
                sourcever=""
                importrecord="dataset.id"
                eventfunc="uploaderfunc(message, file, progress)"
                ng-disabled="!selectedCycle"
              >
                <i class="fa-regular fa-file-code fa-2x"></i>
                <span class="grow">{$:: 'Upload BuildingSync Data' | translate $}</span>
              </div>
            </div>
          </div>
        </div>
        <div class="tab-content-section" ng-hide="uploader.in_progress">
          <div ng-switch on="step.number" ng-disabled="!selectedCycle">
            <div class="row" ng-switch-when="2">
              <div class="col-sm-offset-4 col-sm-8" style="margin-bottom: 10px">
                <div class="btn btn-primary upload-btn flex-centered" ng-click="goto_step(13)">
                  <i class="fa-regular fa-id-card fa-2x"></i>
                  <span class="grow">{$:: 'Import Portfolio Manager Data' | translate $}</span>
>>>>>>> 54592169
                </div>
              </div>
              <div class="col-sm-offset-4 col-sm-8">
                <div class="btn btn-primary upload-btn flex-centered" ng-click="goto_step(17)">
                  <i class="fa-solid fa-id-card-o fa-2x"></i>
                  <span class="grow" translate>Import Audit Template Buildings</span>
                </div>
              </div>
            </div>
            <!-- Step 13: Portfolio Manager Data Import -->
            <div ng-switch-when="13">
              <div class="alert alert-danger" ng-show="pm_error_alert">{$ pm_error_alert $}</div>
              <div class="row" style="padding-bottom: 10px">
                <label class="control-label col-sm-4" for="inputPMUsername">Portfolio Manager Username</label>
                <div class="col-sm-8">
                  <input type="text" class="form-control" id="inputPMUsername" name="username" ng-model="pm_username" ng-disabled="!pm_buttons_enabled" required />
                </div>
              </div>
              <div class="row" style="padding-bottom: 10px">
                <label class="control-label col-sm-4" for="inputPMPassword">Portfolio Manager Password</label>
                <div class="col-sm-8">
                  <input type="password" class="form-control" id="inputPMPassword" name="password" ng-model="pm_password" ng-disabled="!pm_buttons_enabled" required autocomplete="off" />
                </div>
              </div>
              <div class="row" style="padding-bottom: 10px">
                <div class="col-sm-8 col-sm-offset-4">
                  <div class="btn btn-primary" style="display: block; font-weight: bold" ng-disabled="!pm_buttons_enabled" ng-click="get_pm_report_template_names(pm_username, pm_password);">
                    Get Report Templates
                  </div>
                </div>
              </div>
              <div class="row" style="padding-bottom: 10px">
                <label class="control-label col-sm-4" for="inputPMReportTemplateName">Report Template Name <small>{$ pm_templates.length ? '(' + pm_templates.length + ')' : '' $}</small></label>
                <div class="col-sm-8">
                  <select style="width: 100%" ng-model="pm_template" ng-disabled="!pm_buttons_enabled" ng-options="x.display_name for x in pm_templates"></select>
                </div>
              </div>
              <div class="row">
                <div class="col-sm-8 col-sm-offset-4">
                  <div class="col-sm-4 btn btn-primary" style="display: block; font-weight: bold" ng-click="goto_step(2)">Cancel</div>
                  <div
                    class="col-sm-7 col-sm-offset-1 btn btn-primary"
                    style="display: block; font-weight: bold"
                    ng-disabled="!pm_buttons_enabled || !pm_template"
                    ng-click="get_pm_report(pm_username, pm_password, pm_template);"
                  >
                    Submit
                  </div>
                </div>
              </div>
            </div>
          </div>
        </div>
        <div class="tab-content-section" ng-show="uploader.in_progress" ng-include="::urls.static_url + 'seed/partials/data_upload_modal_progress.html'"></div>
      </uib-tab>

      <uib-tab index="1" heading="{$:: 'Meter Data' | translate $}">
        <div class="tab-content-section" ng-hide="uploader.in_progress">
          <div class="row" ng-disabled="!selectedCycle">
            <div class="col-sm-4">
              <p translate>FILE_TYPES_SUPPORTED</p>
              <p translate>MULTI_FILE_EXCEL_NOT_SUPPORTED</p>
            </div>
            <div class="col-sm-8">
              <div
                class="btn btn-primary upload-btn flex-centered"
                sd-uploader
                organization-id="organization.org_id"
                sourcetype="PM Meter Usage"
                sourceprog=""
                sourcever=""
                importrecord="dataset.id"
                eventfunc="uploaderfunc(message, file, progress)"
              >
                <i class="fa-solid fa-bolt fa-2x"></i>
                <span class="grow" translate>PM_METER_IMPORT_BUTTON</span>
              </div>
            </div>
          </div>
        </div>
        <div class="tab-content-section" ng-show="uploader.in_progress" ng-include="::urls.static_url + 'seed/partials/data_upload_modal_progress.html'"></div>
      </uib-tab>
    </uib-tabset>
    <!--<div class="row">
            <div class="col-sm-8 col-sm-offset-2 green_button" sd-uploader sourcetype="Green Button Raw" sourceprog="" sourcever="" importrecord="dataset.id" buttontext="{$:: 'Upload Green Button Data' | translate $}" eventfunc="uploaderfunc(message, file, progress)" ng-hide="uploader.in_progress" ng-disabled="true" style="padding-top: 10px;"></div>
        </div>-->
  </div>
  <!-- Step 3 -->
  <div class="data_upload_steps" ng-switch-when="3">
    <div class="row">
      <div
        class="alert alert-success"
        ng-attr-translate="{$ multipleCycleUpload ? 'DATASET_FILENAME_UPLOADED_TO_MULTIPLE_CYCLE' : 'DATASET_FILENAME_UPLOADED_TO' $}"
        translate-values="{ dataset_name: dataset.name , dataset_filename: dataset.filename , cycle_name: selectedCycle.name }"
      ></div>
      <div class="alert alert-danger" ng-if="buildingsync_issues != null && buildingsync_issues.length > 0" style="display: flex; align-items: baseline">
        <div style="flex-grow: 1">There were errors and/or warnings for the file(s) uploaded.</div>
        <button type="button" class="btn btn-primary" ng-click="export_issues(buildingsync_issues)">
          <i class="fa-solid fa-download" aria-hidden="true"></i><span class="pad-left-5" translate>Export CSV</span>
        </button>
      </div>
    </div>
    <div class="row" ng-if="buildingsync_issues != null && buildingsync_issues.length > 0">
      <div class="col-sm-12">
        <div ng-repeat="issues in buildingsync_issues">
          <ng-include src="::urls.static_url + 'seed/partials/import_messages.html'"></ng-include>
        </div>
      </div>
    </div>
  </div>
  <!-- Step 4: load Portfolio Manager report data -->
  <div class="data_upload_steps" ng-switch-when="4">
    <div class="row">
      <div class="alert alert-danger" ng-show="uploader.invalid_extension_alert" translate="INVALID_EXTENSION_ALERT"></div>
      <div class="form-group col-sm-12">
        <div
          sd-uploader
          organization-id="organization.org_id"
          sourcetype="Portfolio Raw"
          importrecord="dataset.id"
          buttontext="{$:: 'Upload your energy data file(s)' | translate $}"
          eventfunc="uploaderfunc(message, file, progress)"
          ng-hide="uploader.in_progress"
        ></div>
        <div class="progress_bar_container" ng-show="uploader.in_progress">
          <div class="progress_bar_copy_top" translate="UPLOADING_PROGRESS" translate-values="{ dataset_filename: dataset.filename , cycle_name: selectedCycle.name }"></div>
          <uib-progressbar class="progress-striped active" value="uploader.progress" type="success"></uib-progressbar>
          <div class="progress_bar_copy_bottom">{$ uploader.progress | number:0 $}% {$:: 'Complete' | translate $} {$ uploader.status_message ? ': ' + uploader.status_message : '' $}</div>
        </div>
      </div>
    </div>
  </div>
  <!-- Step 5 -->
  <div class="data_upload_steps" ng-switch-when="5">
    <div class="row">
      <div
        class="alert alert-success"
        ng-attr-translate="{$ multipleCycleUpload ? 'DATASET_FILENAME_UPLOADED_TO_MULTIPLE_CYCLE' : 'DATASET_FILENAME_UPLOADED_TO' $}"
        translate-values="{ dataset_name: dataset.name , dataset_filename: dataset.filename , cycle_name: selectedCycle.name }"
      ></div>
    </div>
  </div>
  <!-- Step 6 -->
  <div class="data_upload_steps" ng-switch-when="6">
    <div class="row">
      <div class="form-group col-sm-12">
        <button type="button" class="btn btn-primary" ng-click="goto_step(2)" translate>Inventory list file</button>
        <button type="button" class="btn btn-primary" ng-click="goto_step(4)" translate>Energy data file</button>
      </div>
    </div>
  </div>
  <!-- Step 7: Finding building matches -->
  <div class="data_upload_steps" ng-switch-when="7">
    <div class="row">
      <div class="form-group col-sm-12">
        <div class="progress_bar_container">
          <div class="progress_bar_copy_top"><strong>{$:: 'Finding inventory matches for' | translate $} {$ dataset.filename $}</strong></div>
          <uib-progressbar class="progress-striped active" value="uploader.progress" type="success"></uib-progressbar>
          <div class="progress_bar_copy_bottom">
            <strong>{$ uploader.progress | number:0 $}% {$:: 'Complete' | translate $} {$ uploader.status_message ? ': ' + uploader.status_message : '' $}</strong>
          </div>
          <!-- Show a hint that SEED is still working when the progress data hasn't been updated in 1 minute -->
          <div
            ng-if="uploader.progress_last_updated != null && uploader.progress_last_checked != null && (uploader.progress_last_checked - uploader.progress_last_updated) / 1000 > 60"
            class="progress_bar_copy_bottom"
          >
            <i class="fa-solid fa-spinner fa-pulse fa-fw" style="padding-right: 0"></i>
            SEED is still working. Please do not refresh or leave this page. (Last updated at {$ uploader.progress_last_checked | date:'hh:mm a' $})
          </div>
        </div>
        <!-- Sub progress bar -->
        <div class="progress_bar_container sub_progress">
          <div class="progress_bar_copy_top">Sub Progress:</div>
          <uib-progressbar class="progress-striped active" value="sub_uploader.progress" type="success"></uib-progressbar>
          <div class="progress_bar_copy_bottom">{$ sub_uploader.progress | number:0 $}% {$:: 'Complete' | translate $} {$ sub_uploader.status_message ? ': ' + sub_uploader.status_message : '' $}</div>
        </div>
      </div>
    </div>
<<<<<<< HEAD
    <!-- Step 8: Review matches -->
    <div class="data_upload_steps" ng-switch-when="8">
        <div class="row">
            <div class="alert alert-success">
                <ul>
                    <li>{$:: multipleCycleUpload ? 'default_cycle' : 'Cycle' | translate $}: {$ selectedCycle.name $}</li>
                    <li>{$:: 'Total rows in the import file' | translate $}: {$ import_file_records|number:0 $}</li>
                    <li ng-if="property_new">{$:: 'New properties' | translate $}: {$ property_new|number:0 $}</li>
                    <li ng-if="property_new_errors">{$:: 'New properties errors' | translate $}: {$ property_new_errors|number:0 $}</li>
                    <li ng-if="tax_lot_new">{$:: 'New tax lots' | translate $}: {$ tax_lot_new|number:0 $}</li>
                    <li ng-if="tax_lot_new_errors">{$:: 'New tax lots errors' | translate $}: {$ tax_lot_new_errors|number:0 $}</li>
                    <li ng-if="property_merges_within_file">{$:: 'Merged properties within import file' | translate $}: {$ property_merges_within_file|number:0 $}</li>
                    <li ng-if="property_merges_within_file_errors">{$:: 'Merged properties within import file errors' | translate $}: {$ property_merges_within_file_errors|number:0 $}</li>
                    <li ng-if="tax_lot_merges_within_file">{$:: 'Merged tax lots within import file' | translate $}: {$ tax_lot_merges_within_file|number:0 $}</li>
                    <li ng-if="tax_lot_merges_within_file_errors">{$:: 'Merged tax lots within import file errors' | translate $}: {$ tax_lot_merges_within_file_errors|number:0 $}</li>
                    <li ng-if="property_merges_against_existing">{$:: 'Merged properties against existing records' | translate $}: {$ property_merges_against_existing|number:0 $}</li>
                    <li ng-if="property_merges_against_existing_errors">{$:: 'Merged properties against existing records errors' | translate $}: {$ property_merges_against_existing_errors|number:0 $}</li>
                    <li ng-if="tax_lot_merges_against_existing">{$:: 'Merged tax lots against existing records' | translate $}: {$ tax_lot_merges_against_existing|number:0 $}</li>
                    <li ng-if="tax_lot_merges_against_existing_errors">{$:: 'Merged tax lots against existing records errors' | translate $}: {$ tax_lot_merges_against_existing_errors|number:0 $}</li>
                    <li ng-if="property_merges_between_existing">{$:: 'Merged properties between existing records' | translate $}: {$ property_merges_between_existing|number:0 $}</li>
                    <li ng-if="tax_lot_merges_between_existing">{$:: 'Merged tax lots between existing records' | translate $}: {$ tax_lot_merges_between_existing|number:0 $}</li>
                    <li ng-if="property_duplicates_within_file">{$:: 'Ignored property duplicates within the import file' | translate $}: {$ property_duplicates_within_file|number:0 $}</li>
                    <li ng-if="property_duplicates_within_file_errors">{$:: 'Ignored property duplicates within the import file errors' | translate $}: {$ property_duplicates_within_file_errors|number:0 $}</li>
                    <li ng-if="tax_lot_duplicates_within_file">{$:: 'Ignored tax lot duplicates within the import file' | translate $}: {$ tax_lot_duplicates_within_file|number:0 $}</li>
                    <li ng-if="tax_lot_duplicates_within_file_errors">{$:: 'Ignored tax lot duplicates within the import file errors' | translate $}: {$ tax_lot_duplicates_within_file_errors|number:0 $}</li>
                    <li ng-if="property_duplicates_against_existing">{$:: 'Ignored duplicates of existing properties' | translate $}: {$ property_duplicates_against_existing|number:0 $}</li>
                    <li ng-if="tax_lot_duplicates_against_existing">{$:: 'Ignored duplicates of existing tax lots' | translate $}: {$ tax_lot_duplicates_against_existing|number:0 $}</li>
=======
  </div>
  <!-- Step 8: Review matches -->
  <div class="data_upload_steps" ng-switch-when="8">
    <div class="row">
      <div class="alert alert-success">
        <ul>
          <li>{$:: multipleCycleUpload ? 'default_cycle' : 'Cycle' | translate $}: {$ selectedCycle.name $}</li>
          <li>{$:: 'Total rows in the import file' | translate $}: {$ import_file_records|number:0 $}</li>
          <li ng-if="property_new">{$:: 'New properties' | translate $}: {$ property_new|number:0 $}</li>
          <li ng-if="tax_lot_new">{$:: 'New tax lots' | translate $}: {$ tax_lot_new|number:0 $}</li>
          <li ng-if="property_merges_within_file">{$:: 'Merged properties within import file' | translate $}: {$ property_merges_within_file|number:0 $}</li>
          <li ng-if="tax_lot_merges_within_file">{$:: 'Merged tax lots within import file' | translate $}: {$ tax_lot_merges_within_file|number:0 $}</li>
          <li ng-if="property_merges_against_existing">{$:: 'Merged properties against existing records' | translate $}: {$ property_merges_against_existing|number:0 $}</li>
          <li ng-if="tax_lot_merges_against_existing">{$:: 'Merged tax lots against existing records' | translate $}: {$ tax_lot_merges_against_existing|number:0 $}</li>
          <li ng-if="property_merges_between_existing">{$:: 'Merged properties between existing records' | translate $}: {$ property_merges_between_existing|number:0 $}</li>
          <li ng-if="tax_lot_merges_between_existing">{$:: 'Merged tax lots between existing records' | translate $}: {$ tax_lot_merges_between_existing|number:0 $}</li>
          <li ng-if="property_duplicates_within_file">{$:: 'Ignored property duplicates within the import file' | translate $}: {$ property_duplicates_within_file|number:0 $}</li>
          <li ng-if="tax_lot_duplicates_within_file">{$:: 'Ignored tax lot duplicates within the import file' | translate $}: {$ tax_lot_duplicates_within_file|number:0 $}</li>
          <li ng-if="property_duplicates_against_existing">{$:: 'Ignored duplicates of existing properties' | translate $}: {$ property_duplicates_against_existing|number:0 $}</li>
          <li ng-if="tax_lot_duplicates_against_existing">{$:: 'Ignored duplicates of existing tax lots' | translate $}: {$ tax_lot_duplicates_against_existing|number:0 $}</li>
>>>>>>> 54592169

          <div ng-if="properties_geocoded_high_confidence || properties_geocoded_low_confidence || properties_geocoded_manually || properties_geocode_not_possible">
            <br />
            <div translate>Geocoding Results for Properties</div>
            <li ng-if="properties_geocoded_high_confidence">{$:: 'Successful using external service' | translate $}: {$ properties_geocoded_high_confidence|number:0 $}</li>
            <li ng-if="properties_geocoded_manually">{$:: 'Successful using prepopulated Longitude and Latitude' | translate $}: {$ properties_geocoded_manually|number:0 $}</li>
            <li ng-if="properties_geocoded_low_confidence">{$:: 'Unsuccessful using external service' | translate $}: {$ properties_geocoded_low_confidence|number:0 $}</li>
            <li ng-if="properties_geocode_not_possible">{$:: 'Unsuccessful due to missing address fields' | translate $}: {$ properties_geocode_not_possible|number:0 $}</li>
          </div>

          <div ng-if="tax_lots_geocoded_high_confidence || tax_lots_geocoded_low_confidence || tax_lots_geocoded_manually || tax_lots_geocode_not_possible">
            <br />
            <div translate>Geocoding Results for Tax Lots</div>
            <li ng-if="tax_lots_geocoded_high_confidence">{$:: 'Successful using external service' | translate $}: {$ tax_lots_geocoded_high_confidence|number:0 $}</li>
            <li ng-if="tax_lots_geocoded_manually">{$:: 'Successful using prepopulated Longitude and Latitude' | translate $}: {$ tax_lots_geocoded_manually|number:0 $}</li>
            <li ng-if="tax_lots_geocoded_low_confidence">{$:: 'Unsuccessful using external service' | translate $}: {$ tax_lots_geocoded_low_confidence|number:0 $}</li>
            <li ng-if="tax_lots_geocode_not_possible">{$:: 'Unsuccessful due to missing address fields' | translate $}: {$ tax_lots_geocode_not_possible|number:0 $}</li>
          </div>
        </ul>
      </div>
    </div>
  </div>
  <!-- Step 9: Select the type of file to upload. -->
  <div class="data_upload_steps" ng-switch-when="9">
    <div class="row">
      <div class="form-group col-sm-12" translate="SELECT_THE_TYPE_OF_FILE_TO_ADD_TO_DATASET" translation-values="{ dataset_name: dataset.name }"></div>
    </div>
<<<<<<< HEAD
    <!-- Step 10: No matches -->
    <div class="data_upload_steps" ng-switch-when="10">
        <div class="row">
            <div class="alert alert-success" ng-hide="step_10_error_message">
                <ul>
                    <li>{$:: multipleCycleUpload ? 'default_cycle' : 'Cycle' | translate $}: {$ selectedCycle.name $}</li>
                    <li>{$:: 'Total rows in the import file' | translate $}: {$ import_file_records|number:0 $}</li>
                    <li ng-if="property_new">{$:: 'New properties' | translate $}: {$ property_new|number:0 $}</li>
                    <li ng-if="property_new_errors">{$:: 'New properties errors' | translate $}: {$ property_new_errors|number:0 $}</li>
                    <li ng-if="tax_lot_new">{$:: 'New tax lots' | translate $}: {$ tax_lot_new|number:0 $}</li>
                    <li ng-if="tax_lot_new_errors">{$:: 'New tax lots errors' | translate $}: {$ tax_lot_new_errors|number:0 $}</li>
                    <li ng-if="property_merges_within_file">{$:: 'Merged properties within import file' | translate $}: {$ property_merges_within_file|number:0 $}</li>
                    <li ng-if="property_merges_within_file_errors">{$:: 'Merged properties within import file errors' | translate $}: {$ property_merges_within_file_errors|number:0 $}</li>
                    <li ng-if="tax_lot_merges_within_file">{$:: 'Merged tax lots within import file' | translate $}: {$ tax_lot_merges_within_file|number:0 $}</li>
                    <li ng-if="tax_lot_merges_within_file_errors">{$:: 'Merged tax lots within import file errors' | translate $}: {$ tax_lot_merges_within_file_errors|number:0 $}</li>
                    <li ng-if="property_merges_between_existing">{$:: 'Merged properties between existing records' | translate $}: {$ property_merges_between_existing|number:0 $}</li>
                    <li ng-if="property_merges_between_existing_errors">{$:: 'Merged properties between existing records errors' | translate $}: {$ property_merges_between_existing_errors|number:0 $}</li>
                    <li ng-if="tax_lot_merges_between_existing">{$:: 'Merged tax lots between existing records' | translate $}: {$ tax_lot_merges_between_existing|number:0 $}</li>
                    <li ng-if="tax_lot_merges_between_existing_errors">{$:: 'Merged tax lots between existing records errors' | translate $}: {$ tax_lot_merges_between_existing_errors|number:0 $}</li>
                    <li ng-if="property_duplicates_within_file">{$:: 'Ignored property duplicates within the import file' | translate $}: {$ property_duplicates_within_file|number:0 $}</li>
                    <li ng-if="property_duplicates_within_file_errors">{$:: 'Ignored property duplicates within the import file errors' | translate $}: {$ property_duplicates_within_file_errors|number:0 $}</li>
                    <li ng-if="tax_lot_duplicates_within_file">{$:: 'Ignored tax lot duplicates within the import file' | translate $}: {$ tax_lot_duplicates_within_file|number:0 $}</li>
                    <li ng-if="tax_lot_duplicates_within_file_errors">{$:: 'Ignored tax lot duplicates within the import file errors' | translate $}: {$ tax_lot_duplicates_within_file_errors|number:0 $}</li>
                    <li ng-if="property_duplicates_against_existing">{$:: 'Ignored duplicates of existing properties' | translate $}: {$ property_duplicates_against_existing|number:0 $}</li>
                    <li ng-if="property_duplicates_against_existing_errors">{$:: 'Ignored duplicates of existing properties errors' | translate $}: {$ property_duplicates_against_existing_errors|number:0 $}</li>
                    <li ng-if="tax_lot_duplicates_against_existing">{$:: 'Ignored duplicates of existing tax lots' | translate $}: {$ tax_lot_duplicates_against_existing|number:0 $}</li>
                    <li ng-if="tax_lot_duplicates_against_existing_errors">{$:: 'Ignored duplicates of existing tax lots errors' | translate $}: {$ tax_lot_duplicates_against_existing_errors|number:0 $}</li>
=======
  </div>
  <!-- Step 10: No matches -->
  <div class="data_upload_steps" ng-switch-when="10">
    <div class="row">
      <div class="alert alert-success" ng-hide="step_10_error_message">
        <ul>
          <li>{$:: multipleCycleUpload ? 'default_cycle' : 'Cycle' | translate $}: {$ selectedCycle.name $}</li>
          <li>{$:: 'Total rows in the import file' | translate $}: {$ import_file_records|number:0 $}</li>
          <li ng-if="property_new">{$:: 'New properties' | translate $}: {$ property_new|number:0 $}</li>
          <li ng-if="tax_lot_new">{$:: 'New tax lots' | translate $}: {$ tax_lot_new|number:0 $}</li>
          <li ng-if="property_merges_within_file">{$:: 'Merged properties within import file' | translate $}: {$ property_merges_within_file|number:0 $}</li>
          <li ng-if="tax_lot_merges_within_file">{$:: 'Merged tax lots within import file' | translate $}: {$ tax_lot_merges_within_file|number:0 $}</li>
          <li ng-if="property_merges_between_existing">{$:: 'Merged properties between existing records' | translate $}: {$ property_merges_between_existing|number:0 $}</li>
          <li ng-if="tax_lot_merges_between_existing">{$:: 'Merged tax lots between existing records' | translate $}: {$ tax_lot_merges_between_existing|number:0 $}</li>
          <li ng-if="property_duplicates_within_file">{$:: 'Ignored property duplicates within the import file' | translate $}: {$ property_duplicates_within_file|number:0 $}</li>
          <li ng-if="tax_lot_duplicates_within_file">{$:: 'Ignored tax lot duplicates within the import file' | translate $}: {$ tax_lot_duplicates_within_file|number:0 $}</li>
          <li ng-if="property_duplicates_against_existing">{$:: 'Ignored duplicates of existing properties' | translate $}: {$ property_duplicates_against_existing|number:0 $}</li>
          <li ng-if="tax_lot_duplicates_against_existing">{$:: 'Ignored duplicates of existing tax lots' | translate $}: {$ tax_lot_duplicates_against_existing|number:0 $}</li>
>>>>>>> 54592169

          <div ng-if="properties_geocoded_high_confidence || properties_geocoded_low_confidence || properties_geocoded_manually || properties_geocode_not_possible">
            <br />
            <div translate>Geocoding Results for Properties</div>
            <li ng-if="properties_geocoded_high_confidence">{$:: 'Successful using external service' | translate $}: {$ properties_geocoded_high_confidence|number:0 $}</li>
            <li ng-if="properties_geocoded_manually">{$:: 'Successful using prepopulated Longitude and Latitude' | translate $}: {$ properties_geocoded_manually|number:0 $}</li>
            <li ng-if="properties_geocoded_low_confidence">{$:: 'Unsuccessful using external service' | translate $}: {$ properties_geocoded_low_confidence|number:0 $}</li>
            <li ng-if="properties_geocode_not_possible">{$:: 'Unsuccessful due to missing address fields' | translate $}: {$ properties_geocode_not_possible|number:0 $}</li>
          </div>

          <div ng-if="tax_lots_geocoded_high_confidence || tax_lots_geocoded_low_confidence || tax_lots_geocoded_manually || tax_lots_geocode_not_possible">
            <br />
            <div translate>Geocoding Results for Tax Lots</div>
            <li ng-if="tax_lots_geocoded_high_confidence">{$:: 'Successful using external service' | translate $}: {$ tax_lots_geocoded_high_confidence|number:0 $}</li>
            <li ng-if="tax_lots_geocoded_manually">{$:: 'Successful using prepopulated Longitude and Latitude' | translate $}: {$ tax_lots_geocoded_manually|number:0 $}</li>
            <li ng-if="tax_lots_geocoded_low_confidence">{$:: 'Unsuccessful using external service' | translate $}: {$ tax_lots_geocoded_low_confidence|number:0 $}</li>
            <li ng-if="tax_lots_geocode_not_possible">{$:: 'Unsuccessful due to missing address fields' | translate $}: {$ tax_lots_geocode_not_possible|number:0 $}</li>
          </div>
        </ul>
      </div>
      <div class="alert alert-{$ step_10_style $}" style="display: flex; align-items: baseline">
        <span ng-show="step_10_error_message">{$ step_10_error_message | translate $}</span>
        <span ng-show="step_10_file_message" style="flex-grow: 1">{$ step_10_file_message $}</span>
        <button ng-show="step_10_file_message" type="button" class="btn btn-primary" ng-click="export_issues(match_issues)">
          <i class="fa-solid fa-download" aria-hidden="true"></i><span class="pad-left-5" translate>Export CSV</span>
        </button>
        <span ng-hide="step_10_error_message || step_10_file_message" translate="IMPORT_ANOTHER_QUESTION"></span>
      </div>
      <div class="col-sm-12">
        <div ng-repeat="issues in match_issues">
          <ng-include src="::urls.static_url + 'seed/partials/import_messages.html'"></ng-include>
        </div>
      </div>
    </div>
  </div>
  <!-- Step 11: Save Mappings Permanently  -->
  <div class="data_upload_steps" ng-switch-when="11">
    <div class="row">
      <div class="alert alert-warning" translate>DID_YOU_REVIEW_YOUR_MAPPINGS</div>
    </div>
  </div>
  <!-- Step 12: Error Processing Data  -->
  <div class="data_upload_steps" ng-switch-when="12">
    <div class="row">
      <div class="col-sm-12">
        <p ng-if="!step_12_buildingsync_validation_error" translate>An error occurred while processing the file. Please ensure that your file meets the required specifications.</p>
        <pre class="text-wrap" ng-class="{'pre-scrollable': step_12_error_message.length >= 300}" ng-show="step_12_error_message && !step_12_buildingsync_validation_error">
{$ step_12_error_message | json $}</pre
        >
        <span ng-if="step_12_buildingsync_validation_error">
          <div class="alert alert-danger" style="display: flex; align-items: center">
            <div style="flex-grow: 1" class="pad-right-20">BuildingSync file(s) failed to validate. No files were imported. Please fix the errors and re-upload the corrected file(s).</div>
            <button type="button" class="btn btn-primary" ng-click="export_issues(buildingsync_issues)">
              <i class="fa-solid fa-download" aria-hidden="true"></i><span class="pad-left-5" translate>Export CSV</span>
            </button>
          </div>
          <div ng-repeat="issues in buildingsync_issues">
            <ng-include src="::urls.static_url + 'seed/partials/import_messages.html'"></ng-include>
          </div>
        </span>
      </div>
    </div>
  </div>
  <!-- Step 15:  Upload PM Meter Readings -->
  <div class="data_upload_steps" ng-switch-when="15">
    <div class="alert alert-danger" ng-show="pm_meter_import_error" translate>{$:: pm_meter_import_error $}</div>

    <div class="progress_bar_container" ng-show="uploader.in_progress">
      <div class="progress_bar_copy_top" translate="UPLOADING_PROGRESS" translate-values="{ dataset_filename: dataset.filename , cycle_name: selectedCycle.name }"></div>

      <uib-progressbar class="progress-striped active" value="uploader.progress" type="success"></uib-progressbar>
      <div class="progress_bar_copy_bottom">{$ uploader.progress | number:0 $}% {$:: 'Complete' | translate $} {$ uploader.status_message ? ': ' + uploader.status_message : '' $}</div>
    </div>
    <div ng-hide="uploader.in_progress">
      <div class="row">
        <div class="alert alert-warning" ng-if="proposed_imports_options.data.length">
          <div ng-if="proposed_imports_options.data.length">
            <div translate><b>METER_READING_COUNTS_TITLE</b></div>
            <ul class="meter-count" ng-if="proposed_properties_count">
              <li>{$ proposed_meters_count_string $} from {$ proposed_properties_count_string $}</li>
            </ul>
            <div ui-grid="proposed_imports_options" ui-grid-resize-columns></div>
            <button type="button" class="btn btn-default" style="margin-top: 15px" ng-click="export_meter_data(proposed_imports_options, 'proposed_meter_imports.csv')">
              <i class="fa-solid fa-download" aria-hidden="true"></i><span class="pad-left-5" translate>Export CSV</span>
            </button>
          </div>
          <br />
          <div ng-if="parsed_type_units_options.data.length">
            <div translate><b>PARSED_ENERGY_TYPES_AND_UNITS_TITLE</b></div>
            <div ui-grid="parsed_type_units_options" ui-grid-resize-columns></div>
            <button type="button" class="btn btn-default" style="margin-top: 15px" ng-click="export_meter_data(parsed_type_units_options, 'parsed_energy_types.csv')">
              <i class="fa-solid fa-download" aria-hidden="true"></i><span class="pad-left-5" translate>Export CSV</span>
            </button>
          </div>
          <br />
        </div>
        <div class="alert alert-danger" ng-if="unlinkable_pm_ids_options.data.length">
          <div translate><b>PM_METER_IMPORT_NO_ASSOCIATION</b></div>
          <ul class="meter-count" ng-if="unlinkable_properties_count">
            <li>{$ unlinkable_properties_count_string $}</li>
          </ul>
          <div ui-grid="unlinkable_pm_ids_options" ui-grid-resize-columns></div>
          <button type="button" class="btn btn-default" style="margin-top: 15px" ng-click="export_meter_data(unlinkable_pm_ids_options, 'unlinkable_properties.csv')">
            <i class="fa-solid fa-download" aria-hidden="true"></i><span class="pad-left-5" translate>Export CSV</span>
          </button>
        </div>
      </div>
    </div>
  </div>
  <!-- Step 16:  Meter Import Results -->
  <div class="data_upload_steps" ng-switch-when="16">
    <div class="row">
      <div class="alert alert-info">
        <div translate><b>METER_READING_COUNTS_TITLE</b></div>
        <ul class="meter-count" ng-if="import_properties_count">
          <li>{$ import_meters_count_string $} Imported from {$ import_properties_count_string $}</li>
        </ul>
        <div ui-grid="import_results_options"></div>
        <button type="button" class="btn btn-default" style="margin-top: 15px" ng-click="export_meter_data(import_results_options, 'import_meter_results.csv')">
          <i class="fa-solid fa-download" aria-hidden="true"></i><span class="pad-left-5" translate>Export CSV</span>
        </button>
      </div>
      <div class="alert alert-danger" ng-if="unlinkable_pm_ids.length">
        <div translate><b>PM_METER_IMPORT_NO_ASSOCIATION</b></div>
        <div ui-grid="unlinkable_pm_ids_options"></div>
      </div>
    </div>
  </div>
  <!-- Step 17: Confirm Audit Template Building Import Results-->
  <div ng-switch-when="17">
    <div ng-if="!show_loading" translate>
      This action updates properties within the selected cycle with data from the Audit Template account associated with this organization. Only Properties with Audit Template Building IDs
      corresponding to those saved in Audit Template will be updated.
    </div>
    <div ng-if="show_loading">
      <div translate>Fetching your buildings from Audit Template...</div>
      <uib-progress class="progress-striped active" style="margin: 10px 0">
        <uib-bar value="100" type="info"></uib-bar>
      </uib-progress>
    </div>
  </div>
  <!-- Step 18: Select Matching Properties to Update -->
  <div class="data-upload-steps" ng-switch-when="18">
    <div ng-if="!show_loading">
      <div class="alert alert-warning" ng-if="show_error">{$ error_message $}</div>
      <div ng-if="!show_error">
        <div class="at-property-select">
          <div id="at-property-select-ui-grid" ui-grid="atPropertySelectGridOptions" ui-grid-selection ui-grid-auto-resize ui-grid-resize-columns></div>
        </div>
      </div>
    </div>
    <div ng-if="show_loading">
      <div translate>Updating selected properties...</div>
      <div class="progress_bar_container">
        <uib-progressbar class="progress-striped active" value="uploader.progress" type="success"></uib-progressbar>
        <div class="progress_bar_copy_bottom">{$ uploader.progress | number:0 $}% {$:: 'Complete' | translate $} {$ uploader.status_message ? ': ' + uploader.status_message : '' $}</div>
      </div>
    </div>
<<<<<<< HEAD
    <!-- Step 18: Access Level Instances Success -->
    <div class="data_upload_steps" ng-switch-when="18">
        <div class="row">
            <div class="alert alert-success" translate="ACCESS_LEVEL_FILENAME_UPLOADED"></div>
            <div class="alert alert-danger" ng-if="access_level_issues != null && (access_level_issues | json) != ({} | json)" style="display:flex;align-items:baseline;">
                <div style="flex-grow:1">There were errors and/or warnings for the file(s) uploaded.</div>
                <button type="button" class="btn btn-primary" ng-click="export_access_level_issues(access_level_issues)"><i class="fa fa-download" aria-hidden="true"></i><span class="pad-left-5" translate>Export CSV<span></button>
            </div>
        </div>
        <div class="row" ng-if="access_level_issues != null && (access_level_issues | json) != ({} | json)">
            <div class="col-sm-12">
                <ng-include src="::urls.static_url + 'seed/partials/access_level_instances_import_messages.html'"></ng-include>
            </div>
        </div>
    </div>
=======
  </div>
  <!-- Step 19: Summarize Results of AT Update -->
  <div class="data-upload-steps" ng-switch-when="19">
    <div class="alert alert-success">New Property Views: {$ at_upload_summary.success $}</div>
    <div class="alert alert-danger" ng-if="at_upload_summary.failure">Failed to update: {$ at_upload_summary.failure $}</div>
  </div>
>>>>>>> 54592169
</div>

<div class="modal-footer container-fluid" ng-switch on="step.number">
  <div ng-switch-when="1">
    <div class="row text-center">
      <button type="button" class="btn btn-primary col-sm-6 center-block" ng-click="create_dataset(dataset.name)" ng-disabled="dataset.disabled()" translate>Create Data Set</button>
    </div>
  </div>
  <div ng-switch-when="2"></div>
  <div ng-switch-when="3">
    <!-- Leaving this out for now as I'm not sure we want to allow the user to do this right here.
        <button type="button" class="btn btn-default">Upload another building list file</button> -->
    <div class="row text-center">
      <button type="button" class="btn btn-primary col-sm-6 center-block" ng-click="goto_data_mapping()" translate>Continue to data mapping</button>
    </div>
  </div>
  <div ng-switch-when="4"></div>
  <div ng-switch-when="5">
    <div class="row text-center">
      <button type="button" class="btn btn-default col-sm-6" center-block ng-click="goto_step(4)" translate>Upload another energy data file</button>
    </div>
  </div>
  <div ng-switch-when="7"></div>
  <div ng-switch-when="8">
    <div class="row text-center">
      <button type="button" class="btn btn-primary col-sm-6 center-block" ng-click="goto_step(2)" ng-disabled="preparing_pm_meters_preview" translate>Add another file</button>
    </div>
    <div class="row text-center" ng-if="import_file_reusable_for_meters !== false">
      <button
        type="button"
        class="btn btn-primary col-sm-6 center-block"
        ng-click="reuse_import_file_to_import_meters(file_id)"
        ng-disabled="!import_file_reusable_for_meters || preparing_pm_meters_preview"
      >
        <span translate>Import Meters from the same file</span>
        <uib-progress class="progress-striped active" style="margin-bottom: 0" ng-if="!import_file_reusable_for_meters || preparing_pm_meters_preview">
          <uib-bar value="100" type="info"></uib-bar>
        </uib-progress>
      </button>
    </div>
    <div class="row text-center">
      <button type="button" class="btn btn-primary col-sm-6 center-block" ng-click="view_my_properties()" ng-disabled="preparing_pm_meters_preview" translate>View my properties</button>
    </div>
  </div>
  <div ng-switch-when="9">
    <div class="row text-center">
      <button type="button" class="btn btn-primary col-sm-6 center-block" ng-click="goto_step(2)" translate>Add another file</button>
    </div>
  </div>
  <div ng-switch-when="10">
    <div class="row text-center" ng-hide="step_10_mapquest_api_error">
      <button type="button" class="btn btn-primary col-sm-6 center-block" ng-click="goto_step(2)" ng-disabled="preparing_pm_meters_preview" translate>Add another file</button>
    </div>
    <div class="row text-center" ng-hide="step_10_mapquest_api_error">
      <button id="view-buildings" type="button" class="btn btn-primary col-sm-6 center-block" ng-click="view_my_properties()" ng-disabled="preparing_pm_meters_preview" translate>
        View my properties
      </button>
    </div>
    <div class="row text-center" ng-if="import_file_reusable_for_meters !== false">
      <button
        type="button"
        class="btn btn-primary col-sm-6 center-block"
        ng-click="reuse_import_file_to_import_meters(file_id)"
        ng-disabled="!import_file_reusable_for_meters || preparing_pm_meters_preview"
      >
        <span translate>Import Meters from the same file</span>
        <uib-progress class="progress-striped active" style="margin-bottom: 0" ng-if="!import_file_reusable_for_meters || preparing_pm_meters_preview">
          <uib-bar value="100" type="info"></uib-bar>
        </uib-progress>
      </button>
    </div>
    <div class="row text-center" ng-if="step_10_mapquest_api_error">
      <button type="button" class="btn btn-primary col-sm-6 center-block" ng-click="reset_mapquest_api_key()" translate>Update MapQuest API key</button>
    </div>
  </div>
  <div ng-switch-when="11">
    <div class="row text-center">
      <button type="button" id="confirm-mapping" class="btn btn-primary col-sm-6 center-block" ng-click="save_mappings()" translate>CONFIRM_AND_START_MATCHING</button>
    </div>
  </div>
  <div ng-switch-when="15">
    <div class="row text-center" ng-hide="uploader.in_progress" ng-if="proposed_imports_options.data.length">
      <button type="button" class="btn btn-primary col-sm-6 center-block" ng-click="accept_meters(file_id, cycle_id)" translate>Confirm</button>
    </div>
  </div>
  <div ng-switch-when="17">
    <div class="row text-center">
      <button type="button" class="btn btn-primary col-sm-6 center-block" ng-click="import_audit_template_buildings()" ng-if="!show_loading" translate>Confirm</button>
    </div>
  </div>
  <div ng-switch-when="18">
    <div class="row text-center">
      <button
        type="button"
        class="btn btn-primary col-sm-6 center-block"
        ng-click="update_buildings_from_audit_template()"
        ng-if="!show_loading && !show_error"
        ng-disabled="!rowsSelected()"
        translate
      >
        Update
      </button>
    </div>
  </div>
  <div ng-switch-when="19">
    <div class="row text-center">
      <button type="button" class="btn btn-primary col-sm-6 center-block" ng-click="view_my_properties()" ng-disabled="preparing_pm_meters_preview" translate>View my properties</button>
    </div>
  </div>
  <div class="row text-center">
    <button type="button" class="btn btn-default col-sm-6 center-block" ng-click="cancel()" translate>Dismiss</button>
  </div>
</div><|MERGE_RESOLUTION|>--- conflicted
+++ resolved
@@ -1,24 +1,4 @@
 <div class="modal-header" ng-switch on="step.number">
-<<<<<<< HEAD
-    <h4 class="modal-title" ng-switch-when="1" translate>Create a New Data Set.</h4>
-    <h4 class="modal-title" ng-switch-when="2" translate>Uploading your data.</h4>
-    <h4 class="modal-title" ng-switch-when="3" translate>Successful upload!</h4>
-    <h4 class="modal-title" ng-switch-when="4" translate>Upload your energy data.</h4>
-    <h4 class="modal-title" ng-switch-when="5" translate>Successful upload!</h4>
-    <h4 class="modal-title" ng-switch-when="6" translate>What type of file would you like to upload?</h4>
-    <h4 class="modal-title" ng-switch-when="7" translate>Finding inventory matches.</h4>
-    <h4 class="modal-title" ng-switch-when="8" translate="MATCHING_RESULTS_FOR_FILE" translate-values="{dataset_filename: dataset.filename}"></h4>
-    <h4 class="modal-title" ng-switch-when="9" translate="ADD_FILES_TO" translate-values="{dataset_name: dataset.name}"></h4>
-    <h4 class="modal-title" ng-switch-when="10">{$:: step_10_mapquest_api_error ? 'UPLOAD_INCOMPLETE_TITLE' : 'UPLOAD_COMPLETE_TITLE' | translate $} - {$ dataset.filename $}</h4>
-    <h4 class="modal-title" ng-switch-when="11" translate>Confirm Save Mappings?</h4>
-    <h4 class="modal-title" ng-switch-when="12" translate>Error Processing Data</h4>
-    <h4 class="modal-title" ng-switch-when="13" translate>Portfolio Manager Import</h4>
-    <h4 class="modal-title" ng-switch-when="15" translate>UPLOAD_PM_READINGS_MODAL_TITLE</h4>
-    <h4 class="modal-title" ng-switch-when="16" translate>PM_METER_IMPORT_RESULTS</h4>
-    <h4 class="modal-title" ng-switch-when="17" translate>Upload Access Level Instances</h4>
-    <h4 class="modal-title" ng-switch-when="18" translate>Successful upload!</h4>
-
-=======
   <h4 class="modal-title" ng-switch-when="1" translate>Create a New Data Set.</h4>
   <h4 class="modal-title" ng-switch-when="2" translate>Uploading your data.</h4>
   <h4 class="modal-title" ng-switch-when="3" translate>Successful upload!</h4>
@@ -37,7 +17,8 @@
   <h4 class="modal-title" ng-switch-when="17" translate>Confirm Audit Template Building Import?</h4>
   <h4 class="modal-title" ng-switch-when="18" translate>Select Properties to Update</h4>
   <h4 class="modal-title" ng-switch-when="19" translate>Audit Template Upload Results</h4>
->>>>>>> 54592169
+  <h4 class="modal-title" ng-switch-when="20" translate>Upload Access Level Instances</h4>
+  <h4 class="modal-title" ng-switch-when="21" translate>Successful upload!</h4>
 </div>
 <div class="modal-body" ng-switch on="step.number">
   <!-- Step 1 -->
@@ -92,54 +73,6 @@
             </div>
           </div>
         </div>
-<<<<<<< HEAD
-    </div>
-    <!-- Step 17 -->
-    <div class="data_upload_steps container-fluid" ng-switch-when="17">
-        <div class="alert alert-danger" ng-show="uploader.invalid_extension_alert" translate="INVALID_EXTENSION_ALERT"></div>
-
-        <div class="row">
-            <div class="col-sm-12">
-              <p translate>AH_FILE_TYPES_SUPPORTED</p>
-              <p translate>MULTI_FILE_EXCEL_NOT_SUPPORTED</p>
-            </div>
-            <div class="col-sm-12" style="margin-bottom: 10px;">
-                <div class="btn btn-primary upload-btn flex-centered" sd-uploader organization-id="organization.org_id" sourcetype="AccessLevelInstances" sourceprog="" sourcever="" importrecord="" eventfunc="uploaderfunc(message, file, progress)">
-                    <i class="fa fa-table fa-2x"></i>
-                    <span class="grow">{$:: 'Upload a Spreadsheet' | translate $}</span>
-                </div>
-                <div class="tab-content-section" ng-show="uploader.in_progress" ng-include="::urls.static_url + 'seed/partials/data_upload_modal_progress.html'"></div>
-            </div>
-        </div>
-
-    </div>
-    <!-- Step 2 & 13: Choose upload type (also Portfolio Manager Data Import) -->
-    <div class="data_upload_steps container-fluid" ng-switch-when="2|13" ng-switch-when-separator="|">
-        <div class="alert alert-danger" ng-show="uploader.invalid_extension_alert" translate="INVALID_EXTENSION_ALERT"></div>
-        <div class="alert alert-danger" ng-show="uploader.invalid_geojson_extension_alert" translate="INVALID_GEOJSON_EXTENSION_ALERT"></div>
-        <div class="alert alert-danger" ng-show="uploader.invalid_xml_zip_extension_alert" translate="INVALID_XML_ZIP_EXTENSION_ALERT"></div>
-        <uib-tabset class="modal-tabs">
-
-            <uib-tab index="0" heading="{$:: 'Property and Tax Lot Data' | translate $}">
-                <div class="tab-content-section" ng-hide="uploader.in_progress">
-                    <div class="row">
-                        <label class="col-sm-4 control-label" for="selected-cycle" style="margin-top: 5px;">{$ multipleCycleUpload ? 'default_cycle' : 'Cycle' | translate $}</label>
-                        <div class="col-sm-8">
-                            <select id="selected-cycle" name="selected-cycle" class="form-control input-sm" ng-change="cycleChanged(selectedCycle)" ng-model="selectedCycle" ng-options="cycle.name for cycle in cycles track by cycle.id" style="width:100%;"></select>
-                            <a ui-sref="organization_cycles(::{organization_id: organization.id})" ng-click="cancel()" translate>Manage available cycles.</a>
-                            <div class="checkbox">
-                                <label>
-                                    <input type="checkbox" ng-model="multipleCycleUpload" ng-click="toggleMultipleCycleUpload()" />
-                                    <span>Multiple Cycle Upload</span>
-                                </label>
-                                <i class="ui-grid-icon-info-circled" ng-mouseover="show_help = true" ng-mouseout="show_help = false"></i>
-                                <div class="alert alert-info" ng-show="show_help" style="position: absolute; z-index: 1;" translate>
-                                    When checked, properties/taxlots will be matched to existing cycles based on the 'year_ending' column or the default cycle if there is no match.
-                                </div>
-                            </div>
-                        </div>
-                    </div>
-=======
         <div class="tab-content-section" ng-hide="uploader.in_progress">
           <div class="row">
             <div class="col-sm-4">
@@ -203,7 +136,6 @@
                 <div class="btn btn-primary upload-btn flex-centered" ng-click="goto_step(13)">
                   <i class="fa-regular fa-id-card fa-2x"></i>
                   <span class="grow">{$:: 'Import Portfolio Manager Data' | translate $}</span>
->>>>>>> 54592169
                 </div>
               </div>
               <div class="col-sm-offset-4 col-sm-8">
@@ -382,35 +314,6 @@
         </div>
       </div>
     </div>
-<<<<<<< HEAD
-    <!-- Step 8: Review matches -->
-    <div class="data_upload_steps" ng-switch-when="8">
-        <div class="row">
-            <div class="alert alert-success">
-                <ul>
-                    <li>{$:: multipleCycleUpload ? 'default_cycle' : 'Cycle' | translate $}: {$ selectedCycle.name $}</li>
-                    <li>{$:: 'Total rows in the import file' | translate $}: {$ import_file_records|number:0 $}</li>
-                    <li ng-if="property_new">{$:: 'New properties' | translate $}: {$ property_new|number:0 $}</li>
-                    <li ng-if="property_new_errors">{$:: 'New properties errors' | translate $}: {$ property_new_errors|number:0 $}</li>
-                    <li ng-if="tax_lot_new">{$:: 'New tax lots' | translate $}: {$ tax_lot_new|number:0 $}</li>
-                    <li ng-if="tax_lot_new_errors">{$:: 'New tax lots errors' | translate $}: {$ tax_lot_new_errors|number:0 $}</li>
-                    <li ng-if="property_merges_within_file">{$:: 'Merged properties within import file' | translate $}: {$ property_merges_within_file|number:0 $}</li>
-                    <li ng-if="property_merges_within_file_errors">{$:: 'Merged properties within import file errors' | translate $}: {$ property_merges_within_file_errors|number:0 $}</li>
-                    <li ng-if="tax_lot_merges_within_file">{$:: 'Merged tax lots within import file' | translate $}: {$ tax_lot_merges_within_file|number:0 $}</li>
-                    <li ng-if="tax_lot_merges_within_file_errors">{$:: 'Merged tax lots within import file errors' | translate $}: {$ tax_lot_merges_within_file_errors|number:0 $}</li>
-                    <li ng-if="property_merges_against_existing">{$:: 'Merged properties against existing records' | translate $}: {$ property_merges_against_existing|number:0 $}</li>
-                    <li ng-if="property_merges_against_existing_errors">{$:: 'Merged properties against existing records errors' | translate $}: {$ property_merges_against_existing_errors|number:0 $}</li>
-                    <li ng-if="tax_lot_merges_against_existing">{$:: 'Merged tax lots against existing records' | translate $}: {$ tax_lot_merges_against_existing|number:0 $}</li>
-                    <li ng-if="tax_lot_merges_against_existing_errors">{$:: 'Merged tax lots against existing records errors' | translate $}: {$ tax_lot_merges_against_existing_errors|number:0 $}</li>
-                    <li ng-if="property_merges_between_existing">{$:: 'Merged properties between existing records' | translate $}: {$ property_merges_between_existing|number:0 $}</li>
-                    <li ng-if="tax_lot_merges_between_existing">{$:: 'Merged tax lots between existing records' | translate $}: {$ tax_lot_merges_between_existing|number:0 $}</li>
-                    <li ng-if="property_duplicates_within_file">{$:: 'Ignored property duplicates within the import file' | translate $}: {$ property_duplicates_within_file|number:0 $}</li>
-                    <li ng-if="property_duplicates_within_file_errors">{$:: 'Ignored property duplicates within the import file errors' | translate $}: {$ property_duplicates_within_file_errors|number:0 $}</li>
-                    <li ng-if="tax_lot_duplicates_within_file">{$:: 'Ignored tax lot duplicates within the import file' | translate $}: {$ tax_lot_duplicates_within_file|number:0 $}</li>
-                    <li ng-if="tax_lot_duplicates_within_file_errors">{$:: 'Ignored tax lot duplicates within the import file errors' | translate $}: {$ tax_lot_duplicates_within_file_errors|number:0 $}</li>
-                    <li ng-if="property_duplicates_against_existing">{$:: 'Ignored duplicates of existing properties' | translate $}: {$ property_duplicates_against_existing|number:0 $}</li>
-                    <li ng-if="tax_lot_duplicates_against_existing">{$:: 'Ignored duplicates of existing tax lots' | translate $}: {$ tax_lot_duplicates_against_existing|number:0 $}</li>
-=======
   </div>
   <!-- Step 8: Review matches -->
   <div class="data_upload_steps" ng-switch-when="8">
@@ -420,18 +323,25 @@
           <li>{$:: multipleCycleUpload ? 'default_cycle' : 'Cycle' | translate $}: {$ selectedCycle.name $}</li>
           <li>{$:: 'Total rows in the import file' | translate $}: {$ import_file_records|number:0 $}</li>
           <li ng-if="property_new">{$:: 'New properties' | translate $}: {$ property_new|number:0 $}</li>
+          <li ng-if="property_new_errors">{$:: 'New properties errors' | translate $}: {$ property_new_errors|number:0 $}</li>
           <li ng-if="tax_lot_new">{$:: 'New tax lots' | translate $}: {$ tax_lot_new|number:0 $}</li>
+          <li ng-if="tax_lot_new_errors">{$:: 'New tax lots errors' | translate $}: {$ tax_lot_new_errors|number:0 $}</li>
           <li ng-if="property_merges_within_file">{$:: 'Merged properties within import file' | translate $}: {$ property_merges_within_file|number:0 $}</li>
+          <li ng-if="property_merges_within_file_errors">{$:: 'Merged properties within import file errors' | translate $}: {$ property_merges_within_file_errors|number:0 $}</li>
           <li ng-if="tax_lot_merges_within_file">{$:: 'Merged tax lots within import file' | translate $}: {$ tax_lot_merges_within_file|number:0 $}</li>
+          <li ng-if="tax_lot_merges_within_file_errors">{$:: 'Merged tax lots within import file errors' | translate $}: {$ tax_lot_merges_within_file_errors|number:0 $}</li>
           <li ng-if="property_merges_against_existing">{$:: 'Merged properties against existing records' | translate $}: {$ property_merges_against_existing|number:0 $}</li>
+          <li ng-if="property_merges_against_existing_errors">{$:: 'Merged properties against existing records errors' | translate $}: {$ property_merges_against_existing_errors|number:0 $}</li>
           <li ng-if="tax_lot_merges_against_existing">{$:: 'Merged tax lots against existing records' | translate $}: {$ tax_lot_merges_against_existing|number:0 $}</li>
+          <li ng-if="tax_lot_merges_against_existing_errors">{$:: 'Merged tax lots against existing records errors' | translate $}: {$ tax_lot_merges_against_existing_errors|number:0 $}</li>
           <li ng-if="property_merges_between_existing">{$:: 'Merged properties between existing records' | translate $}: {$ property_merges_between_existing|number:0 $}</li>
           <li ng-if="tax_lot_merges_between_existing">{$:: 'Merged tax lots between existing records' | translate $}: {$ tax_lot_merges_between_existing|number:0 $}</li>
           <li ng-if="property_duplicates_within_file">{$:: 'Ignored property duplicates within the import file' | translate $}: {$ property_duplicates_within_file|number:0 $}</li>
+          <li ng-if="property_duplicates_within_file_errors">{$:: 'Ignored property duplicates within the import file errors' | translate $}: {$ property_duplicates_within_file_errors|number:0 $}</li>
           <li ng-if="tax_lot_duplicates_within_file">{$:: 'Ignored tax lot duplicates within the import file' | translate $}: {$ tax_lot_duplicates_within_file|number:0 $}</li>
+          <li ng-if="tax_lot_duplicates_within_file_errors">{$:: 'Ignored tax lot duplicates within the import file errors' | translate $}: {$ tax_lot_duplicates_within_file_errors|number:0 $}</li>
           <li ng-if="property_duplicates_against_existing">{$:: 'Ignored duplicates of existing properties' | translate $}: {$ property_duplicates_against_existing|number:0 $}</li>
           <li ng-if="tax_lot_duplicates_against_existing">{$:: 'Ignored duplicates of existing tax lots' | translate $}: {$ tax_lot_duplicates_against_existing|number:0 $}</li>
->>>>>>> 54592169
 
           <div ng-if="properties_geocoded_high_confidence || properties_geocoded_low_confidence || properties_geocoded_manually || properties_geocode_not_possible">
             <br />
@@ -459,35 +369,6 @@
     <div class="row">
       <div class="form-group col-sm-12" translate="SELECT_THE_TYPE_OF_FILE_TO_ADD_TO_DATASET" translation-values="{ dataset_name: dataset.name }"></div>
     </div>
-<<<<<<< HEAD
-    <!-- Step 10: No matches -->
-    <div class="data_upload_steps" ng-switch-when="10">
-        <div class="row">
-            <div class="alert alert-success" ng-hide="step_10_error_message">
-                <ul>
-                    <li>{$:: multipleCycleUpload ? 'default_cycle' : 'Cycle' | translate $}: {$ selectedCycle.name $}</li>
-                    <li>{$:: 'Total rows in the import file' | translate $}: {$ import_file_records|number:0 $}</li>
-                    <li ng-if="property_new">{$:: 'New properties' | translate $}: {$ property_new|number:0 $}</li>
-                    <li ng-if="property_new_errors">{$:: 'New properties errors' | translate $}: {$ property_new_errors|number:0 $}</li>
-                    <li ng-if="tax_lot_new">{$:: 'New tax lots' | translate $}: {$ tax_lot_new|number:0 $}</li>
-                    <li ng-if="tax_lot_new_errors">{$:: 'New tax lots errors' | translate $}: {$ tax_lot_new_errors|number:0 $}</li>
-                    <li ng-if="property_merges_within_file">{$:: 'Merged properties within import file' | translate $}: {$ property_merges_within_file|number:0 $}</li>
-                    <li ng-if="property_merges_within_file_errors">{$:: 'Merged properties within import file errors' | translate $}: {$ property_merges_within_file_errors|number:0 $}</li>
-                    <li ng-if="tax_lot_merges_within_file">{$:: 'Merged tax lots within import file' | translate $}: {$ tax_lot_merges_within_file|number:0 $}</li>
-                    <li ng-if="tax_lot_merges_within_file_errors">{$:: 'Merged tax lots within import file errors' | translate $}: {$ tax_lot_merges_within_file_errors|number:0 $}</li>
-                    <li ng-if="property_merges_between_existing">{$:: 'Merged properties between existing records' | translate $}: {$ property_merges_between_existing|number:0 $}</li>
-                    <li ng-if="property_merges_between_existing_errors">{$:: 'Merged properties between existing records errors' | translate $}: {$ property_merges_between_existing_errors|number:0 $}</li>
-                    <li ng-if="tax_lot_merges_between_existing">{$:: 'Merged tax lots between existing records' | translate $}: {$ tax_lot_merges_between_existing|number:0 $}</li>
-                    <li ng-if="tax_lot_merges_between_existing_errors">{$:: 'Merged tax lots between existing records errors' | translate $}: {$ tax_lot_merges_between_existing_errors|number:0 $}</li>
-                    <li ng-if="property_duplicates_within_file">{$:: 'Ignored property duplicates within the import file' | translate $}: {$ property_duplicates_within_file|number:0 $}</li>
-                    <li ng-if="property_duplicates_within_file_errors">{$:: 'Ignored property duplicates within the import file errors' | translate $}: {$ property_duplicates_within_file_errors|number:0 $}</li>
-                    <li ng-if="tax_lot_duplicates_within_file">{$:: 'Ignored tax lot duplicates within the import file' | translate $}: {$ tax_lot_duplicates_within_file|number:0 $}</li>
-                    <li ng-if="tax_lot_duplicates_within_file_errors">{$:: 'Ignored tax lot duplicates within the import file errors' | translate $}: {$ tax_lot_duplicates_within_file_errors|number:0 $}</li>
-                    <li ng-if="property_duplicates_against_existing">{$:: 'Ignored duplicates of existing properties' | translate $}: {$ property_duplicates_against_existing|number:0 $}</li>
-                    <li ng-if="property_duplicates_against_existing_errors">{$:: 'Ignored duplicates of existing properties errors' | translate $}: {$ property_duplicates_against_existing_errors|number:0 $}</li>
-                    <li ng-if="tax_lot_duplicates_against_existing">{$:: 'Ignored duplicates of existing tax lots' | translate $}: {$ tax_lot_duplicates_against_existing|number:0 $}</li>
-                    <li ng-if="tax_lot_duplicates_against_existing_errors">{$:: 'Ignored duplicates of existing tax lots errors' | translate $}: {$ tax_lot_duplicates_against_existing_errors|number:0 $}</li>
-=======
   </div>
   <!-- Step 10: No matches -->
   <div class="data_upload_steps" ng-switch-when="10">
@@ -497,16 +378,25 @@
           <li>{$:: multipleCycleUpload ? 'default_cycle' : 'Cycle' | translate $}: {$ selectedCycle.name $}</li>
           <li>{$:: 'Total rows in the import file' | translate $}: {$ import_file_records|number:0 $}</li>
           <li ng-if="property_new">{$:: 'New properties' | translate $}: {$ property_new|number:0 $}</li>
+          <li ng-if="property_new_errors">{$:: 'New properties errors' | translate $}: {$ property_new_errors|number:0 $}</li>
           <li ng-if="tax_lot_new">{$:: 'New tax lots' | translate $}: {$ tax_lot_new|number:0 $}</li>
+          <li ng-if="tax_lot_new_errors">{$:: 'New tax lots errors' | translate $}: {$ tax_lot_new_errors|number:0 $}</li>
           <li ng-if="property_merges_within_file">{$:: 'Merged properties within import file' | translate $}: {$ property_merges_within_file|number:0 $}</li>
+          <li ng-if="property_merges_within_file_errors">{$:: 'Merged properties within import file errors' | translate $}: {$ property_merges_within_file_errors|number:0 $}</li>
           <li ng-if="tax_lot_merges_within_file">{$:: 'Merged tax lots within import file' | translate $}: {$ tax_lot_merges_within_file|number:0 $}</li>
+          <li ng-if="tax_lot_merges_within_file_errors">{$:: 'Merged tax lots within import file errors' | translate $}: {$ tax_lot_merges_within_file_errors|number:0 $}</li>
           <li ng-if="property_merges_between_existing">{$:: 'Merged properties between existing records' | translate $}: {$ property_merges_between_existing|number:0 $}</li>
+          <li ng-if="property_merges_between_existing_errors">{$:: 'Merged properties between existing records errors' | translate $}: {$ property_merges_between_existing_errors|number:0 $}</li>
           <li ng-if="tax_lot_merges_between_existing">{$:: 'Merged tax lots between existing records' | translate $}: {$ tax_lot_merges_between_existing|number:0 $}</li>
+          <li ng-if="tax_lot_merges_between_existing_errors">{$:: 'Merged tax lots between existing records errors' | translate $}: {$ tax_lot_merges_between_existing_errors|number:0 $}</li>
           <li ng-if="property_duplicates_within_file">{$:: 'Ignored property duplicates within the import file' | translate $}: {$ property_duplicates_within_file|number:0 $}</li>
+          <li ng-if="property_duplicates_within_file_errors">{$:: 'Ignored property duplicates within the import file errors' | translate $}: {$ property_duplicates_within_file_errors|number:0 $}</li>
           <li ng-if="tax_lot_duplicates_within_file">{$:: 'Ignored tax lot duplicates within the import file' | translate $}: {$ tax_lot_duplicates_within_file|number:0 $}</li>
+          <li ng-if="tax_lot_duplicates_within_file_errors">{$:: 'Ignored tax lot duplicates within the import file errors' | translate $}: {$ tax_lot_duplicates_within_file_errors|number:0 $}</li>
           <li ng-if="property_duplicates_against_existing">{$:: 'Ignored duplicates of existing properties' | translate $}: {$ property_duplicates_against_existing|number:0 $}</li>
+          <li ng-if="property_duplicates_against_existing_errors">{$:: 'Ignored duplicates of existing properties errors' | translate $}: {$ property_duplicates_against_existing_errors|number:0 $}</li>
           <li ng-if="tax_lot_duplicates_against_existing">{$:: 'Ignored duplicates of existing tax lots' | translate $}: {$ tax_lot_duplicates_against_existing|number:0 $}</li>
->>>>>>> 54592169
+          <li ng-if="tax_lot_duplicates_against_existing_errors">{$:: 'Ignored duplicates of existing tax lots errors' | translate $}: {$ tax_lot_duplicates_against_existing_errors|number:0 $}</li>
 
           <div ng-if="properties_geocoded_high_confidence || properties_geocoded_low_confidence || properties_geocoded_manually || properties_geocode_not_possible">
             <br />
@@ -665,30 +555,46 @@
         <div class="progress_bar_copy_bottom">{$ uploader.progress | number:0 $}% {$:: 'Complete' | translate $} {$ uploader.status_message ? ': ' + uploader.status_message : '' $}</div>
       </div>
     </div>
-<<<<<<< HEAD
-    <!-- Step 18: Access Level Instances Success -->
-    <div class="data_upload_steps" ng-switch-when="18">
-        <div class="row">
-            <div class="alert alert-success" translate="ACCESS_LEVEL_FILENAME_UPLOADED"></div>
-            <div class="alert alert-danger" ng-if="access_level_issues != null && (access_level_issues | json) != ({} | json)" style="display:flex;align-items:baseline;">
-                <div style="flex-grow:1">There were errors and/or warnings for the file(s) uploaded.</div>
-                <button type="button" class="btn btn-primary" ng-click="export_access_level_issues(access_level_issues)"><i class="fa fa-download" aria-hidden="true"></i><span class="pad-left-5" translate>Export CSV<span></button>
-            </div>
-        </div>
-        <div class="row" ng-if="access_level_issues != null && (access_level_issues | json) != ({} | json)">
-            <div class="col-sm-12">
-                <ng-include src="::urls.static_url + 'seed/partials/access_level_instances_import_messages.html'"></ng-include>
-            </div>
-        </div>
-    </div>
-=======
   </div>
   <!-- Step 19: Summarize Results of AT Update -->
   <div class="data-upload-steps" ng-switch-when="19">
     <div class="alert alert-success">New Property Views: {$ at_upload_summary.success $}</div>
     <div class="alert alert-danger" ng-if="at_upload_summary.failure">Failed to update: {$ at_upload_summary.failure $}</div>
   </div>
->>>>>>> 54592169
+  <!-- Step 20: Upload Access Level Instances -->
+  <div class="data_upload_steps container-fluid" ng-switch-when="20">
+    <div class="alert alert-danger" ng-show="uploader.invalid_extension_alert" translate="INVALID_EXTENSION_ALERT"></div>
+    <div class="row">
+      <div class="col-sm-12">
+        <p translate>AH_FILE_TYPES_SUPPORTED</p>
+        <p translate>MULTI_FILE_EXCEL_NOT_SUPPORTED</p>
+      </div>
+      <div class="col-sm-12" style="margin-bottom: 10px;">
+        <div class="btn btn-primary upload-btn flex-centered" sd-uploader organization-id="organization.org_id" sourcetype="AccessLevelInstances" sourceprog="" sourcever="" importrecord="" eventfunc="uploaderfunc(message, file, progress)">
+          <i class="fa-solid fa-table fa-2x"></i>
+          <span class="grow">{$:: 'Upload a Spreadsheet' | translate $}</span>
+        </div>
+        <div class="tab-content-section" ng-show="uploader.in_progress" ng-include="::urls.static_url + 'seed/partials/data_upload_modal_progress.html'"></div>
+      </div>
+    </div>
+  </div>
+  <!-- Step 21: Access Level Instances Success -->
+  <div class="data_upload_steps" ng-switch-when="21">
+    <div class="row">
+      <div class="alert alert-success" translate="ACCESS_LEVEL_FILENAME_UPLOADED"></div>
+      <div class="alert alert-danger" ng-if="access_level_issues != null && (access_level_issues | json) != ({} | json)" style="display:flex;align-items:baseline;">
+        <div style="flex-grow:1">There were errors and/or warnings for the file(s) uploaded.</div>
+        <button type="button" class="btn btn-primary" ng-click="export_access_level_issues(access_level_issues)">
+          <i class="fa-solid fa-download" aria-hidden="true"></i><span class="pad-left-5" translate>Export CSV</span>
+        </button>
+      </div>
+    </div>
+    <div class="row" ng-if="access_level_issues != null && (access_level_issues | json) != ({} | json)">
+      <div class="col-sm-12">
+        <ng-include src="::urls.static_url + 'seed/partials/access_level_instances_import_messages.html'"></ng-include>
+      </div>
+    </div>
+  </div>
 </div>
 
 <div class="modal-footer container-fluid" ng-switch on="step.number">
