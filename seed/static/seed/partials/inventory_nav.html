--- conflicted
+++ resolved
@@ -6,9 +6,5 @@
         <a id="reports" ui-sref="reports(::{inventory_type: inventory_type})" ui-sref-active="active" translate>Reports</a>
         <a id="inventory-cycles" ui-sref="inventory_cycles(::{inventory_type: inventory_type})" ui-sref-active="active" translate>Cross-Cycles</a>
         <a id="inventory-maps" ui-sref="inventory_map(::{inventory_type: inventory_type})" ui-sref-active="active" translate>Map</a>
-<<<<<<< HEAD
         <a id="a-data" ui-sref="data_view(::{inventory_type: inventory_type})" ui-sref-active="active" translate>Data</a>
-        <a id="inventory-summary" ui-sref="inventory_summary(::{inventory_type: inventory_type})" ui-sref-active="active" translate>Summary</a>
-=======
-        <a id="inventory-summary" ui-sref="inventory_summary(::{inventory_type: inventory_type})" ui-sref-active="active" translate>Summary (Beta)</a>
->>>>>>> 3a18e847
+        <a id="inventory-summary" ui-sref="inventory_summary(::{inventory_type: inventory_type})" ui-sref-active="active" translate>Summary (Beta)</a>