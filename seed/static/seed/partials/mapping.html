--- conflicted
+++ resolved
@@ -179,18 +179,12 @@
                                 </optgroup>
                                 <optgroup label="{$:: 'EUI' | translate $}">
                                   <!-- values are pint-parseable  -->
-<<<<<<< HEAD
                                   <!-- FIXME extract to JS value, share with data controller -->
                                   <option value="kBtu/ft**2/year">kBtu/sq. ft./year</option>
                                   <option value="kWh/m**2/year">kWh/m²/year</option>
                                   <option value="GJ/m**2/year">GJ/m²/year</option>
                                   <option value="MJ/m**2/year">MJ/m²/year</option>
                                   <option value="kBtu/m**2/year">kBtu/m²/year</option>
-=======
-                                  <option value="kBtu/ft**2/year" translate>kBtu/sq. ft./year</option>
-                                  <option value="kWh/m**2/year" translate>kWh/m²/year</option>
-                                  <option value="GJ/m**2/year" translate>GJ/m²/year</option>
->>>>>>> c2dab8d1
                                 </optgroup>
                               </select>
                             </td>
