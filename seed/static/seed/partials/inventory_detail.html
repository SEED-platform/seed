<div class="page_header_container" ng-cloak>
    <div class="page_header">
        <div class="left page_action_container">
            <a ui-sref="inventory_list(::{inventory_type: inventory_type})" class="page_action">
                <i class="fa fa-chevron-left"></i>
                {$:: (inventory_type === 'taxlots' ? 'Tax Lots' : 'Properties') | translate $}
            </a>
        </div>
        <div class="page_title">
            <h1>{$:: (inventory_type === 'taxlots' ? 'Tax Lot Detail' : 'Property Detail') | translate $}</h1>
        </div>
    </div>
</div>
<div class="section_nav_container">
    <div class="section_nav" ng-include="::urls.static_url + 'seed/partials/inventory_detail_nav.html'"></div>
</div>
<div class="section">
    <div class="section_header_container">
        <div class="section_header fixed_height_short has_no_padding">
            <div class="section_action_container left" style="width: 50%;">
                <span>
                    <h2>
                        <span ng-if="::inventory_type==='properties'"><i class="fa fa-building-o"></i><span translate>Property</span> : {$ item_state.address_line_1 ? item_state.address_line_1 : ('(no address 1)' | translate) $}</span>
                        <span ng-if="::inventory_type==='taxlots'"><i class="fa fa-map-o"></i><span translate>Tax Lot</span> : {$ item_state.address_line_1 ? item_state.address_line_1 : ('(no address 1)' | translate) $}</span>
                    </h2>
                </span>
            </div>
            <div id="inventory-detail-edit" class="section_action_container right" ng-hide="edit_form_showing">
                <a ng-click="on_edit()" ng-show="::user_role !== 'viewer'"><i class="fa fa-pencil"></i> {$:: 'Edit' | translate $}</a>
            </div>
            <div id="inventory-detail-buttons" class="section_action_container right section_action_btn" ng-show="edit_form_showing">
                <a role="button" class="btn btn-primary btn-sm" ng-click="on_save()" ng-disabled="!modified()" translate>Save Changes</a>
                <a role="button" class="btn btn-default btn-sm" ng-click="on_cancel()" translate>Cancel</a>
            </div>
        </div>
    </div>
    <div class="section_content_container">
        <div class="section_content">

            <div style="float:right; width:250px; text-align:right; margin: 10px 10px 0 0;" class="ellipsis">
                 <span style="color:#777" popover-placement="top-left" popover-animation="false" popover-trigger="outsideClick" uib-popover="{$:: cycle.name $}">
                     {$:: 'Cycle' | translate $}: {$:: cycle.name $}
                 </span>
            </div>

            <div style="margin:10px 250px 10px 0; padding:0 10px;">
                <button type="button" class="btn btn-default" ng-click="open_update_labels_modal(inventory.id, inventory_type)" style="vertical-align: top;">
                    <i class="fa fa-tag"></i> {$:: 'Add/Remove Labels' | translate $}
                </button>
                <span style="display:inline-block; margin-top:9px; padding-left:15px; vertical-align: top;"><strong>{$:: 'Labels' | translate $}:</strong></span>
                <span ng-if="!labels.length" style="color:#999;display:inline-block;margin-top:7px;" translate>(no labels applied)</span>
                <div ng-if="labels.length" style="display: inline-block; width: calc(100vw - 570px); vertical-align: top;">
                    <span ng-repeat="label in labels" class="label label-{$:: label.label $}" style="display: inline-block; margin-top: 7px; padding: 4.6px 7px;">{$:: label.name $}</span>
                </div>
            </div>

            <div class="table_list_container table_item_detail">
                <table class="table table-striped table_highlight_first fixed-layout" style="margin-bottom:0;">
                    <thead>
                        <tr>
                            <th sd-resizable id="building-fields">{$:: 'Field' | translate $}</th>
                            <th sd-resizable class="ellipsis-resizable">{$:: 'Master' | translate $}</th>
                            <!-- Historical values -->
                            <th sd-resizable ng-repeat="historical_item in ::historical_items" class="ellipsis-resizable">
                                <div ng-if="::_.includes(['ImportFile', 'UserEdit'], historical_item.source)" uib-popover="{$:: historical_item.filename $}">
                                    {$:: historical_item.filename $}
                                </div>
                            </th>
                        </tr>
                    </thead>
                    <tbody>

                        <tr ng-repeat="field in ::columns" ng-if="::field.visible">

                            <!-- Field name -->
<<<<<<< HEAD
                            <td ng-attr-title="{$:: field.name $}">{$:: field.displayName | translate $}</td>
=======
                            <td ng-attr-title="{$::field.name $}">{$::field.displayName $}</td>
>>>>>>> 94df60a5

                            <!-- Show read-only current 'regular' field value -->
                            <td ng-if="edit_form_showing===false && !field.extraData && field.table.toLowerCase().includes('state')" ng-class="_.includes(changed_fields.regular_fields, field.name) ? 'highlight' : ''" class="ellipsis">
                                <span class="sd-data-content" popover-placement="top-left" popover-animation="false" popover-trigger="outsideClick" uib-popover="{$:: item_state[field.name] $}">
                                    <span ng-if="::field.type !== 'date'">{$:: item_state[field.name] $}</span>
                                    <span ng-if="::field.type === 'date'">{$:: item_state[field.name] | date: 'yyyy-MM-dd h:mm a' $}</span>
                                </span>
                            </td>

                            <!-- Show read-only current 'extra_data' field value -->
                            <td ng-if="edit_form_showing===false && field.extraData && field.table.toLowerCase().includes('state')" ng-class="changed_fields.extra_data_fields.indexOf(field.name)>=0 ? 'highlight' : ''" class="ellipsis">
                                <span class="sd-data-content" popover-placement="top-left" popover-animation="false" popover-trigger="outsideClick" uib-popover="{$ item_state.extra_data[field.name.replace('_extra', '')] $}">
                                    <span ng-if="::field.type !== 'date'">{$:: item_state.extra_data[field.name.replace('_extra', '')] $}</span>
                                    <span ng-if="::field.type === 'date'">{$:: item_state.extra_data[field.name.replace('_extra', '')] | date: 'yyyy-MM-dd h:mm a' $}</span>
                                </span>
                            </td>

                            <!-- Show read-only current 'property / taxlot' fields -->
                            <td ng-if="edit_form_showing===false && !field.table.toLowerCase().includes('state')" ng-class="_.includes(changed_fields.regular_fields, field.name) ? 'highlight' : ''" class="ellipsis">
                                <span class="sd-data-content" popover-placement="top-left" popover-animation="false" popover-trigger="outsideClick" uib-popover="{$ item_state[field.name] $}">
                                    <span ng-if="::field.type !== 'date'">{$:: item_parent[field.name] $}</span>
                                    <span ng-if="::field.type === 'date'">{$:: item_parent[field.name] | date: 'yyyy-MM-dd h:mm a' $}</span>
                                </span>
                            </td>

                            <!-- Show input form to edit current field value -->
                            <td ng-if="edit_form_showing" ng-class="(!field.extraData && changed_fields.extra_data_fields.indexOf(field.name)>=0) || changed_fields.regular_fields.indexOf(field.name)>=0 ? 'highlight' : ''">
                                <div ng-if="::!field.extraData && field.table.toLowerCase().includes('state')">
                                    <input id="edit_attribute_id" class="form-control input-sm" type="text" ng-model="item_state[field.name]" ng-disabled="::_.includes(['campus', 'associated_building_tax_lot_id', 'associated_tax_lot_ids', 'primary_tax_lot_id', 'db_property_updated', 'db_property_created', 'db_taxlot_updated', 'db_taxlot_created'], field.name)">
                                </div>
                                <div ng-if="::field.extraData && field.table.toLowerCase().includes('state')">
                                    <input id="edit_property_attribute_id" class="form-control input-sm" type="text" ng-model="item_state.extra_data[field.name.replace('_extra', '')]">
                                </div>
                                <div ng-if="::!field.extraData && !field.table.toLowerCase().includes('state')">
                                    <input id="edit_attribute_id" class="form-control input-sm" type="text" ng-model="item_parent[field.name]" ng-disabled="::_.includes(['campus', 'associated_building_tax_lot_id', 'associated_tax_lot_ids', 'primary_tax_lot_id', 'db_property_updated', 'db_property_created', 'db_taxlot_updated', 'db_taxlot_created'], field.name)">
                                </div>
                            </td>

                            <!-- Show read-only historical field value -->
                            <td ng-repeat="historical_item in historical_items" ng-class="(!field.extraData && historical_item.changed_fields.extra_data_fields.indexOf(field.name)>=0) || historical_item.changed_fields.regular_fields.indexOf(field.name)>=0 ? 'highlight' : ''" class="ellipsis">
                                <span ng-if="::!field.extraData" class="sd-data-content" popover-placement="top-left" popover-trigger="outsideClick" popover-animation="false" uib-popover="{$:: historical_item.state[field.name] $}">
                                    <span ng-if="field.type !== 'date'">{$:: historical_item.state[field.name] $}</span>
                                    <span ng-if="field.type === 'date'">{$:: historical_item.state[field.name] | date: 'yyyy-MM-dd h:mm a' $}</span>
                                </span>
                                <span ng-if="::field.extraData" class="sd-data-content" popover-placement="top-left" popover-trigger="outsideClick" popover-animation="false" uib-popover="{$:: historical_item.state.extra_data[field.name] $}">
                                    <span ng-if="field.type !== 'date'">{$:: historical_item.state.extra_data[field.name.replace('_extra', '')] $}</span>
                                    <span ng-if="field.type === 'date'">{$:: historical_item.state.extra_data[field.name.replace('_extra', '')] | date: 'yyyy-MM-dd h:mm a' $}</span>
                                </span>
                            </td>

                        </tr>
                    </tbody>
                </table>
            </div>
        </div>
    </div>
</div>

<!-- Related Items Section -->
<div class="section">
    <div class="section_header_container" style="margin-top: 20px; border-bottom: 0;">
        <div class="section_header fixed_height_short has_no_padding">
            <div class="section_action_container left">
                <span>
                    <h2 ng-if="::inventory_type==='taxlots'">
                        <i class="fa fa-building-o"></i> {$:: 'Related Properties' | translate $}
                    </h2>
                    <h2 ng-if="::inventory_type==='properties'">
                        <i class="fa fa-map-o"></i> {$:: 'Related Tax Lots' | translate $}
                    </h2>
                </span>
            </div>
        </div>
    </div>
</div>

<div class="section_content_container" style="margin-bottom:200px;">
    <!-- List of related items -->
    <div class="section_content">
        <div class="table_list_container table_item_detail" style="max-width:700px;">
            <table class="table table-striped table_highlight_first fixed-layout" style="margin-bottom:-1px;">
                <thead>
                    <tr>
                        <th sd-resizable width="120" ng-if="::inventory_type==='properties'">{$:: 'Tax Lot ID' | translate $}</th>
                        <th sd-resizable width="120" ng-if="::inventory_type==='taxlots'">{$:: 'PM Property ID' | translate $}</th>
                        <th sd-resizable class="ellipsis-resizable">{$:: 'Address Line 1' | translate $}</th>
                        <th ng-if="::inventory_type==='taxlots'" sd-resizable class="ellipsis-resizable">{$:: 'Custom ID 1' | translate $}</th>
                    </tr>
                </thead>
                <tbody ng-if="::inventory_type==='properties'">
                    <tr ng-repeat="taxlot in ::inventory.related">
                        <td>
                            <a ui-sref="inventory_detail(::{inventory_type: 'taxlots', inventory_id: taxlot.taxlot.id, cycle_id: cycle.id})">{$:: taxlot.state.jurisdiction_tax_lot_id $}</a>
                        </td>
                        <td>
                            <a ui-sref="inventory_detail(::{inventory_type: 'taxlots', inventory_id: taxlot.taxlot.id, cycle_id: cycle.id})">{$:: taxlot.state.address_line_1 ? taxlot.state.address_line_1 : '(no address 1)' $}</a>
                        </td>
                    </tr>
                </tbody>
                <tbody ng-if="::inventory_type==='taxlots'">
                    <tr ng-repeat="property in ::inventory.related">
                        <td>
                            <a ui-sref="inventory_detail(::{inventory_type: 'properties', inventory_id: property.property.id, cycle_id: cycle.id})">{$:: property.state.pm_property_id $}</a>
                        </td>
                        <td>
                            <a ui-sref="inventory_detail(::{inventory_type: 'properties', inventory_id: property.property.id, cycle_id: cycle.id})">{$:: property.state.address_line_1 ? property.state.address_line_1 : '(no address 1)' $}</a>
                        </td>
                        <td>
                            <a ui-sref="inventory_detail(::{inventory_type: 'properties', inventory_id: property.property.id, cycle_id: cycle.id})">{$:: property.state.custom_id_1 ? property.state.custom_id_1 : '(no custom id 1)' $}</a>
                        </td>
                    </tr>
                </tbody>
            </table>
        </div>
    </div>
</div><|MERGE_RESOLUTION|>--- conflicted
+++ resolved
@@ -73,11 +73,7 @@
                         <tr ng-repeat="field in ::columns" ng-if="::field.visible">
 
                             <!-- Field name -->
-<<<<<<< HEAD
                             <td ng-attr-title="{$:: field.name $}">{$:: field.displayName | translate $}</td>
-=======
-                            <td ng-attr-title="{$::field.name $}">{$::field.displayName $}</td>
->>>>>>> 94df60a5
 
                             <!-- Show read-only current 'regular' field value -->
                             <td ng-if="edit_form_showing===false && !field.extraData && field.table.toLowerCase().includes('state')" ng-class="_.includes(changed_fields.regular_fields, field.name) ? 'highlight' : ''" class="ellipsis">
