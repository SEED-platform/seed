--- conflicted
+++ resolved
@@ -129,6 +129,23 @@
           <span ng-if="!labels.length" style="color: #999" translate>(no labels applied)</span>
           <div ng-if="labels.length">
             <span ng-repeat="label in labels" class="label label-{$:: label.label $}" style="padding: 4.6px 7px">{$:: label.name $}</span>
+          </div>
+        </div>
+        <div>
+          <strong style="padding-right:5px;">Access Level Instance</strong>
+          <div>
+            <table id="ali-detail-table" class="table table-striped" style="width: fit-content">
+              <thead>
+              <tr>
+                <th ng-repeat="(level, name) in ali_path">{$ level $}</th>
+              </tr>
+              </thead>
+              <tbody>
+              <tr>
+                <th ng-repeat="(level, name) in ali_path">{$ name $}</th>
+              </tr>
+              </tbody>
+            </table>
           </div>
         </div>
 
@@ -238,55 +255,6 @@
                 <div ng-if="::!col.is_extra_data && !col.derived_column && !col.table_name.toLowerCase().includes('state')">
                   <input id="edit_attribute_id" class="form-control input-sm" type="text" ng-model="item_parent[col.column_name]" ng-disabled="::isDisabledField(col.column_name)" />
                 </div>
-<<<<<<< HEAD
-                <div>
-                    <strong style="padding-right:5px;">Access Level Instance</strong>
-                    <div >
-                        <table id="ali-detail-table" class="table table-striped"
-                            style="width: fit-content">
-                            <thead>
-                                <tr>
-                                    <th ng-repeat="(level, name) in ali_path">
-                                        {$ level $}
-                                    </th>
-                                </tr>
-                            </thead>
-                            <tbody>
-                                <tr>
-                                    <th ng-repeat="(level, name) in ali_path">
-                                        {$ name $}
-                                    </th>
-                                </tr>
-                            </tbody>
-                        </table>
-                    </div>
-
-                </div>
-
-                <div>
-                    <span ng-show="profiles.length > 0">
-                        <label>{$:: 'Detail Column List Profile' | translate $}:</label>
-                        <div style="display: inline-block;">
-                            <select class="form-control input-sm" ng-model="currentProfile" ng-options="option.name for option in profiles track by option.id"></select>
-                        </div>
-                    </span>
-                </div>
-            </div>
-            <div ng-controller="inventory_detail_map_controller" style="margin:20px;">
-                <div style="margin: auto; width: 402px; overflow: hidden;">
-                    <div id="map"></div>
-                </div>
-            </div>
-            <!-- NOTE: This is bad, using a controller created for someone else but it will work
-                     we should refactor this into a AnalysisCard component. -->
-            <div ng-if="analysis" ng-controller="analysis_details_controller" ng-include="::urls.static_url + 'seed/partials/analysis_card.html'" class="tab-content-card"></div>
-        </div>
-
-
-
-        <div ng-if="::inventory_type === 'properties'">
-            <div class="alert alert-danger" ng-show="uploader.invalid_xml_extension_alert" translate="INVALID_XML_EXTENSION_ALERT"></div>
-=======
                 <div ng-if="::col.derived_column">{$ item_derived_values[col.id] $}</div>
               </td>
 
@@ -329,7 +297,6 @@
             <h2 ng-if="::inventory_type==='taxlots'"><i class="fa-regular fa-building"></i> {$:: 'Paired Properties' | translate $}</h2>
             <h2 ng-if="::inventory_type==='properties'"><i class="fa-regular fa-map"></i> {$:: 'Paired Tax Lots' | translate $}</h2>
           </span>
->>>>>>> 54592169
         </div>
       </div>
     </div>
