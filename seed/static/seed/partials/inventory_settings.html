<div class="page_header_container" ng-cloak>
  <div class="page_header">
    <div class="left page_action_container"></div>
    <div class="page_title">
      <h1 ng-if="::inventory_type === 'taxlots'" translate>Tax Lots</h1>
      <h1 ng-if="::inventory_type === 'properties'" translate>Properties</h1>
    </div>
    <div class="right page_action_container"></div>
  </div>
</div>

<div class="section_nav_container">
  <div class="section_nav" ng-include="::urls.static_url + 'seed/partials/inventory_nav.html'"></div>
</div>

<div class="section_header_container">
  <div id="building-settings" class="section_header has_no_padding fixed_height_short">
    <div class="section_action_container left">
      <h2><i class="fa-solid fa-gears"></i><span translate>Column Order/Visibility</span></h2>
    </div>
    <div class="section_action_container right_wide settings_profile">
      <div>
        <span>Column List Profile: </span>
        <select class="form-control input-sm" ng-model="currentProfile" ng-options="option.name for option in profiles track by option.id"></select>

<<<<<<< HEAD
                <span ng-if="menu.user.is_ali_root" class="">
                    <button class="btn btn-success" type="button" ng-click="saveProfile()" ng-disabled="!currentProfile || !isModified() || currentProfile.id === null" tooltip-placement="bottom" uib-tooltip="Save">
                        <span class="glyphicon glyphicon-ok" aria-hidden="true"></span>
                    </button>
                    <button class="btn btn-primary" type="button" ng-click="renameProfile()" ng-disabled="!currentProfile || currentProfile.id === null" tooltip-placement="bottom" uib-tooltip="Rename">
                        <span class="glyphicon glyphicon-erase" aria-hidden="true"></span>
                    </button>
                    <button class="btn btn-danger" type="button" ng-click="removeProfile()" ng-disabled="!currentProfile || currentProfile.id === null" tooltip-placement="bottom" uib-tooltip="Delete">
                        <span class="glyphicon glyphicon-remove" aria-hidden="true"></span>
                    </button>
                    <button class="btn btn-info" type="button" ng-click="newProfile()" tooltip-placement="bottom" uib-tooltip="New">
                        <span class="glyphicon glyphicon-pencil" aria-hidden="true"></span>
                    </button>
                </span>
            </div>
        </div>
=======
        <button
          class="btn btn-success"
          type="button"
          ng-click="saveProfile()"
          ng-disabled="!currentProfile || !isModified() || currentProfile.id === null"
          tooltip-placement="bottom"
          uib-tooltip="Save"
        >
          <span class="glyphicon glyphicon-ok" aria-hidden="true"></span>
        </button>
        <button class="btn btn-primary" type="button" ng-click="renameProfile()" ng-disabled="!currentProfile || currentProfile.id === null" tooltip-placement="bottom" uib-tooltip="Rename">
          <span class="glyphicon glyphicon-erase" aria-hidden="true"></span>
        </button>
        <button class="btn btn-danger" type="button" ng-click="removeProfile()" ng-disabled="!currentProfile || currentProfile.id === null" tooltip-placement="bottom" uib-tooltip="Delete">
          <span class="glyphicon glyphicon-remove" aria-hidden="true"></span>
        </button>
        <button class="btn btn-info" type="button" ng-click="newProfile()" tooltip-placement="bottom" uib-tooltip="New">
          <span class="glyphicon glyphicon-pencil" aria-hidden="true"></span>
        </button>
      </div>
>>>>>>> 7de6ded1
    </div>
  </div>
</div>
<<<<<<< HEAD
<div class="section_content_container" ng-cloak style="clear:both; overflow:hidden;">
    <div class="section_content with_padding" style="overflow:hidden;">
        <h3 ng-if="inventory_type === 'taxlots'" translate>Add Shared Tax Lots</h3>
        <h3 ng-if="inventory_type === 'properties'" translate>Add Shared Properties</h3>
        <div class="checkbox">
            <label>
                <input type="checkbox" ng-model="showSharedBuildings" ng-change="saveShowSharedBuildings()">
                <span ng-if="inventory_type === 'taxlots'" translate>INCLUDE_SHARED_TAXLOTS</span>
                <span ng-if="inventory_type === 'properties'" translate>INCLUDE_SHARED_PROPERTIES</span>
            </label>
        </div>
        <h3 translate="NUMBER_COLUMNS_AVAILABLE"
            translate-values="{ count: (gridOptions.data.length | number) }"></h3>
        <p ng-if="inventory_type === 'taxlots'" translate>LIST_GUIDANCE_TAXLOTS</p>
        <p ng-if="inventory_type === 'properties'" translate>LIST_GUIDANCE_PROPERTIES</p>
=======

<div class="section_content_container" ng-cloak style="clear: both; overflow: hidden">
  <div class="section_content with_padding" style="overflow: hidden">
    <h3 ng-if="inventory_type === 'taxlots'" translate>Add Shared Tax Lots</h3>
    <h3 ng-if="inventory_type === 'properties'" translate>Add Shared Properties</h3>
    <div class="checkbox">
      <label>
        <input type="checkbox" ng-model="showSharedBuildings" ng-change="saveShowSharedBuildings()" />
        <span ng-if="inventory_type === 'taxlots'" translate>INCLUDE_SHARED_TAXLOTS</span>
        <span ng-if="inventory_type === 'properties'" translate>INCLUDE_SHARED_PROPERTIES</span>
      </label>
>>>>>>> 7de6ded1
    </div>
    <h3 translate="NUMBER_COLUMNS_AVAILABLE" translate-values="{ count: (gridOptions.data.length | number) }"></h3>
    <p ng-if="inventory_type === 'taxlots'" translate>LIST_GUIDANCE_TAXLOTS</p>
    <p ng-if="inventory_type === 'properties'" translate>LIST_GUIDANCE_PROPERTIES</p>
  </div>
  <div class="section_content">
    <div id="grid-container" ng-class="{'readonly-grid': currentProfile.id === null}">
      <div ui-grid="gridOptions" ui-grid-selection ui-grid-draggable-rows></div>
    </div>
  </div>
</div><|MERGE_RESOLUTION|>--- conflicted
+++ resolved
@@ -23,65 +23,31 @@
         <span>Column List Profile: </span>
         <select class="form-control input-sm" ng-model="currentProfile" ng-options="option.name for option in profiles track by option.id"></select>
 
-<<<<<<< HEAD
-                <span ng-if="menu.user.is_ali_root" class="">
-                    <button class="btn btn-success" type="button" ng-click="saveProfile()" ng-disabled="!currentProfile || !isModified() || currentProfile.id === null" tooltip-placement="bottom" uib-tooltip="Save">
-                        <span class="glyphicon glyphicon-ok" aria-hidden="true"></span>
-                    </button>
-                    <button class="btn btn-primary" type="button" ng-click="renameProfile()" ng-disabled="!currentProfile || currentProfile.id === null" tooltip-placement="bottom" uib-tooltip="Rename">
-                        <span class="glyphicon glyphicon-erase" aria-hidden="true"></span>
-                    </button>
-                    <button class="btn btn-danger" type="button" ng-click="removeProfile()" ng-disabled="!currentProfile || currentProfile.id === null" tooltip-placement="bottom" uib-tooltip="Delete">
-                        <span class="glyphicon glyphicon-remove" aria-hidden="true"></span>
-                    </button>
-                    <button class="btn btn-info" type="button" ng-click="newProfile()" tooltip-placement="bottom" uib-tooltip="New">
-                        <span class="glyphicon glyphicon-pencil" aria-hidden="true"></span>
-                    </button>
-                </span>
-            </div>
-        </div>
-=======
-        <button
-          class="btn btn-success"
-          type="button"
-          ng-click="saveProfile()"
-          ng-disabled="!currentProfile || !isModified() || currentProfile.id === null"
-          tooltip-placement="bottom"
-          uib-tooltip="Save"
-        >
-          <span class="glyphicon glyphicon-ok" aria-hidden="true"></span>
-        </button>
-        <button class="btn btn-primary" type="button" ng-click="renameProfile()" ng-disabled="!currentProfile || currentProfile.id === null" tooltip-placement="bottom" uib-tooltip="Rename">
-          <span class="glyphicon glyphicon-erase" aria-hidden="true"></span>
-        </button>
-        <button class="btn btn-danger" type="button" ng-click="removeProfile()" ng-disabled="!currentProfile || currentProfile.id === null" tooltip-placement="bottom" uib-tooltip="Delete">
-          <span class="glyphicon glyphicon-remove" aria-hidden="true"></span>
-        </button>
-        <button class="btn btn-info" type="button" ng-click="newProfile()" tooltip-placement="bottom" uib-tooltip="New">
-          <span class="glyphicon glyphicon-pencil" aria-hidden="true"></span>
-        </button>
+        <span ng-if="menu.user.is_ali_root" class="">
+          <button
+            class="btn btn-success"
+            type="button"
+            ng-click="saveProfile()"
+            ng-disabled="!currentProfile || !isModified() || currentProfile.id === null"
+            tooltip-placement="bottom"
+            uib-tooltip="Save"
+          >
+            <span class="glyphicon glyphicon-ok" aria-hidden="true"></span>
+          </button>
+          <button class="btn btn-primary" type="button" ng-click="renameProfile()" ng-disabled="!currentProfile || currentProfile.id === null" tooltip-placement="bottom" uib-tooltip="Rename">
+            <span class="glyphicon glyphicon-erase" aria-hidden="true"></span>
+          </button>
+          <button class="btn btn-danger" type="button" ng-click="removeProfile()" ng-disabled="!currentProfile || currentProfile.id === null" tooltip-placement="bottom" uib-tooltip="Delete">
+            <span class="glyphicon glyphicon-remove" aria-hidden="true"></span>
+          </button>
+          <button class="btn btn-info" type="button" ng-click="newProfile()" tooltip-placement="bottom" uib-tooltip="New">
+            <span class="glyphicon glyphicon-pencil" aria-hidden="true"></span>
+          </button>
+        </span>
       </div>
->>>>>>> 7de6ded1
     </div>
   </div>
 </div>
-<<<<<<< HEAD
-<div class="section_content_container" ng-cloak style="clear:both; overflow:hidden;">
-    <div class="section_content with_padding" style="overflow:hidden;">
-        <h3 ng-if="inventory_type === 'taxlots'" translate>Add Shared Tax Lots</h3>
-        <h3 ng-if="inventory_type === 'properties'" translate>Add Shared Properties</h3>
-        <div class="checkbox">
-            <label>
-                <input type="checkbox" ng-model="showSharedBuildings" ng-change="saveShowSharedBuildings()">
-                <span ng-if="inventory_type === 'taxlots'" translate>INCLUDE_SHARED_TAXLOTS</span>
-                <span ng-if="inventory_type === 'properties'" translate>INCLUDE_SHARED_PROPERTIES</span>
-            </label>
-        </div>
-        <h3 translate="NUMBER_COLUMNS_AVAILABLE"
-            translate-values="{ count: (gridOptions.data.length | number) }"></h3>
-        <p ng-if="inventory_type === 'taxlots'" translate>LIST_GUIDANCE_TAXLOTS</p>
-        <p ng-if="inventory_type === 'properties'" translate>LIST_GUIDANCE_PROPERTIES</p>
-=======
 
 <div class="section_content_container" ng-cloak style="clear: both; overflow: hidden">
   <div class="section_content with_padding" style="overflow: hidden">
@@ -93,7 +59,6 @@
         <span ng-if="inventory_type === 'taxlots'" translate>INCLUDE_SHARED_TAXLOTS</span>
         <span ng-if="inventory_type === 'properties'" translate>INCLUDE_SHARED_PROPERTIES</span>
       </label>
->>>>>>> 7de6ded1
     </div>
     <h3 translate="NUMBER_COLUMNS_AVAILABLE" translate-values="{ count: (gridOptions.data.length | number) }"></h3>
     <p ng-if="inventory_type === 'taxlots'" translate>LIST_GUIDANCE_TAXLOTS</p>
