<div class="page_header_container">
  <div class="page_header">
    <div class="left page_action_container"></div>
    <div class="page_title">
      <h1 translate>Organizations</h1>
    </div>
    <div class="right page_action_container"></div>
  </div>
</div>
<div class="section">
  <div class="section_header_container" ng-if="orgs_I_own.length">
    <div class="section_header">
      <h2><i class="fa-solid fa-users"></i> {$:: 'Organizations I Manage' | translate $}</h2>
    </div>
<<<<<<< HEAD
    <div class="section_content_container" ng-if="orgs_I_own.length">
        <div class="section_content">
            <div id="org-owned-tables" class="table_list_container">
                <table id="organizations-table" class="table table-striped table_highlight_first" ng-repeat="org in orgs_I_own">
                    <thead>
                        <tr>
                            <th colspan="2" translate>Organization</th>
                        </tr>
                    </thead>
                    <tbody>
                        <tr>
                            <td class="account_org parent_org">
                                <a ui-sref="organization_members(::{organization_id: org.id})">{$:: org.name $}</a>
                            </td>
                            <td class="account_org right">
                                <a ui-sref="organization_column_mappings(::{organization_id: org.id, inventory_type: 'properties'})" ng-if="::org.is_parent"><i class="fa fa-sitemap"></i>{$:: 'Column Mappings' | translate $}</a>
                                <a ui-sref="organization_column_settings(::{organization_id: org.id, inventory_type: 'properties'})" ng-if="::org.is_parent"><i class="fa fa-sliders"></i>{$:: 'Column Settings' | translate $}</a>
                                <a ui-sref="organization_cycles(::{organization_id: org.id})" ng-if="::org.is_parent"><i class="fa fa-calendar"></i>{$:: 'Cycles' | translate $}</a>
                                <a ui-sref="organization_data_quality(::{organization_id: org.id, inventory_type: 'properties'})" ng-if="::org.is_parent"><i class="fa fa-flag"></i>{$:: 'Data Quality' | translate $}</a>
                                <a ui-sref="organization_derived_columns(::{organization_id: org.id, inventory_type: 'properties'})"><i class="fa fa-calculator"></i>Derived Columns</a>
                                <a ui-sref="organization_email_templates(::{organization_id: org.id})"><i class="fa fa-envelope"></i>{$:: 'Email Templates' | translate $}</a>
                                <a ui-sref="organization_labels(::{organization_id: org.id})"><i class="fa fa-tags"></i>{$:: 'Labels' | translate $}</a>
                                <a ui-sref="organization_members(::{organization_id: org.id})"><i class="fa fa-user"></i>{$:: 'Members' | translate $}</a>
                                <a ui-sref="programs(::{organization_id: org.id})"><i class="fa fa-tachometer"></i>{$:: 'Program Setup' | translate $}</a>
                                <a ui-sref="organization_settings(::{organization_id: org.id})"><i class="fa fa-cogs"></i>Settings</a>
                                <a ui-sref="organization_sharing(::{organization_id: org.id})" ng-if="::org.is_parent"><i class="fa fa-share-square-o"></i>{$:: 'Sharing' | translate $}</a>
                                <a ui-sref="organization_sub_orgs(::{organization_id: org.id})" ng-if="::org.is_parent"><i class="fa fa-users"></i>{$:: 'Sub-Organizations' | translate $}</a>
                                <a ui-sref="organization_access_level_tree(::{organization_id: org.id})"><i class="fa fa-users"></i>{$:: 'Access Level Tree' | translate $}</a>
                                <i class="fa fa-cog"></i>
                            </td>
                        </tr>
                        <tr ng-if="::org.is_parent">
                            <th class="sub_head sub_org" translate>Sub-Organizations</th>
                            <th class="sub_head sub_org right">
                                <a ng-click="create_sub_organization_modal(org)"><i class="fa fa-plus"></i>{$:: 'Create new sub-organization' | translate $}</a>
                                <i class="fa fa-cog"></i>
                            </th>
                        </tr>
                        <tr ng-repeat="sub_org in org.sub_orgs">
                            <td class="account_org left">
                                <a ui-sref="organization_members(::{organization_id: sub_org.id})">{$:: sub_org.name $}</a>
                            </td>
                            <td class="account_org right">
                                <a ui-sref="organization_settings(::{organization_id: sub_org.id})"><i class="fa fa-cogs"></i>{$:: 'Settings' | translate $}</a>
                                <a ui-sref="organization_labels(::{organization_id: sub_org.id})"><i class="fa fa-tags"></i>{$:: 'Labels' | translate $}</a>
                                <a ui-sref="organization_members(::{organization_id: sub_org.id})"><i class="fa fa-user"></i>{$:: 'Members' | translate $}</a>
                                <i class="fa fa-cog"></i>
                            </td>
                        </tr>
                    </tbody>
                </table>
            </div>
        </div>
=======
  </div>
  <div class="section_content_container" ng-if="orgs_I_own.length">
    <div class="section_content">
      <div id="org-owned-tables" class="table_list_container">
        <table id="organizations-table" class="table table-striped table_highlight_first" ng-repeat="org in orgs_I_own">
          <thead>
            <tr>
              <th colspan="2" translate>Organization</th>
            </tr>
          </thead>
          <tbody>
            <tr>
              <td class="account_org parent_org">
                <a ui-sref="organization_members(::{organization_id: org.id})">{$:: org.name $}</a>
              </td>
              <td class="account_org right">
                <a ui-sref="organization_column_mappings(::{organization_id: org.id, inventory_type: 'properties'})" ng-if="::org.is_parent"
                  ><i class="fa-solid fa-sitemap"></i>{$:: 'Column Mappings' | translate $}</a
                >
                <a ui-sref="organization_column_settings(::{organization_id: org.id, inventory_type: 'properties'})" ng-if="::org.is_parent"
                  ><i class="fa-solid fa-sliders"></i>{$:: 'Column Settings' | translate $}</a
                >
                <a ui-sref="organization_cycles(::{organization_id: org.id})" ng-if="::org.is_parent"><i class="fa-regular fa-calendar-days"></i>{$:: 'Cycles' | translate $}</a>
                <a ui-sref="organization_data_quality(::{organization_id: org.id, inventory_type: 'properties'})" ng-if="::org.is_parent"
                  ><i class="fa-solid fa-flag"></i>{$:: 'Data Quality' | translate $}</a
                >
                <a ui-sref="organization_derived_columns(::{organization_id: org.id, inventory_type: 'properties'})"><i class="fa-solid fa-calculator"></i>Derived Columns</a>
                <a ui-sref="organization_email_templates(::{organization_id: org.id})"><i class="fa-solid fa-envelope"></i>{$:: 'Email Templates' | translate $}</a>
                <a ui-sref="organization_labels(::{organization_id: org.id})"><i class="fa-solid fa-tags"></i>{$:: 'Labels' | translate $}</a>
                <a ui-sref="organization_members(::{organization_id: org.id})"><i class="fa-solid fa-user"></i>{$:: 'Members' | translate $}</a>
                <a ui-sref="programs(::{organization_id: org.id})"><i class="fa-solid fa-gauge-high"></i>{$:: 'Program Setup' | translate $}</a>
                <a ui-sref="organization_settings(::{organization_id: org.id})"><i class="fa-solid fa-gears"></i>Settings</a>
                <a ui-sref="organization_sharing(::{organization_id: org.id})" ng-if="::org.is_parent"><i class="fa-solid fa-share-from-square"></i>{$:: 'Sharing' | translate $}</a>
                <a ui-sref="organization_sub_orgs(::{organization_id: org.id})" ng-if="::org.is_parent"><i class="fa-solid fa-users"></i>{$:: 'Sub-Organizations' | translate $}</a>
                <i class="fa-solid fa-gear"></i>
              </td>
            </tr>
            <tr ng-if="::org.is_parent">
              <th class="sub_head sub_org" translate>Sub-Organizations</th>
              <th class="sub_head sub_org right">
                <a ng-click="create_sub_organization_modal(org)"><i class="fa-solid fa-plus"></i>{$:: 'Create new sub-organization' | translate $}</a>
                <i class="fa-solid fa-gear"></i>
              </th>
            </tr>
            <tr ng-repeat="sub_org in org.sub_orgs">
              <td class="account_org left">
                <a ui-sref="organization_members(::{organization_id: sub_org.id})">{$:: sub_org.name $}</a>
              </td>
              <td class="account_org right">
                <a ui-sref="organization_settings(::{organization_id: sub_org.id})"><i class="fa-solid fa-gears"></i>{$:: 'Settings' | translate $}</a>
                <a ui-sref="organization_labels(::{organization_id: sub_org.id})"><i class="fa-solid fa-tags"></i>{$:: 'Labels' | translate $}</a>
                <a ui-sref="organization_members(::{organization_id: sub_org.id})"><i class="fa-solid fa-user"></i>{$:: 'Members' | translate $}</a>
                <i class="fa-solid fa-gear"></i>
              </td>
            </tr>
          </tbody>
        </table>
      </div>
>>>>>>> 54592169
    </div>
  </div>
  <div class="section_header_container">
    <div class="section_header">
      <h2><i class="fa-solid fa-users"></i> {$:: 'Organizations I Belong To' | translate $}</h2>
    </div>
  </div>
  <div class="section_content_container">
    <div class="section_content">
      <div class="table_list_container" id="org-member-tables">
        <table id="organizations-table" class="table table-striped table_highlight_first">
          <thead>
            <tr>
              <th translate>Organization Name</th>
              <th translate>Number of Properties</th>
              <th translate>Number of Tax Lots</th>
              <th translate>Your Role</th>
              <th translate>Organization Owner(s)</th>
            </tr>
          </thead>
          <tbody>
            <tr ng-repeat="org in orgs">
              <td class="align_to_top">
                <a ui-sref="organization_members(::{organization_id: org.id})" ng-if="org.user_role !== 'viewer'">{$ org.name $}</a>
                <span ng-if="org.user_role === 'viewer'">{$ org.name $}</span>
              </td>
              <td class="align_to_top">
                <div ng-repeat="cycle in org.cycles" ng-if="cycle.num_properties">{$ cycle.name $}: {$ cycle.num_properties $}</div>
              </td>
              <td class="align_to_top">
                <div ng-repeat="cycle in org.cycles" ng-if="cycle.num_taxlots">{$ cycle.name $}: {$ cycle.num_taxlots $}</div>
              </td>
              <td class="align_to_top">{$ org.user_role || "-" $}</td>
              <td>
                <span ng-repeat="owner in org.owners">{$ owner.first_name $} {$ owner.last_name $}<br /></span>
              </td>
            </tr>
          </tbody>
        </table>
      </div>
    </div>
  </div>
</div><|MERGE_RESOLUTION|>--- conflicted
+++ resolved
@@ -12,61 +12,6 @@
     <div class="section_header">
       <h2><i class="fa-solid fa-users"></i> {$:: 'Organizations I Manage' | translate $}</h2>
     </div>
-<<<<<<< HEAD
-    <div class="section_content_container" ng-if="orgs_I_own.length">
-        <div class="section_content">
-            <div id="org-owned-tables" class="table_list_container">
-                <table id="organizations-table" class="table table-striped table_highlight_first" ng-repeat="org in orgs_I_own">
-                    <thead>
-                        <tr>
-                            <th colspan="2" translate>Organization</th>
-                        </tr>
-                    </thead>
-                    <tbody>
-                        <tr>
-                            <td class="account_org parent_org">
-                                <a ui-sref="organization_members(::{organization_id: org.id})">{$:: org.name $}</a>
-                            </td>
-                            <td class="account_org right">
-                                <a ui-sref="organization_column_mappings(::{organization_id: org.id, inventory_type: 'properties'})" ng-if="::org.is_parent"><i class="fa fa-sitemap"></i>{$:: 'Column Mappings' | translate $}</a>
-                                <a ui-sref="organization_column_settings(::{organization_id: org.id, inventory_type: 'properties'})" ng-if="::org.is_parent"><i class="fa fa-sliders"></i>{$:: 'Column Settings' | translate $}</a>
-                                <a ui-sref="organization_cycles(::{organization_id: org.id})" ng-if="::org.is_parent"><i class="fa fa-calendar"></i>{$:: 'Cycles' | translate $}</a>
-                                <a ui-sref="organization_data_quality(::{organization_id: org.id, inventory_type: 'properties'})" ng-if="::org.is_parent"><i class="fa fa-flag"></i>{$:: 'Data Quality' | translate $}</a>
-                                <a ui-sref="organization_derived_columns(::{organization_id: org.id, inventory_type: 'properties'})"><i class="fa fa-calculator"></i>Derived Columns</a>
-                                <a ui-sref="organization_email_templates(::{organization_id: org.id})"><i class="fa fa-envelope"></i>{$:: 'Email Templates' | translate $}</a>
-                                <a ui-sref="organization_labels(::{organization_id: org.id})"><i class="fa fa-tags"></i>{$:: 'Labels' | translate $}</a>
-                                <a ui-sref="organization_members(::{organization_id: org.id})"><i class="fa fa-user"></i>{$:: 'Members' | translate $}</a>
-                                <a ui-sref="programs(::{organization_id: org.id})"><i class="fa fa-tachometer"></i>{$:: 'Program Setup' | translate $}</a>
-                                <a ui-sref="organization_settings(::{organization_id: org.id})"><i class="fa fa-cogs"></i>Settings</a>
-                                <a ui-sref="organization_sharing(::{organization_id: org.id})" ng-if="::org.is_parent"><i class="fa fa-share-square-o"></i>{$:: 'Sharing' | translate $}</a>
-                                <a ui-sref="organization_sub_orgs(::{organization_id: org.id})" ng-if="::org.is_parent"><i class="fa fa-users"></i>{$:: 'Sub-Organizations' | translate $}</a>
-                                <a ui-sref="organization_access_level_tree(::{organization_id: org.id})"><i class="fa fa-users"></i>{$:: 'Access Level Tree' | translate $}</a>
-                                <i class="fa fa-cog"></i>
-                            </td>
-                        </tr>
-                        <tr ng-if="::org.is_parent">
-                            <th class="sub_head sub_org" translate>Sub-Organizations</th>
-                            <th class="sub_head sub_org right">
-                                <a ng-click="create_sub_organization_modal(org)"><i class="fa fa-plus"></i>{$:: 'Create new sub-organization' | translate $}</a>
-                                <i class="fa fa-cog"></i>
-                            </th>
-                        </tr>
-                        <tr ng-repeat="sub_org in org.sub_orgs">
-                            <td class="account_org left">
-                                <a ui-sref="organization_members(::{organization_id: sub_org.id})">{$:: sub_org.name $}</a>
-                            </td>
-                            <td class="account_org right">
-                                <a ui-sref="organization_settings(::{organization_id: sub_org.id})"><i class="fa fa-cogs"></i>{$:: 'Settings' | translate $}</a>
-                                <a ui-sref="organization_labels(::{organization_id: sub_org.id})"><i class="fa fa-tags"></i>{$:: 'Labels' | translate $}</a>
-                                <a ui-sref="organization_members(::{organization_id: sub_org.id})"><i class="fa fa-user"></i>{$:: 'Members' | translate $}</a>
-                                <i class="fa fa-cog"></i>
-                            </td>
-                        </tr>
-                    </tbody>
-                </table>
-            </div>
-        </div>
-=======
   </div>
   <div class="section_content_container" ng-if="orgs_I_own.length">
     <div class="section_content">
@@ -101,6 +46,7 @@
                 <a ui-sref="organization_settings(::{organization_id: org.id})"><i class="fa-solid fa-gears"></i>Settings</a>
                 <a ui-sref="organization_sharing(::{organization_id: org.id})" ng-if="::org.is_parent"><i class="fa-solid fa-share-from-square"></i>{$:: 'Sharing' | translate $}</a>
                 <a ui-sref="organization_sub_orgs(::{organization_id: org.id})" ng-if="::org.is_parent"><i class="fa-solid fa-users"></i>{$:: 'Sub-Organizations' | translate $}</a>
+                <a ui-sref="organization_access_level_tree(::{organization_id: org.id})"><i class="fa fa-users"></i>{$:: 'Access Level Tree' | translate $}</a>
                 <i class="fa-solid fa-gear"></i>
               </td>
             </tr>
@@ -125,7 +71,6 @@
           </tbody>
         </table>
       </div>
->>>>>>> 54592169
     </div>
   </div>
   <div class="section_header_container">
