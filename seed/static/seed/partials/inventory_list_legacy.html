<div class="page_header_container" ng-cloak>
  <div class="page_header">
    <div class="left page_action_container"></div>
    <div class="page_title">
      <h1>{$:: (inventory_type === 'taxlots' ? 'Tax Lots' : 'Properties') | translate $}</h1>
    </div>
    <div class="right page_action_container"></div>
  </div>
</div>

<div class="section_nav_container">
  <div class="section_nav" ng-include="::urls.static_url + 'seed/partials/inventory_nav.html'"></div>
</div>

<div class="inventory-list-controls">
<<<<<<< HEAD
    <form name="listControlsForm" class="form-inline" role="form" ng-submit="submitNewLabelForm(newLabelForm.$valid)" novalidate>
        <div class="form-group">
            <div uib-dropdown class="btn-group">
                <button id="btnInventoryActions" type="button" uib-dropdown-toggle class="btn btn-default btn-sm">
                    {$:: 'Actions' | translate $} <span class="caret"></span>
                </button>
                <ul id="inventory-actions-dropdown" uib-dropdown-menu class="dropdown-menu" role="menu" aria-labelledby="btnInventoryActions">
                    <li role="menuitem">
                        <a ng-click="open_merge_modal()" ng-disabled="selectedParentCount < 2">Merge Selected</a>
                    </li>
                    <li role="menuitem" ng-hide="::menu.user.organization.user_role === 'viewer'">
                        <a ng-click="open_delete_modal()" ng-disabled="selectedCount === 0" translate>Delete Selected</a>
                    </li>
                    <li role="menuitem">
                        <a ng-click="open_export_modal()" ng-disabled="selectedCount === 0" translate>Export Selected</a>
                    </li>
                    <li role="menuitem">
                        <a ng-click="open_update_labels_modal()" ng-disabled="selectedParentCount === 0" translate>Add/Remove Labels</a>
                    </li>
                    <li role="menuitem">
                        <a ng-click="run_data_quality_check()" ng-disabled="selectedCount === 0" translate>Data Quality Check</a>
                    </li>
                    <li role="menuitem">
                        <a ng-click="open_postoffice_modal()" ng-disabled="selectedCount === 0" translate>Email</a>
                    </li>
                    <li role="menuitem">
                        <a ng-click="open_analyses_modal()" ng-disabled="selectedCount === 0" translate>Run Analysis</a>
                    </li>
                    <li role="menuitem">
                        <a ng-click="open_set_update_to_now_modal()" ng-disabled="selectedCount === 0" translate>Set Update Time to Now</a>
                    </li>
                    <li class="divider"></li>
                    <li role="menuitem">
                        <a ng-click="open_geocode_modal()" ng-disabled="selectedCount === 0" translate>Geocode Selected</a>
                    </li>
                    <li role="menuitem">
                        <a ng-click="open_ubid_decode_modal()" ng-disabled="selectedCount === 0">Decode UBID for Selected</a>
                    </li>
                    <li class="divider"></li>
                    <li role="menuitem">
                        <a ng-click="open_show_populated_columns_modal()" ng-if="menu.user.is_ali_root" ng-disabled="data.length === 0" translate>Only Show Populated Columns</a>
                    </li>
                </ul>
            </div>
        </div>
        <div class="form-group">
            <label for="tags-input" translate>Filter by label:</label>
            <div class="btn-group">
                <tags-input id="tags-input" ng-model="selected_labels" min-length="1" placeholder="{$:: 'Add a label' | translate $}" replace-spaces-with-dashes="false" add-from-autocomplete-only="true" ng-disabled="!labels.length">
                    <auto-complete source="loadLabelsForFilter($query)" max-results-to-show="255" min-length="0" load-on-empty="true" load-on-focus="true" ng-disabled="!labels.length"></auto-complete>
                </tags-input>
            </div>
        </div>
        <div class="form-group btn-group">
            <label class="btn btn-default btn-sm" style="width:50px;" ng-class="{active: labelLogic === 'and'}" ng-click="labelLogicUpdated('and')" ng-disabled="!labels.length" translate>AND</label>
            <label class="btn btn-default btn-sm" style="width:50px;" ng-class="{active: labelLogic === 'or'}" ng-click="labelLogicUpdated('or')" ng-disabled="!labels.length" translate>OR</label>
            <label class="btn btn-default btn-sm" style="width:75px;" ng-class="{active: labelLogic === 'exclude'}" ng-click="labelLogicUpdated('exclude')" ng-disabled="!labels.length" translate>EXCLUDE</label>
        </div>
        <div class="form-group btn-group building-list-filter-buttons">
            <button type="button" ng-click="clear_labels()" class="btn btn-default btn-sm" ng-class="{'btn-info': selected_labels.length, 'btn-default': !selected_labels.length}" translate>Clear Labels</button>
        </div>
        <div class="btn-group">
            <button type="button" ng-click="gridApi.grid.clearAllFilters();" ng-class="{'btn-info': filters_exist(), 'btn-default': !filters_exist()}" class="btn btn-sm" translate>Clear Filters</button>
        </div>

    </form>
=======
  <form name="listControlsForm" class="form-inline" role="form" ng-submit="submitNewLabelForm(newLabelForm.$valid)" novalidate>
    <div class="form-group">
      <div uib-dropdown class="btn-group">
        <button id="btnInventoryActions" type="button" uib-dropdown-toggle class="btn btn-default btn-sm">{$:: 'Actions' | translate $} <span class="caret"></span></button>
        <ul id="inventory-actions-dropdown" uib-dropdown-menu class="dropdown-menu" role="menu" aria-labelledby="btnInventoryActions">
          <li role="menuitem">
            <a ng-click="open_merge_modal()" ng-disabled="selectedParentCount < 2">Merge Selected</a>
          </li>
          <li role="menuitem" ng-hide="::menu.user.organization.user_role === 'viewer'">
            <a ng-click="open_delete_modal()" ng-disabled="selectedCount === 0" translate>Delete Selected</a>
          </li>
          <li role="menuitem">
            <a ng-click="open_export_modal()" ng-disabled="selectedCount === 0" translate>Export Selected</a>
          </li>
          <li role="menuitem">
            <a ng-click="open_update_labels_modal()" ng-disabled="selectedParentCount === 0" translate>Add/Remove Labels</a>
          </li>
          <li role="menuitem">
            <a ng-click="run_data_quality_check()" ng-disabled="selectedCount === 0" translate>Data Quality Check</a>
          </li>
          <li role="menuitem">
            <a ng-click="open_postoffice_modal()" ng-disabled="selectedCount === 0" translate>Email</a>
          </li>
          <li role="menuitem">
            <a ng-click="open_analyses_modal()" ng-disabled="selectedCount === 0" translate>Run Analysis</a>
          </li>
          <li role="menuitem">
            <a ng-click="open_set_update_to_now_modal()" ng-disabled="selectedCount === 0" translate>Set Update Time to Now</a>
          </li>
          <li class="divider"></li>
          <li role="menuitem">
            <a ng-click="open_geocode_modal()" ng-disabled="selectedCount === 0" translate>Geocode Selected</a>
          </li>
          <li role="menuitem">
            <a ng-click="open_ubid_decode_modal()" ng-disabled="selectedCount === 0">Decode UBID for Selected</a>
          </li>
          <li class="divider"></li>
          <li role="menuitem">
            <a ng-click="open_show_populated_columns_modal()" ng-disabled="data.length === 0" translate>Only Show Populated Columns</a>
          </li>
        </ul>
      </div>
    </div>
    <div class="form-group">
      <label for="tags-input" translate>Filter by label:</label>
      <div class="btn-group">
        <tags-input
          id="tags-input"
          ng-model="selected_labels"
          min-length="1"
          placeholder="{$:: 'Add a label' | translate $}"
          replace-spaces-with-dashes="false"
          add-from-autocomplete-only="true"
          ng-disabled="!labels.length"
        >
          <auto-complete source="loadLabelsForFilter($query)" max-results-to-show="255" min-length="0" load-on-empty="true" load-on-focus="true" ng-disabled="!labels.length"></auto-complete>
        </tags-input>
      </div>
    </div>
    <div class="form-group btn-group">
      <label class="btn btn-default btn-sm" style="width: 50px" ng-class="{active: labelLogic === 'and'}" ng-click="labelLogicUpdated('and')" ng-disabled="!labels.length" translate>AND</label>
      <label class="btn btn-default btn-sm" style="width: 50px" ng-class="{active: labelLogic === 'or'}" ng-click="labelLogicUpdated('or')" ng-disabled="!labels.length" translate>OR</label>
      <label class="btn btn-default btn-sm" style="width: 75px" ng-class="{active: labelLogic === 'exclude'}" ng-click="labelLogicUpdated('exclude')" ng-disabled="!labels.length" translate
        >EXCLUDE</label
      >
    </div>
    <div class="form-group btn-group building-list-filter-buttons">
      <button type="button" ng-click="clear_labels()" class="btn btn-default btn-sm" ng-class="{'btn-info': selected_labels.length, 'btn-default': !selected_labels.length}" translate>
        Clear Labels
      </button>
    </div>
    <div class="btn-group">
      <button type="button" ng-click="gridApi.grid.clearAllFilters();" ng-class="{'btn-info': filters_exist(), 'btn-default': !filters_exist()}" class="btn btn-sm" translate>Clear Filters</button>
    </div>
  </form>
>>>>>>> 7de6ded1

  <div class="form-group settings_profile" style="padding-top: 20px; display: flex; justify-content: space-between">
    <span>
      <label>{$:: 'Cycle' | translate $}:</label>
      <div style="display: inline-block">
        <select
          class="form-control input-sm"
          ng-model="cycle.selected_cycle"
          ng-change="update_cycle(cycle.selected_cycle)"
          ng-options="option.name for option in ::cycle.cycles track by option.id"
        ></select>
      </div>
    </span>

    <span ng-show="profiles.length > 0">
      <label>{$:: 'Column List Profile'| translate $}:</label>
      <div style="display: inline-block">
        <select class="form-control input-sm" ng-model="currentProfile" ng-options="option.name for option in profiles track by option.id"></select>
      </div>
    </span>
  </div>
</div>

<div class="inventory-list-tab-container">
  <ul class="nav nav-tabs">
    <li ng-class="::{active: inventory_type==='properties'}" heading="View by Property">
      <a ui-sref="inventory_list_legacy(::{inventory_type: 'properties'})" translate>View by Property</a>
    </li>
    <li ng-class="::{active: inventory_type==='taxlots'}" heading="View by Tax Lot">
      <a ui-sref="inventory_list_legacy(::{inventory_type: 'taxlots'})" translate>View by Tax Lot</a>
    </li>
  </ul>
  <div class="item-count" ng-class="{'text-info': (filters_exist() || selected_labels.length)}">
    <span ng-if="::inventory_type === 'properties'">
      <i class="fa-regular fa-building"></i>
      <span translate="NUMBER_OF_PROPERTIES" translate-values="{ num: (total | number: 0) }"></span>
    </span>

    <span ng-if="::inventory_type === 'taxlots'">
      <i class="fa-regular fa-map"></i>
      <span translate="NUMBER_OF_TAXLOTS" translate-values="{ num: (total | number: 0) }"></span>
    </span>
  </div>
</div>

<div class="section_content_container" ng-cloak style="clear: both; overflow: hidden">
  <div class="section_content">
    <div id="grid-container">
      <div ui-grid="gridOptions" ui-grid-exporter ui-grid-move-columns ui-grid-pinning ui-grid-resize-columns ui-grid-save-state ui-grid-selection ui-grid-tree-view></div>
    </div>
  </div>
</div><|MERGE_RESOLUTION|>--- conflicted
+++ resolved
@@ -13,74 +13,6 @@
 </div>
 
 <div class="inventory-list-controls">
-<<<<<<< HEAD
-    <form name="listControlsForm" class="form-inline" role="form" ng-submit="submitNewLabelForm(newLabelForm.$valid)" novalidate>
-        <div class="form-group">
-            <div uib-dropdown class="btn-group">
-                <button id="btnInventoryActions" type="button" uib-dropdown-toggle class="btn btn-default btn-sm">
-                    {$:: 'Actions' | translate $} <span class="caret"></span>
-                </button>
-                <ul id="inventory-actions-dropdown" uib-dropdown-menu class="dropdown-menu" role="menu" aria-labelledby="btnInventoryActions">
-                    <li role="menuitem">
-                        <a ng-click="open_merge_modal()" ng-disabled="selectedParentCount < 2">Merge Selected</a>
-                    </li>
-                    <li role="menuitem" ng-hide="::menu.user.organization.user_role === 'viewer'">
-                        <a ng-click="open_delete_modal()" ng-disabled="selectedCount === 0" translate>Delete Selected</a>
-                    </li>
-                    <li role="menuitem">
-                        <a ng-click="open_export_modal()" ng-disabled="selectedCount === 0" translate>Export Selected</a>
-                    </li>
-                    <li role="menuitem">
-                        <a ng-click="open_update_labels_modal()" ng-disabled="selectedParentCount === 0" translate>Add/Remove Labels</a>
-                    </li>
-                    <li role="menuitem">
-                        <a ng-click="run_data_quality_check()" ng-disabled="selectedCount === 0" translate>Data Quality Check</a>
-                    </li>
-                    <li role="menuitem">
-                        <a ng-click="open_postoffice_modal()" ng-disabled="selectedCount === 0" translate>Email</a>
-                    </li>
-                    <li role="menuitem">
-                        <a ng-click="open_analyses_modal()" ng-disabled="selectedCount === 0" translate>Run Analysis</a>
-                    </li>
-                    <li role="menuitem">
-                        <a ng-click="open_set_update_to_now_modal()" ng-disabled="selectedCount === 0" translate>Set Update Time to Now</a>
-                    </li>
-                    <li class="divider"></li>
-                    <li role="menuitem">
-                        <a ng-click="open_geocode_modal()" ng-disabled="selectedCount === 0" translate>Geocode Selected</a>
-                    </li>
-                    <li role="menuitem">
-                        <a ng-click="open_ubid_decode_modal()" ng-disabled="selectedCount === 0">Decode UBID for Selected</a>
-                    </li>
-                    <li class="divider"></li>
-                    <li role="menuitem">
-                        <a ng-click="open_show_populated_columns_modal()" ng-if="menu.user.is_ali_root" ng-disabled="data.length === 0" translate>Only Show Populated Columns</a>
-                    </li>
-                </ul>
-            </div>
-        </div>
-        <div class="form-group">
-            <label for="tags-input" translate>Filter by label:</label>
-            <div class="btn-group">
-                <tags-input id="tags-input" ng-model="selected_labels" min-length="1" placeholder="{$:: 'Add a label' | translate $}" replace-spaces-with-dashes="false" add-from-autocomplete-only="true" ng-disabled="!labels.length">
-                    <auto-complete source="loadLabelsForFilter($query)" max-results-to-show="255" min-length="0" load-on-empty="true" load-on-focus="true" ng-disabled="!labels.length"></auto-complete>
-                </tags-input>
-            </div>
-        </div>
-        <div class="form-group btn-group">
-            <label class="btn btn-default btn-sm" style="width:50px;" ng-class="{active: labelLogic === 'and'}" ng-click="labelLogicUpdated('and')" ng-disabled="!labels.length" translate>AND</label>
-            <label class="btn btn-default btn-sm" style="width:50px;" ng-class="{active: labelLogic === 'or'}" ng-click="labelLogicUpdated('or')" ng-disabled="!labels.length" translate>OR</label>
-            <label class="btn btn-default btn-sm" style="width:75px;" ng-class="{active: labelLogic === 'exclude'}" ng-click="labelLogicUpdated('exclude')" ng-disabled="!labels.length" translate>EXCLUDE</label>
-        </div>
-        <div class="form-group btn-group building-list-filter-buttons">
-            <button type="button" ng-click="clear_labels()" class="btn btn-default btn-sm" ng-class="{'btn-info': selected_labels.length, 'btn-default': !selected_labels.length}" translate>Clear Labels</button>
-        </div>
-        <div class="btn-group">
-            <button type="button" ng-click="gridApi.grid.clearAllFilters();" ng-class="{'btn-info': filters_exist(), 'btn-default': !filters_exist()}" class="btn btn-sm" translate>Clear Filters</button>
-        </div>
-
-    </form>
-=======
   <form name="listControlsForm" class="form-inline" role="form" ng-submit="submitNewLabelForm(newLabelForm.$valid)" novalidate>
     <div class="form-group">
       <div uib-dropdown class="btn-group">
@@ -119,7 +51,7 @@
           </li>
           <li class="divider"></li>
           <li role="menuitem">
-            <a ng-click="open_show_populated_columns_modal()" ng-disabled="data.length === 0" translate>Only Show Populated Columns</a>
+            <a ng-if="menu.user.is_ali_root" ng-click="open_show_populated_columns_modal()" ng-disabled="data.length === 0" translate>Only Show Populated Columns</a>
           </li>
         </ul>
       </div>
@@ -156,7 +88,6 @@
       <button type="button" ng-click="gridApi.grid.clearAllFilters();" ng-class="{'btn-info': filters_exist(), 'btn-default': !filters_exist()}" class="btn btn-sm" translate>Clear Filters</button>
     </div>
   </form>
->>>>>>> 7de6ded1
 
   <div class="form-group settings_profile" style="padding-top: 20px; display: flex; justify-content: space-between">
     <span>
