/**
 * SEED Platform (TM), Copyright (c) Alliance for Sustainable Energy, LLC, and other contributors.
 * See also https://github.com/seed-platform/seed/main/LICENSE.md
 *
 * AngularJS app 'config.seed' for SEED SPA
 */
angular.module('BE.seed.angular_dependencies', ['ngAnimate', 'ngAria', 'ngCookies']);
angular.module('BE.seed.vendor_dependencies', [
  'ngTagsInput',
  'ui-notification',
  'ui.bootstrap',
  'ui.grid',
  'ui.grid.draggable-rows',
  'ui.grid.exporter',
  'ui.grid.moveColumns',
  'ui.grid.pinning',
  'ui.grid.resizeColumns',
  'ui.grid.saveState',
  'ui.grid.selection',
  'ui.grid.treeView',
  'ui.router',
  'ui.router.stateHelper',
  'ui.sortable',
  'focus-if',
  'xeditable',
  angularDragula(angular),
  'pascalprecht.translate',
  'ngSanitize',
  'ngWig'
]);
angular.module('BE.seed.controllers', [
  'BE.docs.controller.faq',
  'BE.seed.controller.about',
  'BE.seed.controller.accounts',
  'BE.seed.controller.admin',
  'BE.seed.controller.analyses',
  'BE.seed.controller.analysis',
  'BE.seed.controller.analysis_details',
  'BE.seed.controller.analysis_run',
  'BE.seed.controller.column_mapping_profile_modal',
  'BE.seed.controller.column_mappings',
  'BE.seed.controller.column_settings',
  'BE.seed.controller.confirm_column_settings_modal',
  'BE.seed.controller.create_column_modal',
  'BE.seed.controller.create_organization_modal',
  'BE.seed.controller.create_sub_organization_modal',
  'BE.seed.controller.cycle_admin',
  'BE.seed.controller.data_logger_upload_modal',
  'BE.seed.controller.data_quality_admin',
  'BE.seed.controller.data_quality_labels_modal',
  'BE.seed.controller.data_quality_modal',
  'BE.seed.controller.data_upload_audit_template_modal',
  'BE.seed.controller.data_upload_espm_modal',
  'BE.seed.controller.data_upload_modal',
  'BE.seed.controller.data_view',
  'BE.seed.controller.dataset',
  'BE.seed.controller.dataset_detail',
  'BE.seed.controller.delete_column_modal',
  'BE.seed.controller.delete_cycle_modal',
  'BE.seed.controller.delete_dataset_modal',
  'BE.seed.controller.delete_document_modal',
  'BE.seed.controller.delete_file_modal',
  'BE.seed.controller.delete_modal',
  'BE.seed.controller.delete_org_modal',
  'BE.seed.controller.derived_columns_admin',
  'BE.seed.controller.derived_columns_editor',
  'BE.seed.controller.developer',
  'BE.seed.controller.document_upload_modal',
  'BE.seed.controller.email_templates',
  'BE.seed.controller.email_templates_modal',
  'BE.seed.controller.export_buildingsync_modal',
  'BE.seed.controller.export_inventory_modal',
  'BE.seed.controller.export_report_modal',
  'BE.seed.controller.export_to_audit_template_modal',
  'BE.seed.controller.filter_group_modal',
  'BE.seed.controller.geocode_modal',
  'BE.seed.controller.green_button_upload_modal',
  'BE.seed.controller.organization_delete_access_level_instance_modal',
  'BE.seed.controller.insights_program',
  'BE.seed.controller.insights_property',
  'BE.seed.controller.inventory_cycles',
  'BE.seed.controller.inventory_detail',
  'BE.seed.controller.inventory_detail_analyses',
  'BE.seed.controller.inventory_detail_analyses_modal',
  'BE.seed.controller.inventory_detail_cycles',
  'BE.seed.controller.inventory_detail_map',
  'BE.seed.controller.inventory_detail_meters',
  'BE.seed.controller.inventory_detail_notes_modal',
  'BE.seed.controller.inventory_detail_sensors',
  'BE.seed.controller.inventory_detail_settings',
  'BE.seed.controller.inventory_detail_timeline',
  'BE.seed.controller.inventory_detail_ubid',
  'BE.seed.controller.inventory_list',
  'BE.seed.controller.inventory_list_legacy',
  'BE.seed.controller.inventory_map',
  'BE.seed.controller.inventory_plots',
  'BE.seed.controller.inventory_reports',
  'BE.seed.controller.inventory_settings',
  'BE.seed.controller.inventory_summary',
  'BE.seed.controller.label_admin',
  'BE.seed.controller.mapping',
  'BE.seed.controller.members',
  'BE.seed.controller.menu',
  'BE.seed.controller.merge_modal',
  'BE.seed.controller.meter_deletion_modal',
  'BE.seed.controller.modified_modal',
  'BE.seed.controller.new_member_modal',
  'BE.seed.controller.notes',
  'BE.seed.controller.organization',
  'BE.seed.controller.organization_access_level_tree',
  'BE.seed.controller.organization_add_access_level_instance_modal',
  'BE.seed.controller.organization_add_access_level_modal',
  'BE.seed.controller.organization_edit_access_level_instance_modal',
  'BE.seed.controller.organization_settings',
  'BE.seed.controller.organization_sharing',
  'BE.seed.controller.pairing',
  'BE.seed.controller.pairing_settings',
  'BE.seed.controller.postoffice_modal',
  'BE.seed.controller.profile',
  'BE.seed.controller.program_setup',
  'BE.seed.controller.record_match_merge_link_modal',
  'BE.seed.controller.set_update_to_now_modal',
  'BE.seed.controller.rename_column_modal',
  'BE.seed.controller.reset_modal',
  'BE.seed.controller.sample_data_modal',
  'BE.seed.controller.security',
  'BE.seed.controller.sensor_readings_upload_modal',
  'BE.seed.controller.sensors_upload_modal',
  'BE.seed.controller.settings_profile_modal',
  'BE.seed.controller.show_populated_columns_modal',
  'BE.seed.controller.ubid_admin',
  'BE.seed.controller.ubid_admin_modal',
  'BE.seed.controller.ubid_decode_modal',
  'BE.seed.controller.ubid_editor_modal',
  'BE.seed.controller.ubid_jaccard_index_modal',
  'BE.seed.controller.unmerge_modal',
  'BE.seed.controller.update_item_labels_modal'
]);
angular.module('BE.seed.filters', ['district', 'fromNow', 'getAnalysisRunAuthor', 'htmlToPlainText', 'ignoremap', 'startFrom', 'stripImportPrefix', 'titleCase', 'tolerantNumber', 'typedNumber']);
angular.module('BE.seed.directives', [
  'sdBasicPropertyInfoChart',
  'sdCheckCycleExists',
  'sdCheckLabelExists',
  'sdDropdown',
  'sdEnter',
  'sdLabel',
  'sdResizable',
  'sdScrollSync',
  'sdUbid',
  'sdUploader'
]);
angular.module('BE.seed.services', [
  'BE.seed.service.analyses',
  'BE.seed.service.audit_template',
  'BE.seed.service.auth',
  'BE.seed.service.column_mappings',
  'BE.seed.service.columns',
  'BE.seed.service.compliance_metric',
  'BE.seed.service.cycle',
  'BE.seed.service.data_quality',
  'BE.seed.service.data_view',
  'BE.seed.service.dataset',
  'BE.seed.service.derived_columns',
  'BE.seed.service.espm',
  'BE.seed.service.event',
  'BE.seed.service.filter_groups',
  'BE.seed.service.flippers',
  'BE.seed.service.geocode',
  'BE.seed.service.httpParamSerializerSeed',
  'BE.seed.service.inventory',
  'BE.seed.service.inventory_reports',
  'BE.seed.service.label',
  'BE.seed.service.main',
  'BE.seed.service.map',
  'BE.seed.service.mapping',
  'BE.seed.service.matching',
  'BE.seed.service.meter',
  'BE.seed.service.meters',
  'BE.seed.service.modified',
  'BE.seed.service.note',
  'BE.seed.service.organization',
  'BE.seed.service.pairing',
  'BE.seed.service.postoffice',
  'BE.seed.service.property_measure',
  'BE.seed.service.salesforce_config',
  'BE.seed.service.salesforce_mapping',
  'BE.seed.service.scenario',
  'BE.seed.service.search',
  'BE.seed.service.sensor',
  'BE.seed.service.simple_modal',
  'BE.seed.service.ubid',
  'BE.seed.service.uploader',
  'BE.seed.service.user'
]);
angular.module('BE.seed.utilities', ['BE.seed.utility.spinner']);

const SEED_app = angular.module(
  'BE.seed',
  ['BE.seed.angular_dependencies', 'BE.seed.vendor_dependencies', 'BE.seed.filters', 'BE.seed.directives', 'BE.seed.services', 'BE.seed.controllers', 'BE.seed.utilities', 'BE.seed.constants'],
  [
    '$interpolateProvider',
    '$qProvider',
    ($interpolateProvider, $qProvider) => {
      $interpolateProvider.startSymbol('{$');
      $interpolateProvider.endSymbol('$}');
      $qProvider.errorOnUnhandledRejections(false);
    }
  ]
);

/**
 * Adds the Django CSRF token to all $http requests
 */
SEED_app.run([
  '$rootScope',
  '$cookies',
  '$http',
  '$log',
  '$q',
  '$state',
  '$transitions',
  '$translate',
  'editableOptions',
  'modified_service',
  'spinner_utility',
  ($rootScope, $cookies, $http, $log, $q, $state, $transitions, $translate, editableOptions, modified_service, spinner_utility) => {
    const csrftoken = $cookies.get('csrftoken');
    BE.csrftoken = csrftoken;
    $http.defaults.headers.common['X-CSRFToken'] = csrftoken;
    $http.defaults.headers.post['X-CSRFToken'] = csrftoken;
    $http.defaults.xsrfCookieName = 'csrftoken';
    $http.defaults.xsrfHeaderName = 'X-CSRFToken';

    // config ANGULAR-XEDITABLE ... (this is the recommended place rather than in .config)...
    editableOptions.theme = 'bs3';

    // Use lodash in views
    $rootScope._ = window._;

    // ui-router transition actions
    $transitions.onStart({}, (/* transition */) => {
      if (modified_service.isModified()) {
        return modified_service
          .showModifiedDialog()
          .then(() => {
            modified_service.resetModified();
          })
          .catch(() => $q.reject('acknowledged modified'));
      }
      spinner_utility.show();
    });

    $transitions.onSuccess({}, (/* transition */) => {
      if ($rootScope.route_load_error && $rootScope.load_error_message === 'Your SEED account is not associated with any organizations. Please contact a SEED administrator.') {
        $state.go('home');
        return;
      }

      $rootScope.route_load_error = false;
      spinner_utility.hide();
    });

    $transitions.onError({}, (transition) => {
      spinner_utility.hide();
      if (transition.error().message === 'The transition was ignored') return;

      // route_load_error already set (User has no associated orgs)
      if ($rootScope.route_load_error && $rootScope.load_error_message === 'Your SEED account is not associated with any organizations. Please contact a SEED administrator.') {
        $state.go('home');
        return;
      }

      const error = transition.error().detail;

      if (error !== 'acknowledged modified') {
        $rootScope.route_load_error = true;

        let message;
        if (_.isString(_.get(error, 'data.message'))) message = _.get(error, 'data.message');
        else if (_.isString(_.get(error, 'data'))) message = _.get(error, 'data');

        if (error === 'not authorized' || error === 'Your page could not be located!') {
          $rootScope.load_error_message = $translate.instant(error);
        } else {
          $rootScope.load_error_message = '' || message || error;
        }
      }

      // Revert the url when the transition was triggered by a sidebar link (options.source === 'url')
      if (transition.options().source === 'url') {
        const $urlRouter = transition.router.urlRouter;

        $urlRouter.push($state.$current.navigable.url, $state.params, { replace: true });
        $urlRouter.update(true);
      }
    });

    $state.defaultErrorHandler((error) => {
      $log.log(error);
    });
  }
]);

/**
 * Create custom UI-Grid templates
 */
SEED_app.run([
  '$templateCache',
  ($templateCache) => {
    $templateCache.put(
      'ui-grid/seedMergeHeader',
      '<div role="columnheader" ng-class="{ \'sortable\': sortable }" ui-grid-one-bind-aria-labelledby-grid="col.uid + \'-header-text \' + col.uid + \'-sortdir-text\'" aria-sort="{{col.sort.direction == asc ? \'ascending\' : ( col.sort.direction == desc ? \'descending\' : (!col.sort.direction ? \'none\' : \'other\'))}}"><div role="button" tabindex="0" class="ui-grid-cell-contents ui-grid-header-cell-primary-focus" col-index="renderIndex" title="TOOLTIP"><span class="ui-grid-header-cell-label" ui-grid-one-bind-id-grid="col.uid + \'-header-text\'">{{ col.displayName CUSTOM_FILTERS }}</span> <span title="Merge Protection: Favor Existing" ui-grid-visible="col.colDef.merge_protection === \'Favor Existing\'" class="glyphicon glyphicon-lock lock"></span> <span ui-grid-one-bind-id-grid="col.uid + \'-sortdir-text\'" ui-grid-visible="col.sort.direction" aria-label="{{getSortDirectionAriaLabel()}}"><i ng-class="{ \'ui-grid-icon-up-dir\': col.sort.direction == asc, \'ui-grid-icon-down-dir\': col.sort.direction == desc, \'ui-grid-icon-blank\': !col.sort.direction }" title="{{isSortPriorityVisible() ? i18n.headerCell.priority + \' \' + ( col.sort.priority + 1 )  : null}}" aria-hidden="true"></i> <sub ui-grid-visible="isSortPriorityVisible()" class="ui-grid-sort-priority-number">{{col.sort.priority + 1}}</sub></span></div><div role="button" tabindex="0" ui-grid-one-bind-id-grid="col.uid + \'-menu-button\'" class="ui-grid-column-menu-button" ng-if="grid.options.enableColumnMenus && !col.isRowHeader  && col.colDef.enableColumnMenu !== false" ng-click="toggleMenu($event)" ng-class="{\'ui-grid-column-menu-button-last-col\': isLastCol}" ui-grid-one-bind-aria-label="i18n.headerCell.aria.columnMenuButtonLabel" aria-haspopup="true"><i class="ui-grid-icon-angle-down" aria-hidden="true">&nbsp;</i></div><div ui-grid-filter></div></div>'
    );
  }
]);

/**
 * url routing declaration for SEED
 */
SEED_app.config([
  'stateHelperProvider',
  '$urlRouterProvider',
  '$locationProvider',
  (stateHelperProvider, $urlRouterProvider, $locationProvider) => {
    const static_url = BE.urls.STATIC_URL;

    $locationProvider.hashPrefix('');
    $urlRouterProvider.otherwise('/');

    stateHelperProvider
      .state({
        name: 'home',
        url: '/',
        templateUrl: `${static_url}seed/partials/home.html`
      })
      .state({
        name: 'profile',
        url: '/profile',
        templateUrl: `${static_url}seed/partials/profile.html`,
        controller: 'profile_controller',
        resolve: {
          auth_payload: [
            'auth_service',
            '$q',
            'user_service',
            (auth_service, $q, user_service) => {
              const organization_id = user_service.get_organization().id;
              return auth_service.is_authorized(organization_id, ['requires_superuser']);
            }
          ],
          user_profile_payload: [
            'user_service',
            (user_service) => user_service.get_user_profile()
          ]
        }
      })
      .state({
        name: 'security',
        url: '/profile/security',
        templateUrl: `${static_url}seed/partials/security.html`,
        controller: 'security_controller',
        resolve: {
          auth_payload: [
            'auth_service',
            '$q',
            'user_service',
            (auth_service, $q, user_service) => {
              const organization_id = user_service.get_organization().id;
              return auth_service.is_authorized(organization_id, ['requires_superuser']);
            }
          ],
          user_profile_payload: [
            'user_service',
            (user_service) => user_service.get_user_profile()
          ]
        }
      })
      .state({
        name: 'developer',
        url: '/profile/developer',
        templateUrl: `${static_url}seed/partials/developer.html`,
        controller: 'developer_controller',
        resolve: {
          auth_payload: [
            'auth_service',
            '$q',
            'user_service',
            (auth_service, $q, user_service) => {
              const organization_id = user_service.get_organization().id;
              return auth_service.is_authorized(organization_id, ['requires_superuser']);
            }
          ],
          user_profile_payload: [
            'user_service',
            (user_service) => user_service.get_user_profile()
          ]
        }
      })
      .state({
        name: 'admin',
        url: '/profile/admin',
        templateUrl: `${static_url}seed/partials/admin.html`,
        controller: 'admin_controller',
        resolve: {
          auth_payload: [
            'auth_service',
            '$q',
            'user_service',
            (auth_service, $q, user_service) => {
              const organization_id = user_service.get_organization().id;
              return auth_service.is_authorized(organization_id, ['requires_superuser']).then(
                (data) => {
                  if (data.auth.requires_superuser) {
                    return data;
                  }
                  return $q.reject('not authorized');
                },
                (data) => $q.reject(data.message)
              );
            }
          ],
          organizations_payload: [
            'auth_payload',
            'organization_service',
            // Require auth_payload to successfully complete before attempting
            (auth_payload, organization_service) => organization_service.get_organizations()
          ],
          user_profile_payload: [
            'user_service',
            (user_service) => user_service.get_user_profile()
          ],
          users_payload: [
            'auth_payload',
            'user_service',
            // Require auth_payload to successfully complete before attempting
            (auth_payload, user_service) => user_service.get_users()
          ]
        }
      })
      .state({
        name: 'analyses',
        url: '/analyses',
        templateUrl: `${static_url}seed/partials/analyses.html`,
        controller: 'analyses_controller',
        resolve: {
          analyses_payload: [
            'analyses_service',
            'user_service',
            (analyses_service, user_service) => analyses_service.get_analyses_for_org(user_service.get_organization().id)
          ],
          organization_payload: [
            'user_service',
            'organization_service',
            (user_service, organization_service) => organization_service.get_organization(user_service.get_organization().id)
          ],
          messages_payload: [
            'analyses_service',
            'user_service',
            '$stateParams',
            (analyses_service, user_service) => analyses_service.get_analyses_messages_for_org(user_service.get_organization().id)
          ],
          users_payload: [
            'organization_service',
            'user_service',
            (organization_service, user_service) => organization_service.get_organization_users({ org_id: user_service.get_organization().id })
          ],
          auth_payload: [
            'auth_service',
            'user_service',
            '$q',
            (auth_service, user_service, $q) => auth_service.is_authorized(user_service.get_organization().id, ['requires_owner', 'requires_member']).then(
              (data) => {
                if (data.auth.requires_member) {
                  return data;
                }
                return $q.reject('not authorized');
              },
              (data) => $q.reject(data.message)
            )
          ],
          cycles_payload: [
            'cycle_service',
            '$stateParams',
            (cycle_service, $stateParams) => cycle_service.get_cycles_for_org($stateParams.organization_id)
          ]
        }
      })
      .state({
        name: 'analysis',
        url: '/analyses/{analysis_id:int}',
        templateUrl: `${static_url}seed/partials/analysis.html`,
        controller: 'analysis_controller',
        resolve: {
          analysis_payload: [
            'analyses_service',
            'user_service',
            '$stateParams',
            (analyses_service, user_service, $stateParams) => analyses_service.get_analysis_for_org($stateParams.analysis_id, user_service.get_organization().id)
          ],
          messages_payload: [
            'analyses_service',
            'user_service',
            '$stateParams',
            (analyses_service, user_service, $stateParams) => analyses_service.get_analysis_messages_for_org($stateParams.analysis_id, user_service.get_organization().id)
          ],
          organization_payload: [
            'user_service',
            'organization_service',
            (user_service, organization_service) => organization_service.get_organization(user_service.get_organization().id)
          ],
          users_payload: [
            'organization_service',
            'user_service',
            (organization_service, user_service) => organization_service.get_organization_users({ org_id: user_service.get_organization().id })
          ],
          views_payload: [
            'analyses_service',
            'user_service',
            '$stateParams',
            (analyses_service, user_service, $stateParams) => analyses_service.get_analysis_views_for_org($stateParams.analysis_id, user_service.get_organization().id)
          ],
          auth_payload: [
            'auth_service',
            'user_service',
            '$q',
            (auth_service, user_service, $q) => auth_service.is_authorized(user_service.get_organization().id, ['requires_owner', 'requires_member']).then(
              (data) => {
                if (data.auth.requires_member) {
                  return data;
                }
                return $q.reject('not authorized');
              },
              (data) => $q.reject(data.message)
            )
          ],
          cycles_payload: [
            'cycle_service',
            '$stateParams',
            (cycle_service, $stateParams) => cycle_service.get_cycles_for_org($stateParams.organization_id)
          ]
        }
      })
      .state({
        name: 'analysis_run',
        url: '/analyses/{analysis_id:int}/runs/{run_id:int}',
        templateUrl: `${static_url}seed/partials/analysis_run.html`,
        controller: 'analysis_run_controller',
        resolve: {
          analysis_payload: [
            'analyses_service',
            'user_service',
            '$stateParams',
            (analyses_service, user_service, $stateParams) => analyses_service.get_analysis_for_org($stateParams.analysis_id, user_service.get_organization().id)
          ],
          messages_payload: [
            'analyses_service',
            'user_service',
            '$stateParams',
            (analyses_service, user_service, $stateParams) => analyses_service.get_analysis_messages_for_org($stateParams.analysis_id, user_service.get_organization().id)
          ],
          view_payload: [
            'analyses_service',
            'user_service',
            '$stateParams',
            (analyses_service, user_service, $stateParams) => analyses_service.get_analysis_view_for_org($stateParams.analysis_id, $stateParams.run_id, user_service.get_organization().id)
          ],
          organization_payload: [
            'user_service',
            'organization_service',
            (user_service, organization_service) => organization_service.get_organization(user_service.get_organization().id)
          ],
          users_payload: [
            'organization_service',
            'user_service',
            (organization_service, user_service) => organization_service.get_organization_users({ org_id: user_service.get_organization().id })
          ],
          auth_payload: [
            'auth_service',
            'user_service',
            '$q',
            (auth_service, user_service, $q) => auth_service.is_authorized(user_service.get_organization().id, ['requires_owner', 'requires_member']).then(
              (data) => {
                if (data.auth.requires_member) {
                  return data;
                }
                return $q.reject('not authorized');
              },
              (data) => $q.reject(data.message)
            )
          ]
        }
      })
      .state({
        name: 'reports',
        url: '/insights/reports',
        templateUrl: `${static_url}seed/partials/inventory_reports.html`,
        controller: 'inventory_reports_controller',
        resolve: {
          columns: [
            '$stateParams',
            'user_service',
            'inventory_service',
            'naturalSort',
            ($stateParams, user_service, inventory_service, naturalSort) => {
              const organization_id = user_service.get_organization().id;
              return inventory_service.get_property_columns_for_org(organization_id).then((columns) => {
                columns = _.reject(columns, 'related');
                columns = _.map(columns, (col) => _.omit(col, ['pinnedLeft', 'related']));
                columns.sort((a, b) => naturalSort(a.displayName, b.displayName));
                return columns;
              });
            }
          ],
          cycles: [
            'cycle_service',
            (cycle_service) => cycle_service.get_cycles()
          ],
          organization_payload: [
            'organization_service',
            'user_service',
            (organization_service, user_service) => {
              const organization_id = user_service.get_organization().id;
              const organization = organization_service.get_organization(organization_id);
              return organization;
            }
          ]
        }
      })
      .state({
        name: 'column_list_profiles',
        url: '/{inventory_type:properties|taxlots}/settings',
        templateUrl: `${static_url}seed/partials/inventory_settings.html`,
        controller: 'inventory_settings_controller',
        resolve: {
          $uibModalInstance: () => ({
            close() {}
          }),
          all_columns: [
            '$stateParams',
            'inventory_service',
            ($stateParams, inventory_service) => {
              if ($stateParams.inventory_type === 'properties') {
                return inventory_service.get_property_columns();
              } if ($stateParams.inventory_type === 'taxlots') {
                return inventory_service.get_taxlot_columns();
              }
            }
          ],
          profiles: [
            '$stateParams',
            'inventory_service',
            ($stateParams, inventory_service) => {
              const inventory_type = $stateParams.inventory_type === 'properties' ? 'Property' : 'Tax Lot';
              return inventory_service.get_column_list_profiles('List View Profile', inventory_type);
            }
          ],
          current_profile: [
            '$stateParams',
            'inventory_service',
            'profiles',
            ($stateParams, inventory_service, profiles) => {
              const validProfileIds = _.map(profiles, 'id');
              const lastProfileId = inventory_service.get_last_profile($stateParams.inventory_type);
              if (_.includes(validProfileIds, lastProfileId)) {
                return _.find(profiles, { id: lastProfileId });
              }
              const currentProfile = _.first(profiles);
              if (currentProfile) inventory_service.save_last_profile(currentProfile.id, $stateParams.inventory_type);
              return currentProfile;
            }
          ],
          shared_fields_payload: [
            'user_service',
            (user_service) => user_service.get_shared_buildings()
          ]
        }
      })
      .state({
        name: 'detail_column_list_profiles',
        url: '/{inventory_type:properties|taxlots}/{view_id:int}/settings',
        templateUrl: `${static_url}seed/partials/inventory_detail_settings.html`,
        controller: 'inventory_detail_settings_controller',
        resolve: {
          columns: [
            '$stateParams',
            'inventory_service',
            ($stateParams, inventory_service) => {
              if ($stateParams.inventory_type === 'properties') {
                return inventory_service.get_property_columns().then((columns) => {
                  _.remove(columns, 'related');
                  _.remove(columns, { column_name: 'lot_number', table_name: 'PropertyState' });
                  return _.map(columns, (col) => _.omit(col, ['pinnedLeft', 'related']));
                });
              } if ($stateParams.inventory_type === 'taxlots') {
                return inventory_service.get_taxlot_columns().then((columns) => {
                  _.remove(columns, 'related');
                  return _.map(columns, (col) => _.omit(col, ['pinnedLeft', 'related']));
                });
              }
            }
          ],
          derived_columns_payload: [
            'derived_columns_service',
            '$stateParams',
            'user_service',
            (derived_columns_service, $stateParams, user_service) => {
              const organization_id = user_service.get_organization().id;
              return derived_columns_service.get_derived_columns(organization_id, $stateParams.inventory_type);
            }
          ],
          profiles: [
            '$stateParams',
            'inventory_service',
            ($stateParams, inventory_service) => {
              const inventory_type = $stateParams.inventory_type === 'properties' ? 'Property' : 'Tax Lot';
              return inventory_service.get_column_list_profiles('Detail View Profile', inventory_type);
            }
          ],
          current_profile: [
            '$stateParams',
            'inventory_service',
            'profiles',
            ($stateParams, inventory_service, profiles) => {
              const validProfileIds = _.map(profiles, 'id');
              const lastProfileId = inventory_service.get_last_detail_profile($stateParams.inventory_type);
              if (_.includes(validProfileIds, lastProfileId)) {
                return _.find(profiles, { id: lastProfileId });
              }
              const currentProfile = _.first(profiles);
              if (currentProfile) inventory_service.save_last_detail_profile(currentProfile.id, $stateParams.inventory_type);
              return currentProfile;
            }
          ]
        }
      })
      .state({
        name: 'inventory_detail_notes',
        url: '/{inventory_type:properties|taxlots}/{view_id:int}/notes',
        templateUrl: `${static_url}seed/partials/inventory_detail_notes.html`,
        controller: 'notes_controller',
        resolve: {
          inventory_payload: [
            '$state',
            '$stateParams',
            'inventory_service',
            ($state, $stateParams, inventory_service) => {
              // load `get_building` before page is loaded to avoid page flicker.
              const { view_id } = $stateParams;
              let promise;
              if ($stateParams.inventory_type === 'properties') promise = inventory_service.get_property(view_id);
              else if ($stateParams.inventory_type === 'taxlots') promise = inventory_service.get_taxlot(view_id);
              promise.catch((err) => {
                if (err.message.match(/^(?:property|taxlot) view with id \d+ does not exist$/)) {
                  // Inventory item not found for current organization, redirecting
                  $state.go('inventory_list', { inventory_type: $stateParams.inventory_type });
                }
              });
              return promise;
            }
          ],
          inventory_type: [
            '$stateParams',
            ($stateParams) => $stateParams.inventory_type
          ],
          view_id: [
            '$stateParams',
            ($stateParams) => $stateParams.view_id
          ],
          organization_payload: [
            'user_service',
            'organization_service',
            (user_service, organization_service) => organization_service.get_organization(user_service.get_organization().id)
          ],
          notes: [
            '$stateParams',
            'note_service',
            'user_service',
            ($stateParams, note_service, user_service) => {
              const organization_id = user_service.get_organization().id;
              return note_service.get_notes(organization_id, $stateParams.inventory_type, $stateParams.view_id);
            }
          ],
          $uibModalInstance: () => undefined
        }
      })
      .state({
        name: 'inventory_detail_ubid',
        url: '/{inventory_type:properties|taxlots}/{view_id:int}/ubids',
        templateUrl: `${static_url}seed/partials/inventory_detail_ubid.html`,
        controller: 'inventory_detail_ubid_controller',
        resolve: {
          inventory_payload: [
            '$state',
            '$stateParams',
            'inventory_service',
            ($state, $stateParams, inventory_service) => {
              // load `get_building` before page is loaded to avoid page flicker.
              const { view_id } = $stateParams;
              let promise;
              if ($stateParams.inventory_type === 'properties') promise = inventory_service.get_property(view_id);
              else if ($stateParams.inventory_type === 'taxlots') promise = inventory_service.get_taxlot(view_id);
              promise.catch((err) => {
                if (err.message.match(/^(?:property|taxlot) view with id \d+ does not exist$/)) {
                  // Inventory item not found for current organization, redirecting
                  $state.go('inventory_list', { inventory_type: $stateParams.inventory_type });
                }
              });
              return promise;
            }
          ],
          organization_payload: [
            'user_service',
            'organization_service',
            (user_service, organization_service) => organization_service.get_organization(user_service.get_organization().id)
          ]
        }
      })
      .state({
        name: 'mapping',
        url: '/data/mapping/{importfile_id:int}',
        templateUrl: `${static_url}seed/partials/mapping.html`,
        controller: 'mapping_controller',
        resolve: {
          column_mapping_profiles_payload: [
            'column_mappings_service',
            'user_service',
            'COLUMN_MAPPING_PROFILE_TYPE_NORMAL',
            'COLUMN_MAPPING_PROFILE_TYPE_BUILDINGSYNC_DEFAULT',
            'COLUMN_MAPPING_PROFILE_TYPE_BUILDINGSYNC_CUSTOM',
            'import_file_payload',
            (
              column_mappings_service,
              user_service,
              COLUMN_MAPPING_PROFILE_TYPE_NORMAL,
              COLUMN_MAPPING_PROFILE_TYPE_BUILDINGSYNC_DEFAULT,
              COLUMN_MAPPING_PROFILE_TYPE_BUILDINGSYNC_CUSTOM,
              import_file_payload
            ) => {
              let filter_profile_types;
              if (import_file_payload.import_file.source_type === 'BuildingSync Raw') {
                filter_profile_types = [COLUMN_MAPPING_PROFILE_TYPE_BUILDINGSYNC_DEFAULT, COLUMN_MAPPING_PROFILE_TYPE_BUILDINGSYNC_CUSTOM];
              } else {
                filter_profile_types = [COLUMN_MAPPING_PROFILE_TYPE_NORMAL];
              }
              const organization_id = user_service.get_organization().id;
              return column_mappings_service.get_column_mapping_profiles_for_org(organization_id, filter_profile_types).then((response) => response.data);
            }
          ],
          import_file_payload: [
            'dataset_service',
            '$stateParams',
            (dataset_service, $stateParams) => {
              const { importfile_id } = $stateParams;
              return dataset_service.get_import_file(importfile_id);
            }
          ],
          suggested_mappings_payload: [
            'mapping_service',
            '$stateParams',
            (mapping_service, $stateParams) => {
              const { importfile_id } = $stateParams;
              return mapping_service.get_column_mapping_suggestions(importfile_id);
            }
          ],
          raw_columns_payload: [
            'mapping_service',
            '$stateParams',
            (mapping_service, $stateParams) => {
              const { importfile_id } = $stateParams;
              return mapping_service.get_raw_columns(importfile_id);
            }
          ],
          first_five_rows_payload: [
            'mapping_service',
            '$stateParams',
            (mapping_service, $stateParams) => {
              const { importfile_id } = $stateParams;
              return mapping_service.get_first_five_rows(importfile_id);
            }
          ],
          cycles: [
            'cycle_service',
            (cycle_service) => cycle_service.get_cycles()
          ],
          matching_criteria_columns_payload: [
            'organization_service',
            'user_service',
            (organization_service, user_service) => organization_service.matching_criteria_columns(user_service.get_organization().id)
          ],
          auth_payload: [
            'auth_service',
            '$q',
            'user_service',
            (auth_service, $q, user_service) => {
              const organization_id = user_service.get_organization().id;
              return auth_service.is_authorized(organization_id, ['requires_member']).then(
                (data) => {
                  if (data.auth.requires_member) {
                    return data;
                  }
                  return $q.reject('not authorized');
                },
                (data) => $q.reject(data.message)
              );
            }
          ],
          organization_payload: [
            'user_service',
            'organization_service',
            (user_service, organization_service) => organization_service.get_organization(user_service.get_organization().id)
          ],
          derived_columns_payload: [
            'derived_columns_service',
            '$stateParams',
            'user_service',
            (derived_columns_service, $stateParams, user_service) => {
              const organization_id = user_service.get_organization().id;
              return derived_columns_service.get_derived_columns(organization_id, $stateParams.inventory_type);
            }
          ]
        }
      })
      .state({
        name: 'pairing',
        url: '/data/pairing/{importfile_id:int}/{inventory_type:properties|taxlots}',
        templateUrl: `${static_url}seed/partials/pairing.html`,
        controller: 'pairing_controller',
        resolve: {
          import_file_payload: [
            'dataset_service',
            '$stateParams',
            (dataset_service, $stateParams) => {
              const { importfile_id } = $stateParams;
              return dataset_service.get_import_file(importfile_id);
            }
          ],
          allPropertyColumns: [
            '$stateParams',
            'inventory_service',
            ($stateParams, inventory_service) => inventory_service.get_property_columns().then((columns) => {
              columns = _.reject(columns, 'related');
              return _.map(columns, (col) => _.omit(col, ['pinnedLeft', 'related']));
            })
          ],
          allTaxlotColumns: [
            '$stateParams',
            'inventory_service',
            ($stateParams, inventory_service) => inventory_service.get_taxlot_columns().then((columns) => {
              columns = _.reject(columns, 'related');
              return _.map(columns, (col) => _.omit(col, ['pinnedLeft', 'related']));
            })
          ],
          propertyInventory: [
            'inventory_service',
            (inventory_service) => inventory_service.get_properties(1, undefined, undefined, -1)
          ],
          taxlotInventory: [
            'inventory_service',
            (inventory_service) => inventory_service.get_taxlots(1, undefined, undefined, -1)
          ],
          cycles: [
            'cycle_service',
            (cycle_service) => cycle_service.get_cycles()
          ]
        }
      })
      .state({
        name: 'pairing_settings',
        url: '/data/pairing/{importfile_id:int}/{inventory_type:properties|taxlots}/settings',
        templateUrl: `${static_url}seed/partials/pairing_settings.html`,
        controller: 'pairing_settings_controller',
        resolve: {
          import_file_payload: [
            'dataset_service',
            '$stateParams',
            (dataset_service, $stateParams) => {
              const { importfile_id } = $stateParams;
              return dataset_service.get_import_file(importfile_id);
            }
          ],
          propertyColumns: [
            '$stateParams',
            'inventory_service',
            ($stateParams, inventory_service) => inventory_service.get_property_columns().then((columns) => {
              columns = _.reject(columns, 'related');
              return _.map(columns, (col) => _.omit(col, ['pinnedLeft', 'related']));
            })
          ],
          taxlotColumns: [
            '$stateParams',
            'inventory_service',
            ($stateParams, inventory_service) => inventory_service.get_taxlot_columns().then((columns) => {
              columns = _.reject(columns, 'related');
              return _.map(columns, (col) => _.omit(col, ['pinnedLeft', 'related']));
            })
          ]
        }
      })
      .state({
        name: 'dataset_list',
        url: '/data',
        templateUrl: `${static_url}seed/partials/dataset_list.html`,
        controller: 'dataset_list_controller',
        resolve: {
          datasets_payload: [
            'dataset_service',
            (dataset_service) => dataset_service.get_datasets()
          ],
          auth_payload: [
            'auth_service',
            '$q',
            'user_service',
            (auth_service, $q, user_service) => {
              const organization_id = user_service.get_organization().id;
              return auth_service.is_authorized(organization_id, ['requires_member']).then(
                (data) => {
                  if (data.auth.requires_member) {
                    return data;
                  }
                  return $q.reject('not authorized');
                },
                (data) => $q.reject(data.message)
              );
            }
          ]
        }
      })
      .state({
        name: 'dataset_detail',
        url: '/data/{dataset_id:int}',
        templateUrl: `${static_url}seed/partials/dataset_detail.html`,
        controller: 'dataset_detail_controller',
        resolve: {
          dataset_payload: [
            'dataset_service',
            '$stateParams',
            '$state',
            '$q',
            'spinner_utility',
            (dataset_service, $stateParams, $state, $q, spinner_utility) => dataset_service.get_dataset($stateParams.dataset_id).catch((response) => {
              if (response.status === 400 && response.data.message === 'Organization ID mismatch between dataset and organization') {
                // Org id mismatch, likely due to switching organizations while viewing a dataset_detail page
                _.delay(() => {
                  $state.go('dataset_list');
                  spinner_utility.hide();
                });
                // Resolve with empty response to avoid error alert
                return $q.resolve({
                  status: 'success',
                  dataset: {}
                });
              }
              return $q.reject(response);
            })
          ],
          cycles: [
            'cycle_service',
            (cycle_service) => cycle_service.get_cycles()
          ],
          auth_payload: [
            'auth_service',
            '$q',
            'user_service',
            (auth_service, $q, user_service) => {
              const organization_id = user_service.get_organization().id;
              return auth_service.is_authorized(organization_id, ['requires_member']).then(
                (data) => {
                  if (data.auth.requires_member) {
                    return data;
                  }
                  return $q.reject('not authorized');
                },
                (data) => $q.reject(data.message)
              );
            }
          ]
        }
      })
      .state({
        name: 'contact',
        url: '/contact',
        templateUrl: `${static_url}seed/partials/contact.html`
      })
      .state({
        name: 'api_docs',
        url: '/api/swagger',
        templateUrl: `${static_url}seed/partials/api_docs.html`
      })
      .state({
        name: 'about',
        url: '/about',
        templateUrl: `${static_url}seed/partials/about.html`,
        controller: 'about_controller',
        resolve: {
          version_payload: [
            'main_service',
            (main_service) => main_service.version()
          ]
        }
      })
      .state({
        name: 'organizations',
        url: '/accounts',
        templateUrl: `${static_url}seed/partials/accounts.html`,
        controller: 'accounts_controller',
        resolve: {
          organization_payload: [
            'organization_service',
            (organization_service) => organization_service.get_organizations()
          ]
        }
      })
      .state({
        name: 'organization_settings',
        url: '/accounts/{organization_id:int}',
        templateUrl: `${static_url}seed/partials/organization_settings.html`,
        controller: 'organization_settings_controller',
        resolve: {
          organization_payload: [
            'organization_service',
            '$stateParams',
            (organization_service, $stateParams) => {
              const { organization_id } = $stateParams;
              return organization_service.get_organization(organization_id);
            }
          ],
          property_column_names: [
            '$stateParams',
            'inventory_service',
            ($stateParams, inventory_service) => {
              const { organization_id } = $stateParams;
              return inventory_service.get_property_column_names_and_ids_for_org(organization_id);
            }
          ],
          taxlot_column_names: [
            '$stateParams',
            'inventory_service',
            ($stateParams, inventory_service) => {
              const { organization_id } = $stateParams;
              return inventory_service.get_taxlot_column_names_for_org(organization_id);
            }
          ],
          labels_payload: [
            'label_service',
            '$stateParams',
            (label_service, $stateParams) => {
              const { organization_id } = $stateParams;
              return label_service.get_labels_for_org(organization_id);
            }
          ],
          salesforce_mappings_payload: [
            'salesforce_mapping_service',
            '$stateParams',
            (salesforce_mapping_service, $stateParams) => {
              const { organization_id } = $stateParams;
              return salesforce_mapping_service.get_salesforce_mappings(organization_id);
            }
          ],
          salesforce_configs_payload: [
            'salesforce_config_service',
            '$stateParams',
            (salesforce_config_service, $stateParams) => {
              const { organization_id } = $stateParams;
              return salesforce_config_service.get_salesforce_configs(organization_id);
            }
          ],
          auth_payload: [
            'auth_service',
            '$stateParams',
            '$q',
            (auth_service, $stateParams, $q) => {
              const { organization_id } = $stateParams;
              return auth_service.is_authorized(organization_id, ['requires_owner']).then(
                (data) => {
                  if (data.auth.requires_owner) {
                    return data;
                  }
                  return $q.reject('not authorized');
                },
                (data) => $q.reject(data.message)
              );
            }
          ]
        }
      })
      .state({
        name: 'organization_sharing',
        url: '/accounts/{organization_id:int}/sharing',
        templateUrl: `${static_url}seed/partials/organization_sharing.html`,
        controller: 'organization_sharing_controller',
        resolve: {
          all_columns: [
            '$stateParams',
            'inventory_service',
            ($stateParams, inventory_service) => {
              const { organization_id } = $stateParams;
              return inventory_service.get_used_columns(organization_id);
            }
          ],
          organization_payload: [
            'organization_service',
            '$stateParams',
            (organization_service, $stateParams) => {
              const { organization_id } = $stateParams;
              return organization_service.get_organization(organization_id);
            }
          ],
          query_threshold_payload: [
            'organization_service',
            '$stateParams',
            (organization_service, $stateParams) => {
              const { organization_id } = $stateParams;
              return organization_service.get_query_threshold(organization_id);
            }
          ],
          shared_fields_payload: [
            'organization_service',
            '$stateParams',
            (organization_service, $stateParams) => {
              const { organization_id } = $stateParams;
              return organization_service.get_shared_fields(organization_id);
            }
          ],
          auth_payload: [
            'auth_service',
            '$stateParams',
            '$q',
            (auth_service, $stateParams, $q) => {
              const { organization_id } = $stateParams;
              return auth_service.is_authorized(organization_id, ['requires_owner']).then(
                (data) => {
                  if (data.auth.requires_owner) {
                    return data;
                  }
                  return $q.reject('not authorized');
                },
                (data) => $q.reject(data.message)
              );
            }
          ]
        }
      })
      .state({
<<<<<<< HEAD
        name: 'programs',
        url: '/accounts/{organization_id:int}/program_setup',
        templateUrl: `${static_url}seed/partials/program_setup.html`,
        controller: 'program_setup_controller',
        resolve: {
          valid_column_data_types: [
            () => ['number', 'float', 'integer', 'ghg', 'ghg_intensity', 'area', 'eui', 'boolean']
          ],
          valid_x_axis_data_types: [
            () => ['number', 'string', 'float', 'integer', 'ghg', 'ghg_intensity', 'area', 'eui', 'boolean']
          ],
          compliance_metrics: [
            '$stateParams',
            'compliance_metric_service',
            ($stateParams, compliance_metric_service) => compliance_metric_service.get_compliance_metrics($stateParams.organization_id)
          ],
          organization_payload: [
            'organization_service',
            '$stateParams',
            (organization_service, $stateParams) => organization_service.get_organization($stateParams.organization_id)
          ],
          cycles_payload: [
            'cycle_service',
            '$stateParams',
            (cycle_service, $stateParams) => cycle_service.get_cycles_for_org($stateParams.organization_id)
          ],
          property_columns: [
            'valid_column_data_types',
            '$stateParams',
            'inventory_service',
            'naturalSort',
            (valid_column_data_types, $stateParams, inventory_service, naturalSort) => inventory_service.get_property_columns_for_org($stateParams.organization_id).then((columns) => {
              columns = _.reject(columns, (item) => item.related || !valid_column_data_types.includes(item.data_type)).sort((a, b) => naturalSort(a.displayName, b.displayName));
              return columns;
            })
          ],
          x_axis_columns: [
            'valid_x_axis_data_types',
            '$stateParams',
            'inventory_service',
            'naturalSort',
            (valid_x_axis_data_types, $stateParams, inventory_service, naturalSort) => inventory_service.get_property_columns_for_org($stateParams.organization_id).then((columns) => {
              columns = _.reject(columns, (item) => item.related || !valid_x_axis_data_types.includes(item.data_type)).sort((a, b) => naturalSort(a.displayName, b.displayName));
              return columns;
            })
          ],
          filter_groups: [
            '$stateParams',
            'filter_groups_service',
            ($stateParams, filter_groups_service) => {
              const inventory_type = 'Property'; // just properties for now
              return filter_groups_service.get_filter_groups(inventory_type, $stateParams.organization_id);
            }
          ],
          auth_payload: [
            'auth_service',
            '$stateParams',
            '$q',
            (auth_service, $stateParams, $q) => auth_service.is_authorized($stateParams.organization_id, ['requires_member']).then(
              (data) => {
                if (data.auth.requires_member) {
                  return data;
                }
                return $q.reject('not authorized');
              },
              (data) => $q.reject(data.message)
            )
          ]
        }
      })
      .state({
        name: 'program_setup',
        url: '/accounts/{organization_id:int}/program_setup/{id:int}',
        templateUrl: `${static_url}seed/partials/program_setup.html`,
        controller: 'program_setup_controller',
        resolve: {
          valid_column_data_types: [
            () => ['number', 'float', 'integer', 'ghg', 'ghg_intensity', 'area', 'eui', 'boolean']
          ],
          valid_x_axis_data_types: [
            () => ['number', 'string', 'float', 'integer', 'ghg', 'ghg_intensity', 'area', 'eui', 'boolean']
          ],
          compliance_metrics: [
            '$stateParams',
            'compliance_metric_service',
            ($stateParams, compliance_metric_service) => compliance_metric_service.get_compliance_metrics($stateParams.organization_id)
          ],
          organization_payload: [
            'organization_service',
            '$stateParams',
            (organization_service, $stateParams) => organization_service.get_organization($stateParams.organization_id)
          ],
          cycles_payload: [
            'cycle_service',
            '$stateParams',
            (cycle_service, $stateParams) => cycle_service.get_cycles_for_org($stateParams.organization_id)
          ],
          property_columns: [
            'valid_column_data_types',
            '$stateParams',
            'inventory_service',
            'naturalSort',
            (valid_column_data_types, $stateParams, inventory_service, naturalSort) => inventory_service.get_property_columns_for_org($stateParams.organization_id).then((columns) => {
              columns = _.reject(columns, (item) => item.related || !valid_column_data_types.includes(item.data_type)).sort((a, b) => naturalSort(a.displayName, b.displayName));
              return columns;
            })
          ],
          x_axis_columns: [
            'valid_x_axis_data_types',
            '$stateParams',
            'inventory_service',
            'naturalSort',
            (valid_x_axis_data_types, $stateParams, inventory_service, naturalSort) => inventory_service.get_property_columns_for_org($stateParams.organization_id).then((columns) => {
              columns = _.reject(columns, (item) => item.related || !valid_x_axis_data_types.includes(item.data_type)).sort((a, b) => naturalSort(a.displayName, b.displayName));
              return columns;
            })
          ],
          filter_groups: [
            '$stateParams',
            'filter_groups_service',
            ($stateParams, filter_groups_service) => {
              const inventory_type = 'Property'; // just properties for now
              return filter_groups_service.get_filter_groups(inventory_type, $stateParams.organization_id);
            }
          ],
          auth_payload: [
            'auth_service',
            '$stateParams',
            '$q',
            (auth_service, $stateParams, $q) => auth_service.is_authorized($stateParams.organization_id, ['requires_member']).then(
              (data) => {
                if (data.auth.requires_member) {
                  return data;
                }
                return $q.reject('not authorized');
              },
              (data) => $q.reject(data.message)
            )
          ]
        }
      })
      .state({
        name: 'organization_access_level_tree',
        url: '/accounts/{organization_id:int}/access_level_tree',
        templateUrl: `${static_url}seed/partials/organization_access_level_tree.html`,
        controller: 'organization_access_level_tree_controller',
        resolve: {
          organization_payload: [
            'organization_service',
            '$stateParams',
            '$q',
            (organization_service, $stateParams, $q) => {
              const organization_id = $stateParams.organization_id;
              return organization_service.get_organization(organization_id)
                .then((data) => {
                  if (data.organization.is_parent) {
                    return data;
                  }
                  return $q.reject('Your page could not be located!');
                });
            }
          ],
          auth_payload: [
            'auth_service',
            '$stateParams',
            '$q',
            (auth_service, $stateParams, $q) => {
              const organization_id = $stateParams.organization_id;
              return auth_service.is_authorized(organization_id, ['requires_owner'])
                .then((data) => {
                  if (data.auth.requires_owner) {
                    return data;
                  }
                  return $q.reject('not authorized');
                }, (data) => $q.reject(data.message));
            }
          ],
          access_level_tree: [
            'organization_service',
            '$stateParams',
            (organization_service, $stateParams) => {
              const organization_id = $stateParams.organization_id;
              return organization_service.get_organization_access_level_tree(organization_id);
            }
          ]
        }
      })
      .state({
=======
>>>>>>> 418e9c04
        name: 'organization_column_settings',
        url: '/accounts/{organization_id:int}/column_settings/{inventory_type:properties|taxlots}',
        templateUrl: `${static_url}seed/partials/column_settings.html`,
        controller: 'column_settings_controller',
        resolve: {
          all_columns: [
            '$stateParams',
            'inventory_service',
            ($stateParams, inventory_service) => {
              const { organization_id } = $stateParams;

              if ($stateParams.inventory_type === 'properties') {
                return inventory_service.get_property_columns_for_org(organization_id, false, false);
              } if ($stateParams.inventory_type === 'taxlots') {
                return inventory_service.get_taxlot_columns_for_org(organization_id, false, false);
              }
            }
          ],
          columns: [
            'all_columns',
            'naturalSort',
            (all_columns, naturalSort) => {
              let columns = _.reject(all_columns, 'related');
              columns = _.map(columns, (col) => _.omit(col, ['pinnedLeft', 'related']));
              columns.sort((a, b) => naturalSort(a.displayName, b.displayName));
              return columns;
            }
          ],
          organization_payload: [
            'organization_service',
            '$stateParams',
            (organization_service, $stateParams) => {
              const { organization_id } = $stateParams;
              return organization_service.get_organization(organization_id);
            }
          ],
          auth_payload: [
            'auth_service',
            '$stateParams',
            '$q',
            (auth_service, $stateParams, $q) => {
              const { organization_id } = $stateParams;
              return auth_service.is_authorized(organization_id, ['requires_viewer', 'requires_owner']).then(
                (data) => {
                  if (data.auth.requires_viewer) {
                    return data;
                  }
                  return $q.reject('not authorized');
                },
                (data) => $q.reject(data.message)
              );
            }
          ]
        }
      })
      .state({
        name: 'organization_column_mappings',
        url: '/accounts/{organization_id:int}/column_mappings/{inventory_type:properties|taxlots}',
        templateUrl: `${static_url}seed/partials/column_mappings.html`,
        controller: 'column_mappings_controller',
        resolve: {
          mappable_property_columns_payload: [
            'inventory_service',
            (inventory_service) => inventory_service.get_mappable_property_columns().then((result) => result)
          ],
          mappable_taxlot_columns_payload: [
            'inventory_service',
            (inventory_service) => inventory_service.get_mappable_taxlot_columns().then((result) => result)
          ],
          column_mapping_profiles_payload: [
            'column_mappings_service',
            '$stateParams',
            (column_mappings_service, $stateParams) => {
              const { organization_id } = $stateParams;
              return column_mappings_service.get_column_mapping_profiles_for_org(organization_id).then((response) => response.data);
            }
          ],
          organization_payload: [
            'organization_service',
            '$stateParams',
            (organization_service, $stateParams) => {
              const { organization_id } = $stateParams;
              return organization_service.get_organization(organization_id);
            }
          ],
          auth_payload: [
            'auth_service',
            '$stateParams',
            '$q',
            (auth_service, $stateParams, $q) => {
              const { organization_id } = $stateParams;
              return auth_service.is_authorized(organization_id, ['requires_viewer', 'requires_owner']).then(
                (data) => {
                  if (data.auth.requires_viewer) {
                    return data;
                  }
                  return $q.reject('not authorized');
                },
                (data) => $q.reject(data.message)
              );
            }
          ]
        }
      })
      .state({
        name: 'organization_data_quality',
        url: '/accounts/{organization_id:int}/data_quality/{inventory_type:properties|taxlots}',
        templateUrl: `${static_url}seed/partials/data_quality_admin.html`,
        controller: 'data_quality_admin_controller',
        resolve: {
          columns: [
            '$stateParams',
            'inventory_service',
            'naturalSort',
            ($stateParams, inventory_service, naturalSort) => {
              const { organization_id } = $stateParams;
              if ($stateParams.inventory_type === 'properties') {
                return inventory_service.get_property_columns_for_org(organization_id).then((columns) => {
                  columns = _.reject(columns, 'related');
                  columns = _.map(columns, (col) => _.omit(col, ['pinnedLeft', 'related']));
                  columns.sort((a, b) => naturalSort(a.displayName, b.displayName));
                  return columns;
                });
              } if ($stateParams.inventory_type === 'taxlots') {
                return inventory_service.get_taxlot_columns_for_org(organization_id).then((columns) => {
                  columns = _.reject(columns, 'related');
                  columns = _.map(columns, (col) => _.omit(col, ['pinnedLeft', 'related']));
                  columns.sort((a, b) => naturalSort(a.displayName, b.displayName));
                  return columns;
                });
              }
            }
          ],
          used_columns: [
            '$stateParams',
            'inventory_service',
            ($stateParams, inventory_service) => {
              const { organization_id } = $stateParams;
              if ($stateParams.inventory_type === 'properties') {
                return inventory_service.get_property_columns_for_org(organization_id, true).then((columns) => {
                  columns = _.reject(columns, 'related');
                  columns = _.map(columns, (col) => _.omit(col, ['pinnedLeft', 'related']));
                  return columns;
                });
              } if ($stateParams.inventory_type === 'taxlots') {
                return inventory_service.get_taxlot_columns_for_org(organization_id, true).then((columns) => {
                  columns = _.reject(columns, 'related');
                  columns = _.map(columns, (col) => _.omit(col, ['pinnedLeft', 'related']));
                  return columns;
                });
              }
            }
          ],
          derived_columns_payload: [
            'derived_columns_service',
            '$stateParams',
            (derived_columns_service, $stateParams) => derived_columns_service.get_derived_columns($stateParams.organization_id, $stateParams.inventory_type)
          ],
          organization_payload: [
            'organization_service',
            '$stateParams',
            (organization_service, $stateParams) => {
              const { organization_id } = $stateParams;
              return organization_service.get_organization(organization_id);
            }
          ],
          data_quality_rules_payload: [
            'data_quality_service',
            '$stateParams',
            (data_quality_service, $stateParams) => {
              const { organization_id } = $stateParams;
              return data_quality_service.data_quality_rules(organization_id);
            }
          ],
          labels_payload: [
            'label_service',
            '$stateParams',
            (label_service, $stateParams) => {
              const { organization_id } = $stateParams;
              return label_service.get_labels_for_org(organization_id);
            }
          ],
          auth_payload: [
            'auth_service',
            '$stateParams',
            '$q',
            (auth_service, $stateParams, $q) => {
              const { organization_id } = $stateParams;
              return auth_service.is_authorized(organization_id, ['requires_owner']).then(
                (data) => {
                  if (data.auth.requires_owner) {
                    return data;
                  }
                  return $q.reject('not authorized');
                },
                (data) => $q.reject(data.message)
              );
            }
          ]
        }
      })
      .state({
        name: 'organization_cycles',
        url: '/accounts/{organization_id:int}/cycles',
        templateUrl: `${static_url}seed/partials/cycle_admin.html`,
        controller: 'cycle_admin_controller',
        resolve: {
          organization_payload: [
            'organization_service',
            '$stateParams',
            (organization_service, $stateParams) => organization_service.get_organization($stateParams.organization_id)
          ],
          cycles_payload: [
            'cycle_service',
            '$stateParams',
            (cycle_service, $stateParams) => cycle_service.get_cycles_for_org($stateParams.organization_id)
          ],
          auth_payload: [
            'auth_service',
            '$stateParams',
            '$q',
            (auth_service, $stateParams, $q) => {
              const { organization_id } = $stateParams;
              return auth_service.is_authorized(organization_id, ['requires_owner']).then(
                (data) => {
                  if (data.auth.requires_owner) {
                    return data;
                  }
                  return $q.reject('not authorized');
                },
                (data) => $q.reject(data.message)
              );
            }
          ]
        }
      })
      .state({
        name: 'organization_labels',
        url: '/accounts/{organization_id:int}/labels',
        templateUrl: `${static_url}seed/partials/label_admin.html`,
        controller: 'label_admin_controller',
        resolve: {
          organization_payload: [
            'organization_service',
            '$stateParams',
            (organization_service, $stateParams) => {
              const { organization_id } = $stateParams;
              return organization_service.get_organization(organization_id);
            }
          ],
          labels_payload: [
            'label_service',
            '$stateParams',
            (label_service, $stateParams) => {
              const { organization_id } = $stateParams;
              return label_service.get_labels_for_org(organization_id);
            }
          ],
          auth_payload: [
            'auth_service',
            '$stateParams',
            '$q',
            (auth_service, $stateParams, $q) => {
              const { organization_id } = $stateParams;
              return auth_service.is_authorized(organization_id, ['requires_owner']).then(
                (data) => {
                  if (data.auth.requires_owner) {
                    return data;
                  }
                  return $q.reject('not authorized');
                },
                (data) => $q.reject(data.message)
              );
            }
          ]
        }
      })
      .state({
        name: 'organization_sub_orgs',
        url: '/accounts/{organization_id:int}/sub_org',
        templateUrl: `${static_url}seed/partials/sub_org.html`,
        controller: 'organization_controller',
        resolve: {
          users_payload: [
            'organization_service',
            '$stateParams',
            (organization_service, $stateParams) => {
              const { organization_id } = $stateParams;
              return organization_service.get_organization_users({ org_id: organization_id });
            }
          ],
          organization_payload: [
            'organization_service',
            '$stateParams',
            '$q',
            (organization_service, $stateParams, $q) => {
              const { organization_id } = $stateParams;
              return organization_service.get_organization(organization_id).then((data) => {
                if (data.organization.is_parent) {
                  return data;
                }
                return $q.reject('Your page could not be located!');
              });
            }
          ],
          auth_payload: [
            'auth_service',
            '$stateParams',
            '$q',
            (auth_service, $stateParams, $q) => {
              const { organization_id } = $stateParams;
              return auth_service.is_authorized(organization_id, ['requires_owner']).then(
                (data) => {
                  if (data.auth.requires_owner) {
                    return data;
                  }
                  return $q.reject('not authorized');
                },
                (data) => $q.reject(data.message)
              );
            }
          ]
        }
      })
      .state({
        name: 'organization_members',
        url: '/accounts/{organization_id:int}/members',
        templateUrl: `${static_url}seed/partials/members.html`,
        controller: 'members_controller',
        resolve: {
          users_payload: [
            'organization_service',
            '$stateParams',
            (organization_service, $stateParams) => {
              const { organization_id } = $stateParams;
              return organization_service.get_organization_users({ org_id: organization_id });
            }
          ],
          organization_payload: [
            'organization_service',
            '$stateParams',
            (organization_service, $stateParams) => {
              const { organization_id } = $stateParams;
              return organization_service.get_organization(organization_id);
            }
          ],
          auth_payload: [
            'auth_service',
            '$stateParams',
            '$q',
            (auth_service, $stateParams, $q) => {
              const { organization_id } = $stateParams;
              return auth_service.is_authorized(organization_id, ['can_invite_member', 'can_remove_member', 'requires_owner', 'requires_member', 'requires_superuser']).then(
                (data) => {
                  if (data.auth.requires_member) {
                    return data;
                  }
                  return $q.reject('not authorized');
                },
                (data) => $q.reject(data.message)
              );
            }
          ],
          user_profile_payload: [
            'user_service',
            (user_service) => user_service.get_user_profile()
          ],
          access_level_tree: [
            'organization_service',
            '$stateParams',
            (organization_service, $stateParams) => {
              const organization_id = $stateParams.organization_id;
              return organization_service.get_organization_access_level_tree(organization_id);
            }
          ]
        }
      })
      .state({
        name: 'organization_email_templates',
        url: '/accounts/{organization_id:int}/email_templates',
        templateUrl: `${static_url}seed/partials/email_templates.html`,
        controller: 'email_templates_controller',
        resolve: {
          organization_payload: [
            'organization_service',
            '$stateParams',
            (organization_service, $stateParams) => organization_service.get_organization($stateParams.organization_id)
          ],
          auth_payload: [
            'auth_service',
            '$stateParams',
            '$q',
            (auth_service, $stateParams, $q) => {
              const { organization_id } = $stateParams;
              return auth_service.is_authorized(organization_id, ['requires_owner']).then(
                (data) => {
                  if (data.auth.requires_owner) {
                    return data;
                  }
                  return $q.reject('not authorized');
                },
                (data) => $q.reject(data.message)
              );
            }
          ],
          templates_payload: [
            'postoffice_service',
            '$stateParams',
            (postoffice_service, $stateParams) => postoffice_service.get_templates_for_org($stateParams.organization_id)
          ],
          current_template: [
            'postoffice_service',
            'templates_payload',
            '$stateParams',
            (postoffice_service, templates_payload, $stateParams) => {
              const validTemplateIds = _.map(templates_payload, 'id');
              const lastTemplateId = postoffice_service.get_last_template($stateParams.organization_id);
              if (_.includes(validTemplateIds, lastTemplateId)) {
                return _.find(templates_payload, { id: lastTemplateId });
              }
              const currentTemplate = _.first(templates_payload);
              if (currentTemplate) postoffice_service.save_last_template(currentTemplate.id, $stateParams.organization_id);
              return currentTemplate;
            }
          ]
        }
      })
      .state({
        name: 'organization_derived_columns',
        url: '/accounts/{organization_id:int}/derived_columns/{inventory_type:properties|taxlots}',
        templateUrl: `${static_url}seed/partials/derived_columns_admin.html`,
        controller: 'derived_columns_admin_controller',
        resolve: {
          organization_payload: [
            'organization_service',
            '$stateParams',
            (organization_service, $stateParams) => {
              const { organization_id } = $stateParams;
              return organization_service.get_organization(organization_id);
            }
          ],
          derived_columns_payload: [
            'derived_columns_service',
            '$stateParams',
            (derived_columns_service, $stateParams) => derived_columns_service.get_derived_columns($stateParams.organization_id, $stateParams.inventory_type)
          ],
          auth_payload: [
            'auth_service',
            '$stateParams',
            '$q',
            (auth_service, $stateParams, $q) => {
              const { organization_id } = $stateParams;
              return auth_service.is_authorized(organization_id, ['requires_owner']).then(
                (data) => {
                  if (data.auth.requires_owner) {
                    return data;
                  }
                  return $q.reject('not authorized');
                },
                (data) => $q.reject(data.message)
              );
            }
          ]
        }
      })
      .state({
        name: 'organization_derived_column_editor',
        url: '/accounts/{organization_id:int}/derived_columns/edit/:derived_column_id',
        templateUrl: `${static_url}seed/partials/derived_columns_editor.html`,
        controller: 'derived_columns_editor_controller',
        params: {
          inventory_type: 'properties'
        },
        resolve: {
          organization_payload: [
            'organization_service',
            '$stateParams',
            (organization_service, $stateParams) => {
              const { organization_id } = $stateParams;
              return organization_service.get_organization(organization_id);
            }
          ],
          derived_column_payload: [
            'derived_columns_service',
            '$stateParams',
            (derived_columns_service, $stateParams) => {
              if ($stateParams.derived_column_id === undefined) {
                return {};
              }

              return derived_columns_service.get_derived_column($stateParams.organization_id, $stateParams.derived_column_id);
            }
          ],
          derived_columns_payload: [
            '$stateParams',
            'user_service',
            'derived_columns_service',
            ($stateParams, user_service, derived_columns_service) => {
              const organization_id = user_service.get_organization().id;
              return derived_columns_service.get_derived_columns(organization_id, $stateParams.inventory_type);
            }
          ],
          property_columns_payload: [
            '$stateParams',
            'inventory_service',
            ($stateParams, inventory_service) => inventory_service.get_property_columns_for_org($stateParams.organization_id, false, false)
          ],
          taxlot_columns_payload: [
            '$stateParams',
            'inventory_service',
            ($stateParams, inventory_service) => inventory_service.get_taxlot_columns_for_org($stateParams.organization_id, false, false)
          ],
          auth_payload: [
            'auth_service',
            '$stateParams',
            '$q',
            (auth_service, $stateParams, $q) => {
              const { organization_id } = $stateParams;
              return auth_service.is_authorized(organization_id, ['requires_owner']).then(
                (data) => {
                  if (data.auth.requires_owner) {
                    return data;
                  }
                  return $q.reject('not authorized');
                },
                (data) => $q.reject(data.message)
              );
            }
          ]
        }
      })
      .state({
        name: 'inventory_list_legacy',
        url: '/legacy/{inventory_type:properties|taxlots}',
        templateUrl: `${static_url}seed/partials/inventory_list_legacy.html`,
        controller: 'inventory_list_legacy_controller',
        resolve: {
          cycles: [
            'cycle_service',
            (cycle_service) => cycle_service.get_cycles()
          ],
          profiles: [
            '$stateParams',
            'inventory_service',
            ($stateParams, inventory_service) => {
              const inventory_type = $stateParams.inventory_type === 'properties' ? 'Property' : 'Tax Lot';
              return inventory_service.get_column_list_profiles('List View Profile', inventory_type);
            }
          ],
          current_profile: [
            '$stateParams',
            'inventory_service',
            'profiles',
            ($stateParams, inventory_service, profiles) => {
              const validProfileIds = _.map(profiles, 'id');
              const lastProfileId = inventory_service.get_last_profile($stateParams.inventory_type);
              if (_.includes(validProfileIds, lastProfileId)) {
                return _.find(profiles, { id: lastProfileId });
              }
              const currentProfile = _.first(profiles);
              if (currentProfile) inventory_service.save_last_profile(currentProfile.id, $stateParams.inventory_type);
              return currentProfile;
            }
          ],
          labels: [
            '$stateParams',
            'label_service',
            ($stateParams, label_service) => label_service.get_labels($stateParams.inventory_type).then((labels) => _.filter(labels, (label) => !_.isEmpty(label.is_applied)))
          ],
          all_columns: [
            '$stateParams',
            'inventory_service',
            ($stateParams, inventory_service) => {
              if ($stateParams.inventory_type === 'properties') {
                return inventory_service.get_property_columns();
              } if ($stateParams.inventory_type === 'taxlots') {
                return inventory_service.get_taxlot_columns();
              }
            }
          ],
          derived_columns_payload: [
            '$stateParams',
            'user_service',
            'derived_columns_service',
            ($stateParams, user_service, derived_columns_service) => {
              const organization_id = user_service.get_organization().id;
              return derived_columns_service.get_derived_columns(organization_id, $stateParams.inventory_type);
            }
          ],
          organization_payload: [
            'user_service',
            'organization_service',
            (user_service, organization_service) => organization_service.get_organization(user_service.get_organization().id)
          ]
        }
      })
      .state({
        name: 'inventory_list',
        url: '/{inventory_type:properties|taxlots}',
        templateUrl: `${static_url}seed/partials/inventory_list.html`,
        controller: 'inventory_list_controller',
        resolve: {
          cycles: [
            'cycle_service',
            (cycle_service) => cycle_service.get_cycles()
          ],
          profiles: [
            '$stateParams',
            'inventory_service',
            ($stateParams, inventory_service) => {
              const inventory_type = $stateParams.inventory_type === 'properties' ? 'Property' : 'Tax Lot';
              return inventory_service.get_column_list_profiles('List View Profile', inventory_type, true);
            }
          ],
          current_profile: [
            '$stateParams',
            'inventory_service',
            'profiles',
            ($stateParams, inventory_service, profiles) => {
              const validProfileIds = _.map(profiles, 'id');
              const lastProfileId = inventory_service.get_last_profile($stateParams.inventory_type);
              if (_.includes(validProfileIds, lastProfileId)) {
                return inventory_service.get_column_list_profile(lastProfileId);
              }
              const currentProfileId = _.first(profiles)?.id;
              if (currentProfileId) {
                inventory_service.save_last_profile(currentProfileId, $stateParams.inventory_type);
                return inventory_service.get_column_list_profile(currentProfileId);
              }
              return null;
            }
          ],
          filter_groups: [
            '$stateParams',
            'filter_groups_service',
            ($stateParams, filter_groups_service) => {
              const inventory_type = $stateParams.inventory_type === 'properties' ? 'Property' : 'Tax Lot';
              return filter_groups_service.get_filter_groups(inventory_type);
            }
          ],
          current_filter_group: [
            '$stateParams',
            'filter_groups_service',
            'filter_groups',
            ($stateParams, filter_groups_service, filter_groups) => {
              const validFilterGroupIds = _.map(filter_groups, 'id');
              const lastFilterGroupId = filter_groups_service.get_last_filter_group($stateParams.inventory_type);
              if (_.includes(validFilterGroupIds, lastFilterGroupId)) {
                return filter_groups_service.get_filter_group(lastFilterGroupId);
              }
              return null;
            }
          ],
          all_columns: [
            '$stateParams',
            'inventory_service',
            ($stateParams, inventory_service) => {
              if ($stateParams.inventory_type === 'properties') {
                return inventory_service.get_property_columns();
              } if ($stateParams.inventory_type === 'taxlots') {
                return inventory_service.get_taxlot_columns();
              }
            }
          ],
          organization_payload: [
            'user_service',
            'organization_service',
            (user_service, organization_service) => organization_service.get_organization_brief(user_service.get_organization().id)
          ],
          derived_columns_payload: [
            '$stateParams',
            'derived_columns_service',
            'organization_payload',
            ($stateParams, derived_columns_service, organization_payload) => derived_columns_service.get_derived_columns(organization_payload.organization.id, $stateParams.inventory_type)
          ]
        }
      })
      .state({
        name: 'inventory_map',
        url: '/{inventory_type:properties|taxlots}/map',
        templateUrl: `${static_url}seed/partials/inventory_map.html`,
        controller: 'inventory_map_controller',
        resolve: {
          cycles: [
            'cycle_service',
            (cycle_service) => cycle_service.get_cycles()
          ],
          labels: [
            '$stateParams',
            'label_service',
            ($stateParams, label_service) => label_service.get_labels($stateParams.inventory_type).then((labels) => _.filter(labels, (label) => !_.isEmpty(label.is_applied)))
          ]
        }
      })
      .state({
        name: 'inventory_summary',
        url: '/{inventory_type:properties|taxlots}/summary',
        templateUrl: `${static_url}seed/partials/inventory_summary.html`,
        controller: 'inventory_summary_controller',
        resolve: {
          cycles: [
            'cycle_service',
            (cycle_service) => cycle_service.get_cycles()
          ]
        }
      })
      .state({
        name: 'inventory_plots',
        url: '/{inventory_type:properties|taxlots}/plots',
        templateUrl: `${static_url}seed/partials/inventory_plots.html`,
        controller: 'inventory_plots_controller',
        resolve: {
          cycles: [
            'cycle_service',
            (cycle_service) => cycle_service.get_cycles()
          ],
          profiles: [
            '$stateParams',
            'inventory_service',
            ($stateParams, inventory_service) => {
              const inventory_type = $stateParams.inventory_type === 'properties' ? 'Property' : 'Tax Lot';
              return inventory_service.get_column_list_profiles('List View Profile', inventory_type, true);
            }
          ],
          current_profile: [
            '$stateParams',
            'inventory_service',
            'profiles',
            ($stateParams, inventory_service, profiles) => {
              const validProfileIds = _.map(profiles, 'id');
              const lastProfileId = inventory_service.get_last_profile($stateParams.inventory_type);
              if (_.includes(validProfileIds, lastProfileId)) {
                return inventory_service.get_column_list_profile(lastProfileId);
              }
              const currentProfileId = _.first(profiles)?.id;
              if (currentProfileId) {
                inventory_service.save_last_profile(currentProfileId, $stateParams.inventory_type);
                return inventory_service.get_column_list_profile(currentProfileId);
              }
              return null;
            }
          ],
          all_columns: [
            '$stateParams',
            'inventory_service',
            ($stateParams, inventory_service) => {
              if ($stateParams.inventory_type === 'properties') {
                return inventory_service.get_property_columns();
              } if ($stateParams.inventory_type === 'taxlots') {
                return inventory_service.get_taxlot_columns();
              }
            }
          ],
          organization_payload: [
            'user_service',
            'organization_service',
            (user_service, organization_service) => organization_service.get_organization_brief(user_service.get_organization().id)
          ],
          derived_columns_payload: [
            '$stateParams',
            'derived_columns_service',
            'organization_payload',
            ($stateParams, derived_columns_service, organization_payload) => derived_columns_service.get_derived_columns(organization_payload.organization.id, $stateParams.inventory_type)
          ]
        }
      })
      .state({
        name: 'inventory_cycles',
        url: '/{inventory_type:properties|taxlots}/cycles',
        templateUrl: `${static_url}seed/partials/inventory_cycles.html`,
        controller: 'inventory_cycles_controller',
        resolve: {
          inventory: [
            '$stateParams',
            'inventory_service',
            'current_profile',
            ($stateParams, inventory_service, current_profile) => {
              const last_selected_cycle_ids = inventory_service.get_last_selected_cycles() || [];
              const profile_id = _.has(current_profile, 'id') ? current_profile.id : undefined;
              if ($stateParams.inventory_type === 'properties') {
                return inventory_service.properties_cycle(profile_id, last_selected_cycle_ids);
              } if ($stateParams.inventory_type === 'taxlots') {
                return inventory_service.taxlots_cycle(profile_id, last_selected_cycle_ids);
              }
            }
          ],
          matching_criteria_columns: [
            'user_service',
            'organization_service',
            (user_service, organization_service) => {
              const org_id = user_service.get_organization().id;
              return organization_service.matching_criteria_columns(org_id);
            }
          ],
          cycles: [
            'cycle_service',
            (cycle_service) => cycle_service.get_cycles()
          ],
          profiles: [
            '$stateParams',
            'inventory_service',
            ($stateParams, inventory_service) => {
              const inventory_type = $stateParams.inventory_type === 'properties' ? 'Property' : 'Tax Lot';
              return inventory_service.get_column_list_profiles('List View Profile', inventory_type);
            }
          ],
          current_profile: [
            '$stateParams',
            'inventory_service',
            'profiles',
            ($stateParams, inventory_service, profiles) => {
              const validProfileIds = _.map(profiles, 'id');
              const lastProfileId = inventory_service.get_last_profile($stateParams.inventory_type);
              if (_.includes(validProfileIds, lastProfileId)) {
                return _.find(profiles, { id: lastProfileId });
              }
              const currentProfile = _.first(profiles);
              if (currentProfile) inventory_service.save_last_profile(currentProfile.id, $stateParams.inventory_type);
              return currentProfile;
            }
          ],
          all_columns: [
            '$stateParams',
            'inventory_service',
            ($stateParams, inventory_service) => {
              if ($stateParams.inventory_type === 'properties') {
                return inventory_service.get_property_columns();
              } if ($stateParams.inventory_type === 'taxlots') {
                return inventory_service.get_taxlot_columns();
              }
            }
          ],
          organization_payload: [
            'user_service',
            'organization_service',
            (user_service, organization_service) => organization_service.get_organization(user_service.get_organization().id)
          ]
        }
      })
      .state({
        name: 'inventory_detail',
        url: '/{inventory_type:properties|taxlots}/{view_id:int}',
        templateUrl: `${static_url}seed/partials/inventory_detail.html`,
        controller: 'inventory_detail_controller',
        resolve: {
          inventory_payload: [
            '$state',
            '$stateParams',
            'inventory_service',
            ($state, $stateParams, inventory_service) => {
              // load `get_building` before page is loaded to avoid page flicker.
              const { view_id } = $stateParams;
              let promise;
              if ($stateParams.inventory_type === 'properties') promise = inventory_service.get_property(view_id);
              else if ($stateParams.inventory_type === 'taxlots') promise = inventory_service.get_taxlot(view_id);
              promise.catch((err) => {
                if (err.message.match(/^(?:property|taxlot) view with id \d+ does not exist$/)) {
                  // Inventory item not found for current organization, redirecting
                  $state.go('inventory_list', { inventory_type: $stateParams.inventory_type });
                }
              });
              return promise;
            }
          ],
          views_payload: [
            '$stateParams',
            'user_service',
            'inventory_service',
            'inventory_payload',
            ($stateParams, user_service, inventory_service, inventory_payload) => {
              const organization_id = user_service.get_organization().id;
              let promise;
              if ($stateParams.inventory_type === 'properties') promise = inventory_service.get_property_views(organization_id, inventory_payload.property.id);
              else if ($stateParams.inventory_type === 'taxlots') promise = inventory_service.get_taxlot_views(organization_id, inventory_payload.taxlot.id);

              return promise;
            }
          ],
          analyses_payload: [
            'inventory_service',
            'analyses_service',
            '$stateParams',
            'inventory_payload',
            (inventory_service, analyses_service, $stateParams, inventory_payload) => {
              if ($stateParams.inventory_type !== 'properties') return [];
              return analyses_service.get_analyses_for_canonical_property(inventory_payload.property.id);
            }
          ],
          columns: [
            '$stateParams',
            'inventory_service',
            ($stateParams, inventory_service) => {
              if ($stateParams.inventory_type === 'properties') {
                return inventory_service.get_property_columns().then((columns) => {
                  _.remove(columns, 'related');
                  _.remove(columns, { column_name: 'lot_number', table_name: 'PropertyState' });
                  return _.map(columns, (col) => _.omit(col, ['pinnedLeft', 'related']));
                });
              } if ($stateParams.inventory_type === 'taxlots') {
                return inventory_service.get_taxlot_columns().then((columns) => {
                  _.remove(columns, 'related');
                  return _.map(columns, (col) => _.omit(col, ['pinnedLeft', 'related']));
                });
              }
            }
          ],
          derived_columns_payload: [
            '$stateParams',
            'user_service',
            'derived_columns_service',
            ($stateParams, user_service, derived_columns_service) => {
              const organization_id = user_service.get_organization().id;
              return derived_columns_service.get_derived_columns(organization_id, $stateParams.inventory_type);
            }
          ],
          profiles: [
            '$stateParams',
            'inventory_service',
            ($stateParams, inventory_service) => {
              const inventory_type = $stateParams.inventory_type === 'properties' ? 'Property' : 'Tax Lot';
              return inventory_service.get_column_list_profiles('Detail View Profile', inventory_type);
            }
          ],
          users_payload: [
            'organization_service',
            'user_service',
            (organization_service, user_service) => organization_service.get_organization_users({ org_id: user_service.get_organization().id })
          ],
          current_profile: [
            '$stateParams',
            'inventory_service',
            'profiles',
            ($stateParams, inventory_service, profiles) => {
              const validProfileIds = _.map(profiles, 'id');
              const lastProfileId = inventory_service.get_last_detail_profile($stateParams.inventory_type);
              if (_.includes(validProfileIds, lastProfileId)) {
                return _.find(profiles, { id: lastProfileId });
              }
              const currentProfile = _.first(profiles);
              if (currentProfile) inventory_service.save_last_detail_profile(currentProfile.id, $stateParams.inventory_type);
              return currentProfile;
            }
          ],
          labels_payload: [
            '$stateParams',
            'inventory_payload',
            'label_service',
            ($stateParams, inventory_payload, label_service) => label_service.get_labels($stateParams.inventory_type, [$stateParams.view_id])
          ],
          organization_payload: [
            'user_service',
            'organization_service',
            (user_service, organization_service) => organization_service.get_organization(user_service.get_organization().id)
          ]
        }
      })
      .state({
        name: 'inventory_detail_cycles',
        url: '/{inventory_type:properties|taxlots}/{view_id:int}/cycles',
        templateUrl: `${static_url}seed/partials/inventory_detail_cycles.html`,
        controller: 'inventory_detail_cycles_controller',
        resolve: {
          inventory_payload: [
            '$state',
            '$stateParams',
            'inventory_service',
            ($state, $stateParams, inventory_service) => {
              // load `get_building` before page is loaded to avoid page flicker.
              const { view_id } = $stateParams;
              let promise;
              if ($stateParams.inventory_type === 'properties') promise = inventory_service.get_property_links(view_id);
              else if ($stateParams.inventory_type === 'taxlots') promise = inventory_service.get_taxlot_links(view_id);
              promise.catch((err) => {
                if (err.message.match(/^(?:property|taxlot) view with id \d+ does not exist$/)) {
                  // Inventory item not found for current organization, redirecting
                  $state.go('inventory_list', { inventory_type: $stateParams.inventory_type });
                }
              });
              return promise;
            }
          ],
          columns: [
            '$stateParams',
            'inventory_service',
            ($stateParams, inventory_service) => {
              if ($stateParams.inventory_type === 'properties') {
                return inventory_service.get_property_columns().then((columns) => {
                  _.remove(columns, 'related');
                  _.remove(columns, { column_name: 'lot_number', table_name: 'PropertyState' });
                  return _.map(columns, (col) => _.omit(col, ['pinnedLeft', 'related']));
                });
              } if ($stateParams.inventory_type === 'taxlots') {
                return inventory_service.get_taxlot_columns().then((columns) => {
                  _.remove(columns, 'related');
                  return _.map(columns, (col) => _.omit(col, ['pinnedLeft', 'related']));
                });
              }
            }
          ],
          cycles: [
            'cycle_service',
            (cycle_service) => cycle_service.get_cycles()
          ],
          profiles: [
            '$stateParams',
            'inventory_service',
            ($stateParams, inventory_service) => {
              const inventory_type = $stateParams.inventory_type === 'properties' ? 'Property' : 'Tax Lot';
              return inventory_service.get_column_list_profiles('Detail View Profile', inventory_type);
            }
          ],
          current_profile: [
            '$stateParams',
            'inventory_service',
            'profiles',
            ($stateParams, inventory_service, profiles) => {
              const validProfileIds = _.map(profiles, 'id');
              const lastProfileId = inventory_service.get_last_detail_profile($stateParams.inventory_type);
              if (_.includes(validProfileIds, lastProfileId)) {
                return _.find(profiles, { id: lastProfileId });
              }
              const currentProfile = _.first(profiles);
              if (currentProfile) inventory_service.save_last_detail_profile(currentProfile.id, $stateParams.inventory_type);
              return currentProfile;
            }
          ],
          organization_payload: [
            'user_service',
            'organization_service',
            (user_service, organization_service) => organization_service.get_organization(user_service.get_organization().id)
          ]
        }
      })
      .state({
        name: 'inventory_detail_analyses',
        url: '/{inventory_type:properties}/{view_id:int}/analyses',
        templateUrl: `${static_url}seed/partials/inventory_detail_analyses.html`,
        controller: 'inventory_detail_analyses_controller',
        resolve: {
          inventory_payload: [
            '$state',
            '$stateParams',
            'inventory_service',
            ($state, $stateParams, inventory_service) => {
              // load `get_building` before page is loaded to avoid page flicker.
              const { view_id } = $stateParams;
              let promise;
              if ($stateParams.inventory_type === 'properties') promise = inventory_service.get_property(view_id);
              else if ($stateParams.inventory_type === 'taxlots') promise = inventory_service.get_taxlot(view_id);
              promise.catch((err) => {
                if (err.message.match(/^(?:property|taxlot) view with id \d+ does not exist$/)) {
                  // Inventory item not found for current organization, redirecting
                  $state.go('inventory_list', { inventory_type: $stateParams.inventory_type });
                }
              });
              return promise;
            }
          ],
          analyses_payload: [
            'inventory_service',
            'analyses_service',
            '$stateParams',
            'inventory_payload',
            (inventory_service, analyses_service, $stateParams, inventory_payload) => analyses_service.get_analyses_for_canonical_property(inventory_payload.property.id)
          ],
          organization_payload: [
            'user_service',
            'organization_service',
            (user_service, organization_service) => organization_service.get_organization(user_service.get_organization().id)
          ],
          users_payload: [
            'user_service',
            'organization_service',
            (user_service, organization_service) => organization_service.get_organization_users({ org_id: user_service.get_organization().id })
          ],
          views_payload: [
            '$stateParams',
            'user_service',
            'inventory_service',
            'inventory_payload',
            ($stateParams, user_service, inventory_service, inventory_payload) => {
              const organization_id = user_service.get_organization().id;
              let promise;
              if ($stateParams.inventory_type === 'properties') promise = inventory_service.get_property_views(organization_id, inventory_payload.property.id);
              else if ($stateParams.inventory_type === 'taxlots') promise = inventory_service.get_taxlot_views(organization_id, inventory_payload.taxlot.id);

              return promise;
            }
          ]
        }
      })
      .state({
        name: 'inventory_detail_meters',
        url: '/{inventory_type:properties|taxlots}/{view_id:int}/meters',
        templateUrl: `${static_url}seed/partials/inventory_detail_meters.html`,
        controller: 'inventory_detail_meters_controller',
        resolve: {
          inventory_payload: [
            '$state',
            '$stateParams',
            'inventory_service',
            ($state, $stateParams, inventory_service) => {
              // load `get_building` before page is loaded to avoid page flicker.
              const { view_id } = $stateParams;
              const promise = inventory_service.get_property(view_id);
              promise.catch((err) => {
                if (err.message.match(/^(?:property|taxlot) view with id \d+ does not exist$/)) {
                  // Inventory item not found for current organization, redirecting
                  $state.go('inventory_list', { inventory_type: $stateParams.inventory_type });
                }
              });
              return promise;
            }
          ],
          property_meter_usage: [
            '$stateParams',
            'user_service',
            'meter_service',
            ($stateParams, user_service, meter_service) => {
              const organization_id = user_service.get_organization().id;
              return meter_service.property_meter_usage($stateParams.view_id, organization_id, 'Exact');
            }
          ],
          meters: [
            '$stateParams',
            'user_service',
            'meter_service',
            ($stateParams, user_service, meter_service) => {
              const organization_id = user_service.get_organization().id;
              return meter_service.get_meters($stateParams.view_id, organization_id);
            }
          ],
          cycles: [
            'cycle_service',
            (cycle_service) => cycle_service.get_cycles()
          ],
          organization_payload: [
            'user_service',
            'organization_service',
            (user_service, organization_service) => organization_service.get_organization(user_service.get_organization().id)
          ]
        }
      })
      .state({
        name: 'inventory_detail_sensors',
        url: '/{inventory_type:properties|taxlots}/{view_id:int}/sensors',
        templateUrl: `${static_url}seed/partials/inventory_detail_sensors.html`,
        controller: 'inventory_detail_sensors_controller',
        resolve: {
          inventory_payload: [
            '$state',
            '$stateParams',
            'inventory_service',
            ($state, $stateParams, inventory_service) => {
              // load `get_building` before page is loaded to avoid page flicker.
              const { view_id } = $stateParams;
              const promise = inventory_service.get_property(view_id);
              promise.catch((err) => {
                if (err.message.match(/^(?:property|taxlot) view with id \d+ does not exist$/)) {
                  // Inventory item not found for current organization, redirecting
                  $state.go('inventory_list', { inventory_type: $stateParams.inventory_type });
                }
              });
              return promise;
            }
          ],
          property_sensor_usage: [
            '$stateParams',
            'user_service',
            'sensor_service',
            ($stateParams, user_service, sensor_service) => {
              const organization_id = user_service.get_organization().id;
              return sensor_service.property_sensor_usage($stateParams.view_id, organization_id, 'Exact');
            }
          ],
          sensors: [
            '$stateParams',
            'user_service',
            'sensor_service',
            ($stateParams, user_service, sensor_service) => {
              const organization_id = user_service.get_organization().id;
              return sensor_service.get_sensors($stateParams.view_id, organization_id);
            }
          ],
          data_loggers: [
            '$stateParams',
            'user_service',
            'sensor_service',
            ($stateParams, user_service, sensor_service) => {
              const organization_id = user_service.get_organization().id;
              return sensor_service.get_data_loggers($stateParams.view_id, organization_id);
            }
          ],
          cycles: [
            'cycle_service',
            (cycle_service) => cycle_service.get_cycles()
          ],
          organization_payload: [
            'user_service',
            'organization_service',
            (user_service, organization_service) => organization_service.get_organization(user_service.get_organization().id)
          ]
        }
      })
      .state({
        name: 'inventory_detail_timeline',
        url: '/{inventory_type:properties|taxlots}/{view_id:int}/timeline',
        templateUrl: `${static_url}seed/partials/inventory_detail_timeline.html`,
        controller: 'inventory_detail_timeline_controller',
        resolve: {
          inventory_payload: [
            '$state',
            '$stateParams',
            'inventory_service',
            ($state, $stateParams, inventory_service) => {
              // load `get_building` before page is loaded to avoid page flicker.
              const { view_id } = $stateParams;
              const promise = inventory_service.get_property(view_id);
              promise.catch((err) => {
                if (err.message.match(/^(?:property|taxlot) view with id \d+ does not exist$/)) {
                  // Inventory item not found for current organization, redirecting
                  $state.go('inventory_list', { inventory_type: $stateParams.inventory_type });
                }
              });
              return promise;
            }
          ],
          events: [
            '$stateParams',
            'event_service',
            'user_service',
            'inventory_payload',
            ($stateParams, event_service, user_service, inventory_payload) => {
              const organization_id = user_service.get_organization().id;
              const property_id = inventory_payload.property.id;
              return event_service.get_events(organization_id, $stateParams.inventory_type, property_id);
            }
          ],
          cycles: [
            'cycle_service',
            (cycle_service) => cycle_service.get_cycles()
          ],
          users_payload: [
            'organization_service',
            'user_service',
            (organization_service, user_service) => organization_service.get_organization_users({ org_id: user_service.get_organization().id })
          ],
          organization_payload: [
            'user_service',
            'organization_service',
            (user_service, organization_service) => organization_service.get_organization(user_service.get_organization().id)
          ]
        }
      })
      .state({
        name: 'insights_program',
        url: '/insights',
        templateUrl: `${static_url}seed/partials/insights_program.html`,
        controller: 'insights_program_controller',
        resolve: {
          auth_payload: [
            'auth_service',
            'user_service',
            (auth_service, user_service) => {
              const organization_id = user_service.get_organization().id;
              return auth_service.is_authorized(organization_id, ['requires_member']);
            }
          ],
          compliance_metrics: [
            'compliance_metric_service',
            (compliance_metric_service) => compliance_metric_service.get_compliance_metrics()
          ],
          cycles: [
            'cycle_service',
            (cycle_service) => cycle_service.get_cycles()
          ],
          property_columns: [
            'inventory_service',
            'user_service',
            (inventory_service, user_service) => {
              const organization_id = user_service.get_organization().id;
              return inventory_service.get_property_columns_for_org(organization_id);
            }
          ],
          organization_payload: [
            'user_service',
            'organization_service',
            (user_service, organization_service) => organization_service.get_organization(user_service.get_organization().id)
          ],
          filter_groups: [
            '$stateParams',
            'filter_groups_service',
            ($stateParams, filter_groups_service) => {
              const inventory_type = 'Property'; // just properties for now
              return filter_groups_service.get_filter_groups(inventory_type, $stateParams.organization_id);
            }
          ]
        }
      })
      .state({
        name: 'insights_property',
        url: '/insights/property',
        templateUrl: `${static_url}seed/partials/insights_property.html`,
        controller: 'insights_property_controller',
        resolve: {
          auth_payload: [
            'auth_service',
            'user_service',
            (auth_service, user_service) => {
              const organization_id = user_service.get_organization().id;
              return auth_service.is_authorized(organization_id, ['requires_member']);
            }
          ],
          compliance_metrics: [
            'compliance_metric_service',
            (compliance_metric_service) => compliance_metric_service.get_compliance_metrics()
          ],
          organization_payload: [
            'user_service',
            'organization_service',
            (user_service, organization_service) => organization_service.get_organization(user_service.get_organization().id)
          ],
          filter_groups: [
            '$stateParams',
            'filter_groups_service',
            ($stateParams, filter_groups_service) => {
              const inventory_type = 'Property'; // just properties for now
              return filter_groups_service.get_filter_groups(inventory_type, $stateParams.organization_id);
            }
          ],
          property_columns: [
            'inventory_service',
            'user_service',
            (inventory_service, user_service) => {
              const organization_id = user_service.get_organization().id;
              return inventory_service.get_property_columns_for_org(organization_id);
            }
          ],
          cycles: [
            'cycle_service',
            (cycle_service) => cycle_service.get_cycles()
          ]
        }
      })
      .state({
        name: 'custom_reports',
        url: '/insights/custom',
        templateUrl: `${static_url}seed/partials/data_view.html`,
        controller: 'data_view_controller',
        resolve: {
          auth_payload: [
            'auth_service',
            'user_service',
            (auth_service, user_service) => {
              const organization_id = user_service.get_organization().id;
              return auth_service.is_authorized(organization_id, ['requires_member']);
            }
          ],
          valid_column_data_types: [
            () => ['number', 'float', 'integer', 'area', 'eui', 'ghg', 'ghg_intensity']
          ],
          property_columns: [
            'valid_column_data_types',
            '$stateParams',
            'inventory_service',
            'naturalSort',
            (valid_column_data_types, $stateParams, inventory_service, naturalSort) => inventory_service.get_property_columns_for_org($stateParams.organization_id).then((columns) => {
              columns = _.reject(columns, (item) => item.related || !valid_column_data_types.includes(item.data_type)).sort((a, b) => naturalSort(a.displayName, b.displayName));
              return columns;
            })
          ],
          taxlot_columns: [
            'valid_column_data_types',
            '$stateParams',
            'inventory_service',
            'naturalSort',
            (valid_column_data_types, $stateParams, inventory_service, naturalSort) => inventory_service.get_taxlot_columns_for_org($stateParams.organization_id).then((columns) => {
              columns = _.reject(columns, (item) => item.related || !valid_column_data_types.includes(item.data_type)).sort((a, b) => naturalSort(a.displayName, b.displayName));
              return columns;
            })
          ],
          cycles: [
            'cycle_service',
            (cycle_service) => cycle_service.get_cycles()
          ],
          data_views: [
            'data_view_service',
            (data_view_service) => data_view_service.get_data_views()
          ],
          filter_groups: [
            'filter_groups_service',
            (filter_groups_service) => {
              const inventory_type = 'Property'; // just properties for now
              return filter_groups_service.get_filter_groups(inventory_type);
            }
          ]
        }
      })
      .state({
        name: 'data_view',
        url: '/insights/custom/{id:int}',
        templateUrl: `${static_url}seed/partials/data_view.html`,
        controller: 'data_view_controller',
        resolve: {
          auth_payload: [
            'auth_service',
            'user_service',
            (auth_service, user_service) => {
              const organization_id = user_service.get_organization().id;
              return auth_service.is_authorized(organization_id, ['requires_member']);
            }
          ],
          valid_column_data_types: [
            () => ['number', 'float', 'integer', 'area', 'eui', 'ghg', 'ghg_intensity']
          ],
          property_columns: [
            'valid_column_data_types',
            '$stateParams',
            'inventory_service',
            'naturalSort',
            (valid_column_data_types, $stateParams, inventory_service, naturalSort) => inventory_service.get_property_columns_for_org($stateParams.organization_id).then((columns) => {
              columns = _.reject(columns, (item) => item.related || !valid_column_data_types.includes(item.data_type)).sort((a, b) => naturalSort(a.displayName, b.displayName));
              return columns;
            })
          ],
          taxlot_columns: [
            'valid_column_data_types',
            '$stateParams',
            'inventory_service',
            'naturalSort',
            (valid_column_data_types, $stateParams, inventory_service, naturalSort) => inventory_service.get_taxlot_columns_for_org($stateParams.organization_id).then((columns) => {
              columns = _.reject(columns, (item) => item.related || !valid_column_data_types.includes(item.data_type)).sort((a, b) => naturalSort(a.displayName, b.displayName));
              return columns;
            })
          ],
          cycles: [
            'cycle_service',
            (cycle_service) => cycle_service.get_cycles()
          ],
          data_views: [
            'data_view_service',
            (data_view_service) => data_view_service.get_data_views()
          ],
          filter_groups: [
            'filter_groups_service',
            (filter_groups_service) => {
              const inventory_type = 'Property'; // just properties for now
              return filter_groups_service.get_filter_groups(inventory_type);
            }
          ]
        }
      });
  }
]);

SEED_app.config([
  '$httpProvider',
  ($httpProvider) => {
    $httpProvider.defaults.headers.common['X-Requested-With'] = 'XMLHttpRequest';
    $httpProvider.defaults.paramSerializer = 'httpParamSerializerSeed';
  }
]);

/**
 * Disable Angular debugging based on Django DEBUG flag.
 */
SEED_app.config([
  '$compileProvider',
  ($compileProvider) => {
    $compileProvider.debugInfoEnabled(window.BE.debug);
    $compileProvider.commentDirectivesEnabled(false);
    // $compileProvider.cssClassDirectivesEnabled(false); // This cannot be enabled due to the draggable ui-grid rows
  }
]);

SEED_app.config([
  '$translateProvider',
  ($translateProvider) => {
    // Log un-translated strings when running in debug mode
    // if (window.BE.debug) {
    //   $translateProvider.useMissingTranslationHandlerLog();
    // }

    $translateProvider
      .useStaticFilesLoader({
        prefix: '/static/seed/locales/',
        suffix: '.json'
      })
      .registerAvailableLanguageKeys(['en_US', 'fr_CA'], {
        en: 'en_US',
        fr: 'fr_CA',
        'en_*': 'en_US',
        'fr_*': 'fr_CA',
        '*': 'en_US'
      })
      // allow some HTML in the translation strings,
      // see https://angular-translate.github.io/docs/#/guide/19_security
      .useSanitizeValueStrategy('escapeParameters')
      // interpolation for plurals
      .useMessageFormatInterpolation();

    $translateProvider.determinePreferredLanguage();
    moment.locale($translateProvider.preferredLanguage());
  }
]);

/**
 * creates the object 'urls' which can be injected into a service, controller, etc.
 */
SEED_app.constant('urls', {
  seed_home: BE.urls.seed_home,
  static_url: BE.urls.STATIC_URL
});
SEED_app.constant('generated_urls', window.BE.app_urls);

SEED_app.constant('naturalSort', (a, b) => {
  /**
   * Natural Sort algorithm for Javascript - Version 0.8.1 - Released under MIT license
   * Author: Jim Palmer (based on chunking idea from Dave Koelle)
   */
  const re = /(^([+-]?\d+(?:\.\d*)?(?:[eE][+-]?\d+)?(?=\D|\s|$))|^0x[\da-fA-F]+$|\d+)/g;
  const sre = /^\s+|\s+$/g; // trim pre-post whitespace
  const snre = /\s+/g; // normalize all whitespace to single ' ' character
  const dre = /(^([\w ]+,?[\w ]+)?[\w ]+,?[\w ]+\d+:\d+(:\d+)?[\w ]?|^\d{1,4}[/-]\d{1,4}[/-]\d{1,4}|^\w+, \w+ \d+, \d{4})/;
  const ore = /^0/;
  const i = (s) => ((`${s}`).toLowerCase() || `${s}`).replace(sre, '');
  // convert all to strings strip whitespace
  const x = i(a);
  const y = i(b);
  // chunk/tokenize
  const xN = x.replace(re, '\0$1\0').replace(/\0$/, '').replace(/^\0/, '').split('\0');
  const yN = y.replace(re, '\0$1\0').replace(/\0$/, '').replace(/^\0/, '').split('\0');
  // numeric or date detection
  const xD = xN.length !== 1 && Date.parse(x);
  const yD = (xD && y.match(dre) && Date.parse(y)) || null;
  const normChunk = (s, l) => // normalize spaces; find floats not starting with '0', string or 0 if not defined (Clint Priest)
    ((!s.match(ore) || l === 1) && parseFloat(s)) || s.replace(snre, ' ').replace(sre, '') || 0;
  let oFxNcL;
  let oFyNcL;
  // first try and sort Dates
  if (yD) {
    if (xD < yD) return -1;
    if (xD > yD) return 1;
  }
  // natural sorting through split numeric strings and default strings
  for (let cLoc = 0, xNl = xN.length, yNl = yN.length, numS = Math.max(xNl, yNl); cLoc < numS; cLoc++) {
    oFxNcL = normChunk(xN[cLoc] || '', xNl);
    oFyNcL = normChunk(yN[cLoc] || '', yNl);
    // handle numeric vs string comparison - number < string - (Kyle Adams)
    if (Number.isNaN(oFxNcL) !== Number.isNaN(oFyNcL)) {
      return Number.isNaN(oFxNcL) ? 1 : -1;
    }
    // if unicode use locale comparison
    if (/[^\x00-\x80]/.test(oFxNcL + oFyNcL) && oFxNcL.localeCompare) {
      // eslint-disable-line no-control-regex
      const comp = oFxNcL.localeCompare(oFyNcL);
      return comp / Math.abs(comp);
    }
    if (oFxNcL < oFyNcL) return -1;
    if (oFxNcL > oFyNcL) return 1;
  }
});<|MERGE_RESOLUTION|>--- conflicted
+++ resolved
@@ -1241,7 +1241,6 @@
         }
       })
       .state({
-<<<<<<< HEAD
         name: 'programs',
         url: '/accounts/{organization_id:int}/program_setup',
         templateUrl: `${static_url}seed/partials/program_setup.html`,
@@ -1430,8 +1429,6 @@
         }
       })
       .state({
-=======
->>>>>>> 418e9c04
         name: 'organization_column_settings',
         url: '/accounts/{organization_id:int}/column_settings/{inventory_type:properties|taxlots}',
         templateUrl: `${static_url}seed/partials/column_settings.html`,
