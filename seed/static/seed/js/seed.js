/*
 * :copyright (c) 2014 - 2016, The Regents of the University of California, through Lawrence Berkeley National Laboratory (subject to receipt of any required approvals from the U.S. Department of Energy) and contributors. All rights reserved.
 * :author
 */
/**
 * AngularJS app 'config.seed' for SEED SPA
 */

angular.module('BE.seed.angular_dependencies', [
    'ngCookies'
    ]);
angular.module('BE.seed.vendor_dependencies', [
    'ui.bootstrap',
    'ui.grid',
    'ui.grid.draggable-rows',
    'ui.grid.exporter',
    'ui.grid.grouping',
    'ui.grid.moveColumns',
    'ui.grid.pinning',
    'ui.grid.resizeColumns',
    'ui.grid.saveState',
    'ui.grid.selection',
    'ui.grid.treeView',
    'ui.router',
    'ui.router.stateHelper',
    'ui.sortable',
    'ui.tree',
    'xeditable',
    'ngTagsInput',
    'ui-notification'
    ]);
angular.module('BE.seed.controllers', [
    'BE.seed.controller.about',
    'BE.seed.controller.accounts',
    'BE.seed.controller.admin',
    'BE.seed.controller.api',
    'BE.seed.controller.building_list',
    'BE.seed.controller.buildings_reports',
    'BE.seed.controller.buildings_settings',
    'BE.seed.controller.cleansing',
    'BE.seed.controller.cleansing_admin',
    'BE.seed.controller.concat_modal',
    'BE.seed.controller.create_note_modal',
    'BE.seed.controller.create_organization_modal',
    'BE.seed.controller.data_upload_modal',
    'BE.seed.controller.dataset',
    'BE.seed.controller.dataset_detail',
    'BE.seed.controller.delete_modal',
    'BE.seed.controller.developer',
    'BE.seed.controller.edit_project_modal',
    'BE.seed.controller.existing_members_modal',
    'BE.seed.controller.export_inventory_modal',
    'BE.seed.controller.export_modal',
    'BE.seed.controller.label_admin',
    'BE.seed.controller.mapping',
    'BE.seed.controller.matching',
    'BE.seed.controller.matching_detail',
    'BE.seed.controller.members',
    'BE.seed.controller.menu',
    'BE.seed.controller.new_member_modal',
    'BE.seed.controller.profile',
    'BE.seed.controller.organization',
    'BE.seed.controller.organization_settings',
    'BE.seed.controller.project',
    'BE.seed.controller.security',
    'BE.seed.controller.properties',
    'BE.seed.controller.taxlots',
    'BE.seed.controller.base_detail',
    'BE.seed.controller.property_detail',
    'BE.seed.controller.taxlot_detail',
    'BE.seed.controller.update_item_labels_modal_ctrl'
    ]);
angular.module('BE.seed.filters', [
    'district',
    'fromNow',
    'ignoremap',
    'stripImportPrefix',
    'titleCase',
    'typedNumber'
    ]);
angular.module('BE.seed.directives', [
    'sdEnter',
    'sdUploader',
    'sdLabel',
    'sdResizable',
    'sdBasicBuildingInfoChart',
    'sdDropdown',
    'sdCheckLabelExists'
    ]);
angular.module('BE.seed.services', [
    'BE.seed.service.audit',
    'BE.seed.service.auth',
    'BE.seed.service.building',
    'BE.seed.service.buildings_reports',
    'BE.seed.service.cleansing',
    'BE.seed.service.dataset',
    'BE.seed.service.export',
    'BE.seed.service.label',
    'BE.seed.service.main',
    'BE.seed.service.mapping',
    'BE.seed.service.matching',
    'BE.seed.service.organization',
    'BE.seed.service.project',
    'BE.seed.service.uploader',
    'BE.seed.service.user',
    'mappingValidatorService',
    'BE.seed.service.search',
    'BE.seed.service.simple_modal',
    'BE.seed.service.httpParamSerializerSeed',
    'BE.seed.service.property_taxlot',
    ]);
angular.module('BE.seed.utilities', [
    'BE.seed.utility.spinner'
    ]);

var SEED_app = angular.module('BE.seed', [
    'BE.seed.angular_dependencies',
    'BE.seed.vendor_dependencies',
    'BE.seed.filters',
    'BE.seed.directives',
    'BE.seed.services',
    'BE.seed.controllers',
    'BE.seed.utilities'
], ['$interpolateProvider', function ($interpolateProvider) {
        $interpolateProvider.startSymbol('{$');
        $interpolateProvider.endSymbol('$}');
    }]
);

/**
 * Adds the Django CSRF token to all $http requests
 */
SEED_app.run([
  '$http',
  '$cookies',
  'editableOptions',
  function ($http, $cookies, editableOptions) {
    var csrftoken = $cookies.get('csrftoken');
    BE.csrftoken = csrftoken;
    $http.defaults.headers.common['X-CSRFToken'] = csrftoken;
    $http.defaults.headers.post['X-CSRFToken'] = csrftoken;
    $http.defaults.xsrfCookieName = 'csrftoken';
    $http.defaults.xsrfHeaderName = 'X-CSRFToken';

    //config ANGULAR-XEDITABLE ... (this is the recommended place rather than in .config)...
    editableOptions.theme = 'bs3';
  }
]);

/**
 * url routing declaration for SEED
 */
SEED_app.config(['stateHelperProvider', '$urlRouterProvider', function (stateHelperProvider, $urlRouterProvider) {

    var static_url = BE.urls.STATIC_URL;

    $urlRouterProvider.otherwise('/');

    stateHelperProvider
      .state({
          name: 'home',
          url: '/',
          templateUrl: static_url + 'seed/partials/home.html'
      })
      .state({
          name: 'profile',
          url: '/profile',
          templateUrl: static_url + 'seed/partials/profile.html',
          controller: 'profile_controller',
          resolve: {
              auth_payload: ['auth_service', '$q', 'user_service', function (auth_service, $q, user_service) {
                  var organization_id = user_service.get_organization().id;
                  return auth_service.is_authorized(organization_id, ['requires_superuser']);
              }],
              user_profile_payload: ['user_service', function (user_service) {
                  return user_service.get_user_profile();
              }]
          }
      })
      .state({
          name: 'security',
          url: '/profile/security',
          templateUrl: static_url + 'seed/partials/security.html',
          controller: 'security_controller',
          resolve: {
              auth_payload: ['auth_service', '$q', 'user_service', function (auth_service, $q, user_service) {
                  var organization_id = user_service.get_organization().id;
                  return auth_service.is_authorized(organization_id, ['requires_superuser']);
              }],
              user_profile_payload: ['user_service', function (user_service) {
                  return user_service.get_user_profile();
              }]
          }
      })
      .state({
          name: 'developer',
          url: '/profile/developer',
          templateUrl: static_url + 'seed/partials/developer.html',
          controller: 'developer_controller',
          resolve: {
              auth_payload: ['auth_service', '$q', 'user_service', function (auth_service, $q, user_service) {
                  var organization_id = user_service.get_organization().id;
                  return auth_service.is_authorized(organization_id, ['requires_superuser']);
              }],
              user_profile_payload: ['user_service', function (user_service) {
                  return user_service.get_user_profile();
              }]
          }
      })
      .state({
          name: 'admin',
          url: '/profile/admin',
          templateUrl: static_url + 'seed/partials/admin.html',
          controller: 'seed_admin_controller',
          resolve: {
              auth_payload: ['auth_service', '$q', 'user_service', function (auth_service, $q, user_service) {
                  var organization_id = user_service.get_organization().id;
                  return auth_service.is_authorized(organization_id, ['requires_superuser'])
                    .then(function (data) {
                        if (data.auth.requires_superuser) {
                            return data;
                        } else {
                            return $q.reject('not authorized');
                        }
                    }, function (data) {
                        return $q.reject(data.message);
                    });
              }],
              user_profile_payload: ['user_service', function (user_service) {
                  return user_service.get_user_profile();
              }]
          }
      })
      .state({
          name: 'projects',
          url: '/projects',
          templateUrl: static_url + 'seed/partials/projects.html',
          controller: 'project_list_controller',
          resolve: {
              projects_payload: ['project_service', function (project_service) {
                  return project_service.get_projects();
              }]
          }
      })
      .state({
          name: 'project_detail',
          url: '/projects/:project_id',
          templateUrl: static_url + 'seed/partials/project_detail.html',
          controller: 'building_list_controller',
          resolve: {
              search_payload: ['building_services', '$state', '$stateParams', function (building_services, $state, $stateParams) {
                  var orderBy = '';
                  var sortReverse = false;
                  var params = angular.copy($stateParams);
                  var q = params.q || '';
                  var numberPerPage = 10;
                  var project_slug = params.project_id;
                  var pageNumber = 1;
                  delete(params.project_id);
                  params.project__slug = project_slug;

                  // Check session storage for order, sort, and filter values.
                  if (!_.isUndefined(Storage)) {

                      // set the prefix to the specific project. This fixes
                      // the issue where the filter was not persisting.
                      var prefix = _.replace($state.current.url, ':project_id', project_slug);
                      if (sessionStorage.getItem(prefix + ':' + 'seedBuildingOrderBy') !== null) {
                          orderBy = sessionStorage.getItem(prefix + ':' + 'seedBuildingOrderBy');
                      }
                      if (sessionStorage.getItem(prefix + ':' + 'seedBuildingSortReverse') !== null) {
                          sortReverse = JSON.parse(sessionStorage.getItem(prefix + ':' + 'seedBuildingSortReverse'));
                      }
                      if (sessionStorage.getItem(prefix + ':' + 'seedBuildingFilterParams') !== null) {
                          params = JSON.parse(sessionStorage.getItem(prefix + ':' + 'seedBuildingFilterParams'));
                      }
                      if (sessionStorage.getItem(prefix + ':' + 'seedBuildingNumberPerPage') !== null) {
                          numberPerPage = JSON.parse(sessionStorage.getItem(prefix + ':' + 'seedBuildingNumberPerPage'));
                      }
                      if (sessionStorage.getItem(prefix + ':' + 'seedBuildingPageNumber') !== null) {
                          pageNumber = JSON.parse(sessionStorage.getItem(prefix + ':' + 'seedBuildingPageNumber'));
                      }
                  }
                  // params: (query_string, number_per_page, page_number, order_by, sort_reverse, filter_params, project_id, project_slug)
                  return building_services.search_buildings(q, numberPerPage, pageNumber, orderBy, sortReverse, params, null, project_slug);
              }],
              default_columns: ['user_service', function (user_service) {
                  return user_service.get_default_columns();
              }],
              all_columns: ['building_services', '$stateParams', function (building_services, $stateParams) {
                  var params = angular.copy($stateParams);
                  var project_slug = params.project_id;
                  return building_services.get_columns();
              }],
              project_payload: ['$stateParams', 'project_service', function ($stateParams, project_service) {
                  var params = angular.copy($stateParams);
                  var project_slug = params.project_id;
                  return project_service.get_project(project_slug);
              }]
          }
      })
      .state({
          name: 'project_settings',
          url: '/projects/:project_id/settings',
          templateUrl: static_url + 'seed/partials/project_settings.html',
          controller: 'buildings_settings_controller',
          resolve: {
              all_columns: ['building_services', function (building_services) {
                  return building_services.get_columns();
              }],
              default_columns: ['user_service', function (user_service) {
                  return user_service.get_default_columns();
              }],
              shared_fields_payload: ['user_service', function (user_service) {
                  return user_service.get_shared_buildings();
              }],
              $uibModalInstance: function () {
                  return {close: function () {}};
              },
              project_payload: ['$stateParams', 'project_service', function ($stateParams, project_service) {
                  var params = angular.copy($stateParams);
                  var project_slug = params.project_id;
                  return project_service.get_project(project_slug);
              }],
              building_payload: function () {
                  return {building: {}};
              }
          }
      })
      .state({
          name: 'building_detail_section',
          url: '/projects/:project_id/:building_id',
          templateUrl: static_url + 'seed/partials/building_detail_section.html',
          controller: 'building_detail_controller',
          resolve: {
              building_payload: ['building_services', '$stateParams', function (building_services, $stateParams) {
                  var building_id = $stateParams.building_id;
                  return building_services.get_building(building_id);
              }],
              all_columns: ['building_services', function (building_services) {
                  return building_services.get_columns();
              }],
              audit_payload: function () {
                  return {audit_logs: {}};
              },
              default_columns: ['user_service', function (user_service) {
                  return user_service.get_default_building_detail_columns();
              }]
          }
      })
      .state({
          name: 'buildings',
          url: '/buildings',
          templateUrl: static_url + 'seed/partials/buildings.html',
          controller: 'building_list_controller',
          resolve: {
              search_payload: ['building_services', '$state', '$stateParams', function (building_services, $state, $stateParams) {
                  // Defaults

                  var q = $stateParams.q || '';
                  var orderBy = '';
                  var sortReverse = false;
                  var params = {};
                  var numberPerPage = 10;
                  var pageNumber = 1;

                  // Check session storage for order, sort, and filter values.
                  if (!_.isUndefined(Storage)) {

                      var prefix = $state.current.url;

                      if (sessionStorage.getItem(prefix + ':' + 'seedBuildingOrderBy') !== null) {
                          orderBy = sessionStorage.getItem(prefix + ':' + 'seedBuildingOrderBy');
                      }
                      if (sessionStorage.getItem(prefix + ':' + 'seedBuildingSortReverse') !== null) {
                          sortReverse = JSON.parse(sessionStorage.getItem(prefix + ':' + 'seedBuildingSortReverse'));
                      }
                      if (sessionStorage.getItem(prefix + ':' + 'seedBuildingFilterParams') !== null) {
                          params = JSON.parse(sessionStorage.getItem(prefix + ':' + 'seedBuildingFilterParams'));
                      }
                      if (sessionStorage.getItem(prefix + ':' + 'seedBuildingNumberPerPage') !== null) {
                          numberPerPage = JSON.parse(sessionStorage.getItem(prefix + ':' + 'seedBuildingNumberPerPage'));
                      }
                      if (sessionStorage.getItem(prefix + ':' + 'seedBuildingPageNumber') !== null) {
                          pageNumber = JSON.parse(sessionStorage.getItem(prefix + ':' + 'seedBuildingPageNumber'));
                      }
                  }

                  // params: (query, number_per_page, page_number, order_by, sort_reverse, filter_params, project_id)
                  return building_services.search_buildings(q, numberPerPage, pageNumber, orderBy, sortReverse, params, null);
              }],
              default_columns: ['user_service', function (user_service) {
                  return user_service.get_default_columns();
              }],
              all_columns: ['building_services', function (building_services) {
                  return building_services.get_columns();
              }],
              project_payload: function () {
                  return {
                      project: {}
                  };
              }
          }
      })
      .state({
          name: 'buildings_settings',
          url: '/buildings/settings',
          templateUrl: static_url + 'seed/partials/buildings_settings.html',
          controller: 'buildings_settings_controller',
          resolve: {
              all_columns: ['building_services', function (building_services) {
                  return building_services.get_columns();
              }],
              default_columns: ['user_service', function (user_service) {
                  return user_service.get_default_columns();
              }],
              shared_fields_payload: ['user_service', function (user_service) {
                  return user_service.get_shared_buildings();
              }],
              $uibModalInstance: function () {
                  return {close: function () {}};
              },
              project_payload: function () {
                  return {project: {}};
              },
              building_payload: function () {
                  return {building: {}};
              }
          }
      })
      .state({
          name: 'buildings_reports',
          url: '/buildings/reports',
          templateUrl: static_url + 'seed/partials/buildings_reports.html',
          controller: 'buildings_reports_controller'
      })
      .state({
          name: 'buildings_labels',
          url: '/buildings/labels',
          templateUrl: static_url + 'seed/partials/buildings_label_admin.html',
          controller: 'label_admin_controller'
      })
      .state({
          name: 'building_detail',
          url: '/buildings/:building_id',
          templateUrl: static_url + 'seed/partials/building_detail_section.html',
          controller: 'building_detail_controller',
          resolve: {
              building_payload: ['building_services', '$stateParams', function (building_services, $stateParams) {
                  // load `get_building` before page is loaded to avoid
                  // page flicker.
                  var building_id = $stateParams.building_id;
                  return building_services.get_building(building_id);
              }],
              all_columns: ['building_services', function (building_services) {
                  return building_services.get_columns();
              }],
              audit_payload: function () {
                  return {audit_logs: {}};
              },
              default_columns: ['user_service', function (user_service) {
                  return user_service.get_default_building_detail_columns();
              }]
          }
      })
      .state({
          name: 'building_projects',
          url: '/buildings/:building_id/projects',
          templateUrl: static_url + 'seed/partials/building_projects_section.html',
          controller: 'building_detail_controller',
          resolve: {
              building_payload: ['building_services', '$stateParams', function (building_services, $stateParams) {
                  // load `get_building` before page is loaded to avoid
                  // page flicker.
                  var building_id = $stateParams.building_id;
                  return building_services.get_building(building_id);
              }],
              all_columns: ['building_services', function (building_services) {
                  return building_services.get_columns();
              }],
              audit_payload: function () {
                  return {audit_logs: {}};
              },
              default_columns: function () {
                  return {columns: {}};
              }
          }
      })
      .state({
          name: 'building_audit_log',
          url: '/buildings/:building_id/audit',
          templateUrl: static_url + 'seed/partials/building_audit_log.html',
          controller: 'building_detail_controller',
          resolve: {
              building_payload: ['building_services', '$stateParams', function (building_services, $stateParams) {
                  // load `get_building` before page is loaded to avoid
                  // page flicker.
                  var building_id = $stateParams.building_id;
                  return building_services.get_building(building_id);
              }],
              all_columns: ['building_services', function (building_services) {
                  return building_services.get_columns();
              }],
              audit_payload: ['audit_service', '$stateParams', function (audit_service, $stateParams) {
                  var building_id = $stateParams.building_id;
                  return audit_service.get_building_logs(building_id);
              }],
              default_columns: function () {
                  return {columns: {}};
              }
          }
      })
      .state({
          name: 'building_energy',
          url: '/buildings/:building_id/energy',
          templateUrl: static_url + 'seed/partials/building_energy_section.html',
          controller: 'building_detail_controller',
          resolve: {
              building_payload: ['building_services', '$stateParams', function (building_services, $stateParams) {
                  // load `get_building` before page is loaded to avoid
                  // page flicker.
                  var building_id = $stateParams.building_id;
                  return building_services.get_building(building_id);
              }],
              all_columns: ['building_services', function (building_services) {
                  return building_services.get_columns();
              }],
              audit_payload: function () {
                  return {audit_logs: {}};
              },
              default_columns: function () {
                  return {columns: {}};
              }
          }
      })
      .state({
          name: 'building_settings',
          url: '/buildings/:building_id/settings',
          templateUrl: static_url + 'seed/partials/building_settings_section.html',
          controller: 'buildings_settings_controller',
          resolve: {
              building_payload: ['building_services', '$stateParams', function (building_services, $stateParams) {
                  // load `get_building` before page is loaded to avoid
                  // page flicker.
                  var building_id = $stateParams.building_id;
                  return building_services.get_building(building_id);
              }],
              all_columns: ['building_services', function (building_services) {
                  return building_services.get_columns();
              }],
              default_columns: ['user_service', function (user_service) {
                  return user_service.get_default_building_detail_columns();
              }],
              shared_fields_payload: function () {
                  return {show_shared_buildings: false};
              },
              $uibModalInstance: function () {
                  return {close: function () {}};
              },
              project_payload: function () {
                  return {project: {}};
              }
          }
      })
      .state({
          name: 'mapping',
          url: '/data/mapping/:importfile_id',
          templateUrl: static_url + 'seed/partials/mapping.html',
          controller: 'mapping_controller',
          resolve: {
              import_file_payload: ['dataset_service', '$stateParams', function (dataset_service, $stateParams) {
                  var importfile_id = $stateParams.importfile_id;
                  return dataset_service.get_import_file(importfile_id);
              }],
              suggested_mappings_payload: ['mapping_service', '$stateParams', function (mapping_service, $stateParams) {
                  var importfile_id = $stateParams.importfile_id;
                  return mapping_service.get_column_mapping_suggestions(
                    importfile_id
                  );
              }],
              raw_columns_payload: ['mapping_service', '$stateParams', function (mapping_service, $stateParams) {
                  var importfile_id = $stateParams.importfile_id;
                  return mapping_service.get_raw_columns(
                    importfile_id
                  );
              }],
              first_five_rows_payload: ['mapping_service', '$stateParams', function (mapping_service, $stateParams) {
                  var importfile_id = $stateParams.importfile_id;
                  return mapping_service.get_first_five_rows(
                    importfile_id
                  );
              }],
              all_columns: ['building_services', function (building_services) {
                  return building_services.get_columns();
              }],
              auth_payload: ['auth_service', '$q', 'user_service', function (auth_service, $q, user_service) {
                  var organization_id = user_service.get_organization().id;
                  return auth_service.is_authorized(organization_id, ['requires_member'])
                    .then(function (data) {
                        if (data.auth.requires_member) {
                            return data;
                        } else {
                            return $q.reject('not authorized');
                        }
                    }, function (data) {
                        return $q.reject(data.message);
                    });
              }]
          }
      })
      .state({
          name: 'matching',
          url: '/data/matching/:importfile_id',
          templateUrl: static_url + 'seed/partials/matching.html',
          controller: 'matching_controller',
          resolve: {
              import_file_payload: ['dataset_service', '$stateParams', function (dataset_service, $stateParams) {
                  var importfile_id = $stateParams.importfile_id;
                  return dataset_service.get_import_file(importfile_id);
              }],
              buildings_payload: ['building_services', '$stateParams', function (building_services, $stateParams) {
                  var importfile_id = $stateParams.importfile_id;
                  return building_services.search_matching_buildings(
                    '', 10, 1, '', false, {}, importfile_id);
              }],
              default_columns: ['user_service', function (user_service) {
                  return user_service.get_default_columns();
              }],
              all_columns: ['building_services', function (building_services) {
                  return building_services.get_columns();
              }],
              auth_payload: ['auth_service', '$q', 'user_service', function (auth_service, $q, user_service) {
                  var organization_id = user_service.get_organization().id;
                  return auth_service.is_authorized(organization_id, ['requires_member'])
                    .then(function (data) {
                        if (data.auth.requires_member) {
                            return data;
                        } else {
                            return $q.reject('not authorized');
                        }
                    }, function (data) {
                        return $q.reject(data.message);
                    });
              }]
          }
      })
      .state({
          name: 'dataset_list',
          url: '/data',
          templateUrl: static_url + 'seed/partials/dataset_list.html',
          controller: 'dataset_list_controller',
          resolve: {
              datasets_payload: ['dataset_service', function (dataset_service) {
                  return dataset_service.get_datasets();
              }],
              auth_payload: ['auth_service', '$q', 'user_service', function (auth_service, $q, user_service) {
                  var organization_id = user_service.get_organization().id;
                  return auth_service.is_authorized(organization_id, ['requires_member'])
                    .then(function (data) {
                        if (data.auth.requires_member) {
                            return data;
                        } else {
                            return $q.reject('not authorized');
                        }
                    }, function (data) {
                        return $q.reject(data.message);
                    });
              }]
          }
      })
      .state({
          name: 'dataset_detail',
          url: '/data/:dataset_id',
          templateUrl: static_url + 'seed/partials/dataset_detail.html',
          controller: 'dataset_detail_controller',
          resolve: {
              dataset_payload: ['dataset_service', '$stateParams', function (dataset_service, $stateParams) {
                  var dataset_id = $stateParams.dataset_id;
                  return dataset_service.get_dataset(dataset_id);
              }],
              auth_payload: ['auth_service', '$q', 'user_service', function (auth_service, $q, user_service) {
                  var organization_id = user_service.get_organization().id;
                  return auth_service.is_authorized(organization_id, ['requires_member'])
                    .then(function (data) {
                        if (data.auth.requires_member) {
                            return data;
                        } else {
                            return $q.reject('not authorized');
                        }
                    }, function (data) {
                        return $q.reject(data.message);
                    });
              }]
          }
      })
      .state({
          name: 'feedback',
          url: '/feedback',
          templateUrl: static_url + 'seed/partials/feedback.html'
      })
      .state({
          name: 'api_docs',
          url: '/api-docs',
          templateUrl: static_url + 'seed/partials/api_docs.html',
          controller: 'api_controller'
      })
      .state({
          name: 'about',
          url: '/about',
          templateUrl: static_url + 'seed/partials/about.html',
          controller: 'about_controller',
          resolve: {
              version_payload: ['main_service', function (main_service) {
                  return main_service.version();
              }]
          }
      })
      .state({
          name: 'organizations',
          url: '/accounts',
          templateUrl: static_url + 'seed/partials/accounts.html',
          controller: 'accounts_controller',
          resolve: {
              organization_payload: ['organization_service', function (organization_service) {
                  return organization_service.get_organizations();
              }]
          }
      })
      .state({
          name: 'organization_settings',
          url: '/accounts/:organization_id',
          templateUrl: static_url + 'seed/partials/settings.html',
          controller: 'settings_controller',
          resolve: {
              all_columns: ['building_services', function (building_services) {
                  return building_services.get_columns(true);
              }],
              organization_payload: ['organization_service', '$stateParams', function (organization_service, $stateParams) {
                  var organization_id = $stateParams.organization_id;
                  return organization_service.get_organization(organization_id);
              }],
              query_threshold_payload: ['organization_service', '$stateParams', function (organization_service, $stateParams) {
                  var organization_id = $stateParams.organization_id;
                  return organization_service.get_query_threshold(organization_id);
              }],
              shared_fields_payload: ['organization_service', '$stateParams', function (organization_service, $stateParams) {
                  var organization_id = $stateParams.organization_id;
                  return organization_service.get_shared_fields(organization_id);
              }],
              auth_payload: ['auth_service', '$stateParams', '$q', function (auth_service, $stateParams, $q) {
                  var organization_id = $stateParams.organization_id;
                  return auth_service.is_authorized(organization_id, ['requires_owner'])
                    .then(function (data) {
                        if (data.auth.requires_owner) {
                            return data;
                        } else {
                            return $q.reject('not authorized');
                        }
                    }, function (data) {
                        return $q.reject(data.message);
                    });
              }]
          }
      })
      .state({
          name: 'organization_sharing',
          url: '/accounts/:organization_id/sharing',
          templateUrl: static_url + 'seed/partials/sharing.html',
          controller: 'settings_controller',
          resolve: {
              all_columns: ['building_services', function (building_services) {
                  return building_services.get_columns();
              }],
              organization_payload: ['organization_service', '$stateParams', function (organization_service, $stateParams) {
                  var organization_id = $stateParams.organization_id;
                  return organization_service.get_organization(organization_id);
              }],
              query_threshold_payload: ['organization_service', '$stateParams', function (organization_service, $stateParams) {
                  var organization_id = $stateParams.organization_id;
                  return organization_service.get_query_threshold(organization_id);
              }],
              shared_fields_payload: ['organization_service', '$stateParams', function (organization_service, $stateParams) {
                  var organization_id = $stateParams.organization_id;
                  return organization_service.get_shared_fields(organization_id);
              }],
              auth_payload: ['auth_service', '$stateParams', '$q', function (auth_service, $stateParams, $q) {
                  var organization_id = $stateParams.organization_id;
                  return auth_service.is_authorized(organization_id, ['requires_owner'])
                    .then(function (data) {
                        if (data.auth.requires_owner) {
                            return data;
                        } else {
                            return $q.reject('not authorized');
                        }
                    }, function (data) {
                        return $q.reject(data.message);
                    });
              }]
          }
      })
      .state({
          name: 'organization_cleansing',
          url: '/accounts/:organization_id/data_cleansing',
          templateUrl: static_url + 'seed/partials/cleansing_admin.html',
          controller: 'cleansing_admin_controller',
          resolve: {
              all_columns: ['building_services', function (building_services) {
                  return building_services.get_columns();
              }],
              organization_payload: ['organization_service', '$stateParams', function (organization_service, $stateParams) {
                  var organization_id = $stateParams.organization_id;
                  return organization_service.get_organization(organization_id);
              }],
              cleansing_rules_payload: ['organization_service', '$stateParams', function (organization_service, $stateParams) {
                  var organization_id = $stateParams.organization_id;
                  return organization_service.get_cleansing_rules(organization_id);
              }],
              auth_payload: ['auth_service', '$stateParams', '$q', function (auth_service, $stateParams, $q) {
                  var organization_id = $stateParams.organization_id;
                  return auth_service.is_authorized(organization_id, ['requires_owner'])
                    .then(function (data) {
                        if (data.auth.requires_owner) {
                            return data;
                        } else {
                            return $q.reject('not authorized');
                        }
                    }, function (data) {
                        return $q.reject(data.message);
                    });
              }]
          }
      })
      .state({
          name: 'organization_sub_orgs',
          url: '/accounts/:organization_id/sub_org',
          templateUrl: static_url + 'seed/partials/sub_org.html',
          controller: 'organization_controller',
          resolve: {
              users_payload: ['organization_service', '$stateParams', function (organization_service, $stateParams) {
                  var organization_id = $stateParams.organization_id;
                  return organization_service.get_organization_users({org_id: organization_id});
              }],
              organization_payload: ['organization_service', '$stateParams', '$q', function (organization_service, $stateParams, $q) {
                  var organization_id = $stateParams.organization_id;
                  return organization_service.get_organization(organization_id)
                    .then(function (data) {
                        if (data.organization.is_parent) {
                            return data;
                        } else {
                            return $q.reject('Your page could not be located!');
                        }
                    });
              }],
              auth_payload: ['auth_service', '$stateParams', '$q', function (auth_service, $stateParams, $q) {
                  var organization_id = $stateParams.organization_id;
                  return auth_service.is_authorized(organization_id, ['requires_owner'])
                    .then(function (data) {
                        if (data.auth.requires_owner) {
                            return data;
                        } else {
                            return $q.reject('not authorized');
                        }
                    }, function (data) {
                        return $q.reject(data.message);
                    });
              }]
          }
      })
      .state({
          name: 'organization_members',
          url: '/accounts/:organization_id/members',
          templateUrl: static_url + 'seed/partials/members.html',
          controller: 'members_controller',
          resolve: {
              users_payload: ['organization_service', '$stateParams', function (organization_service, $stateParams) {
                  var organization_id = $stateParams.organization_id;
                  return organization_service.get_organization_users({org_id: organization_id});
              }],
              organization_payload: ['organization_service', '$stateParams', function (organization_service, $stateParams) {
                  var organization_id = $stateParams.organization_id;
                  return organization_service.get_organization(organization_id);
              }],
              auth_payload: ['auth_service', '$stateParams', '$q', function (auth_service, $stateParams, $q) {
                  var organization_id = $stateParams.organization_id;
                  return auth_service.is_authorized(organization_id, ['can_invite_member', 'can_remove_member', 'requires_owner', 'requires_member'])
                    .then(function (data) {
                        if (data.auth.requires_member) {
                            return data;
                        } else {
                            return $q.reject('not authorized');
                        }
                    }, function (data) {
                        return $q.reject(data.message);
                    });
<<<<<<< HEAD
              }],
              user_profile_payload: ['user_service', function (user_service) {
                  return user_service.get_user_profile();
              }]
          }
      })
      .state({
          name: 'properties',
          url: '/bluesky/properties',
          templateUrl: static_url + 'seed/partials/bluesky/list.html',
          controller: 'bluesky_properties_controller',
          resolve: {
              properties: ['bluesky_service', function (bluesky_service) {
                  return bluesky_service.get_properties(1);
              }],
              cycles: ['bluesky_service', function (bluesky_service) {
                  return bluesky_service.get_cycles();
              }],
              columns: ['bluesky_service', function (bluesky_service) {
                  return bluesky_service.get_property_columns();
              }]
          }
      })
      .state({
          name: 'taxlots',
          url: '/bluesky/taxlots',
          templateUrl: static_url + 'seed/partials/bluesky/list.html',
          controller: 'bluesky_taxlots_controller',
          resolve: {
              taxlots: ['bluesky_service', function (bluesky_service) {
                  return bluesky_service.get_taxlots(1);
              }],
              cycles: ['bluesky_service', function (bluesky_service) {
                  return bluesky_service.get_cycles();
              }],
              columns: ['bluesky_service', function (bluesky_service) {
                  return bluesky_service.get_taxlot_columns();
              }]
          }
      });
=======
                }],
                user_profile_payload: ['user_service', function (user_service) {
                    return user_service.get_user_profile();
                }]
            }
        })
        .when('/labels', {
            controller: 'labels_controller',
            templateUrl: static_url + 'seed/partials/labels.html'
        })
        .when('/properties', {
            controller: 'properties_controller',
            templateUrl: static_url + 'seed/partials/property_taxlot_list.html',
            resolve: {
                properties: ['property_taxlot_service', function(property_taxlot_service){
                    return property_taxlot_service.get_properties(1);
                }],
                cycles: ['property_taxlot_service', function(property_taxlot_service){
                    return property_taxlot_service.get_cycles();
                }],
                columns: ['property_taxlot_service', function(property_taxlot_service){
                    return property_taxlot_service.get_property_columns();
                }]
            }
        })
        .when('/taxlots', {
            controller: 'taxlots_controller',
            templateUrl: static_url + 'seed/partials/property_taxlot_list.html',
            resolve: {
                taxlots: ['property_taxlot_service', function(property_taxlot_service){
                    return property_taxlot_service.get_taxlots(1);
                }],
                cycles: ['property_taxlot_service', function(property_taxlot_service){
                    return property_taxlot_service.get_cycles();
                }],
                columns: ['property_taxlot_service', function(property_taxlot_service){
                    return property_taxlot_service.get_taxlot_columns();
                }]
            }
        })
        .when('/properties/:property_id/cycles/:cycle_id', {
            controller: 'property_detail_controller',
            templateUrl: static_url + 'seed/partials/inventory_item_detail.html',
            resolve: {
                property_payload: ['property_taxlot_service', '$route', function(property_taxlot_service, $route){
                    // load `get_building` before page is loaded to avoid
                    // page flicker.
                    var property_id = $route.current.params.property_id;
                    var cycle_id = $route.current.params.cycle_id;
                    return property_taxlot_service.get_property(property_id, cycle_id);
                }],
                all_property_columns: ['property_taxlot_service', function(property_taxlot_service) {
                    return property_taxlot_service.get_property_columns();
                }],
                default_property_columns: ['user_service', function(user_service){
                    //TODO: Return default Property columns
                    return []
                }]
            }
        })
        .when('/taxlots/:taxlot_id/cycles/:cycle_id', {
            controller: 'taxlot_detail_controller',
            templateUrl: static_url + 'seed/partials/inventory_item_detail.html',
            resolve: {
                taxlot_payload: ['property_taxlot_service', '$route', function(property_taxlot_service, $route){
                    // load `get_building` before page is loaded to avoid
                    // page flicker.
                    var taxlot_id = $route.current.params.taxlot_id;
                    var cycle_id = $route.current.params.cycle_id;
                    return property_taxlot_service.get_taxlot(taxlot_id, cycle_id);
                }],
                all_taxlot_columns: ['property_taxlot_service', function(property_taxlot_service) {
                    return property_taxlot_service.get_taxlot_columns();
                }],
                default_taxlot_columns: ['user_service', function(user_service){
                    //TODO: Return default TaxLot columns
                    return []
                }]
            }
        })
        .otherwise({ redirectTo: '/' });
>>>>>>> 9e745bcb

}]);

/**
 * whitelist needed to load html partials from Amazon AWS S3
 * defaults to 'self' otherwise
 */
SEED_app.config([
  '$sceDelegateProvider',
  'NotificationProvider',
  function ($sceDelegateProvider, NotificationProvider) {
    $sceDelegateProvider.resourceUrlWhitelist([
      'self',
      '**'
    ]);

    //config ANGULAR-UI-NOTIFICATION...
    var static_url = BE.urls.STATIC_URL;
    NotificationProvider.setOptions({
        templateUrl: static_url + 'seed/partials/custom_notification_template.html'
    });
  }
]);

SEED_app.config([
    '$httpProvider',
    function($httpProvider) {
    $httpProvider.defaults.headers.common['X-Requested-With'] = 'XMLHttpRequest';
    $httpProvider.defaults.paramSerializer = 'httpParamSerializerSeed';
}]);

/**
 * Disable Angular debugging based on Django DEBUG flag.
 */
SEED_app.config(['$compileProvider', function ($compileProvider) {
  $compileProvider.debugInfoEnabled(window.BE.debug);
}]);

/**
 * creates the object 'urls' which can be injected into a service, controller, etc.
 */
SEED_app.constant('urls', {
    search_buildings: BE.urls.search_buildings_url,
    search_building_snapshots: BE.urls.search_building_snapshots_url,
    save_match: BE.urls.save_match_url,
    seed_home: BE.urls.seed_home,
    update_building: BE.urls.update_building,
    static_url: BE.urls.STATIC_URL
});
SEED_app.constant('generated_urls', window.BE.app_urls);<|MERGE_RESOLUTION|>--- conflicted
+++ resolved
@@ -10,6 +10,8 @@
     'ngCookies'
     ]);
 angular.module('BE.seed.vendor_dependencies', [
+    'ngTagsInput',
+    'ui-notification',
     'ui.bootstrap',
     'ui.grid',
     'ui.grid.draggable-rows',
@@ -25,15 +27,14 @@
     'ui.router.stateHelper',
     'ui.sortable',
     'ui.tree',
-    'xeditable',
-    'ngTagsInput',
-    'ui-notification'
+    'xeditable'
     ]);
 angular.module('BE.seed.controllers', [
     'BE.seed.controller.about',
     'BE.seed.controller.accounts',
     'BE.seed.controller.admin',
     'BE.seed.controller.api',
+    'BE.seed.controller.base_detail',
     'BE.seed.controller.building_list',
     'BE.seed.controller.buildings_reports',
     'BE.seed.controller.buildings_settings',
@@ -62,11 +63,10 @@
     'BE.seed.controller.organization',
     'BE.seed.controller.organization_settings',
     'BE.seed.controller.project',
+    'BE.seed.controller.properties',
+    'BE.seed.controller.property_detail',
     'BE.seed.controller.security',
-    'BE.seed.controller.properties',
     'BE.seed.controller.taxlots',
-    'BE.seed.controller.base_detail',
-    'BE.seed.controller.property_detail',
     'BE.seed.controller.taxlot_detail',
     'BE.seed.controller.update_item_labels_modal_ctrl'
     ]);
@@ -79,13 +79,13 @@
     'typedNumber'
     ]);
 angular.module('BE.seed.directives', [
+    'sdBasicBuildingInfoChart',
+    'sdCheckLabelExists',
+    'sdDropdown',
     'sdEnter',
-    'sdUploader',
     'sdLabel',
     'sdResizable',
-    'sdBasicBuildingInfoChart',
-    'sdDropdown',
-    'sdCheckLabelExists'
+    'sdUploader'
     ]);
 angular.module('BE.seed.services', [
     'BE.seed.service.audit',
@@ -95,19 +95,19 @@
     'BE.seed.service.cleansing',
     'BE.seed.service.dataset',
     'BE.seed.service.export',
+    'BE.seed.service.httpParamSerializerSeed',
     'BE.seed.service.label',
     'BE.seed.service.main',
     'BE.seed.service.mapping',
     'BE.seed.service.matching',
     'BE.seed.service.organization',
     'BE.seed.service.project',
+    'BE.seed.service.property_taxlot',
+    'BE.seed.service.search',
+    'BE.seed.service.simple_modal',
     'BE.seed.service.uploader',
     'BE.seed.service.user',
-    'mappingValidatorService',
-    'BE.seed.service.search',
-    'BE.seed.service.simple_modal',
-    'BE.seed.service.httpParamSerializerSeed',
-    'BE.seed.service.property_taxlot',
+    'mappingValidatorService'
     ]);
 angular.module('BE.seed.utilities', [
     'BE.seed.utility.spinner'
@@ -892,7 +892,6 @@
                     }, function (data) {
                         return $q.reject(data.message);
                     });
-<<<<<<< HEAD
               }],
               user_profile_payload: ['user_service', function (user_service) {
                   return user_service.get_user_profile();
@@ -900,123 +899,88 @@
           }
       })
       .state({
+          name: 'labels',
+          url: '/labels',
+          templateUrl: static_url + 'seed/partials/labels.html'
+      })
+      .state({
           name: 'properties',
-          url: '/bluesky/properties',
-          templateUrl: static_url + 'seed/partials/bluesky/list.html',
-          controller: 'bluesky_properties_controller',
-          resolve: {
-              properties: ['bluesky_service', function (bluesky_service) {
-                  return bluesky_service.get_properties(1);
-              }],
-              cycles: ['bluesky_service', function (bluesky_service) {
-                  return bluesky_service.get_cycles();
-              }],
-              columns: ['bluesky_service', function (bluesky_service) {
-                  return bluesky_service.get_property_columns();
+          url: '/properties',
+          templateUrl: static_url + 'seed/partials/property_taxlot_list.html',
+          controller: 'properties_controller',
+          resolve: {
+              properties: ['property_taxlot_service', function (property_taxlot_service) {
+                  return property_taxlot_service.get_properties(1);
+              }],
+              cycles: ['property_taxlot_service', function (property_taxlot_service) {
+                  return property_taxlot_service.get_cycles();
+              }],
+              columns: ['property_taxlot_service', function (property_taxlot_service) {
+                  return property_taxlot_service.get_property_columns();
               }]
           }
       })
       .state({
           name: 'taxlots',
-          url: '/bluesky/taxlots',
-          templateUrl: static_url + 'seed/partials/bluesky/list.html',
-          controller: 'bluesky_taxlots_controller',
-          resolve: {
-              taxlots: ['bluesky_service', function (bluesky_service) {
-                  return bluesky_service.get_taxlots(1);
-              }],
-              cycles: ['bluesky_service', function (bluesky_service) {
-                  return bluesky_service.get_cycles();
-              }],
-              columns: ['bluesky_service', function (bluesky_service) {
-                  return bluesky_service.get_taxlot_columns();
+          url: '/taxlots',
+          templateUrl: static_url + 'seed/partials/property_taxlot_list.html',
+          controller: 'taxlots_controller',
+          resolve: {
+              taxlots: ['property_taxlot_service', function (property_taxlot_service) {
+                  return property_taxlot_service.get_taxlots(1);
+              }],
+              cycles: ['property_taxlot_service', function (property_taxlot_service) {
+                  return property_taxlot_service.get_cycles();
+              }],
+              columns: ['property_taxlot_service', function (property_taxlot_service) {
+                  return property_taxlot_service.get_taxlot_columns();
+              }]
+          }
+      })
+      .state({
+          name: 'property',
+          url: '/properties/:property_id/cycles/:cycle_id',
+          templateUrl: static_url + 'seed/partials/inventory_item_detail.html',
+          controller: 'property_detail_controller',
+          resolve: {
+              property_payload: ['property_taxlot_service', '$stateParams', function (property_taxlot_service, $stateParams) {
+                  // load `get_building` before page is loaded to avoid
+                  // page flicker.
+                  var property_id = $stateParams.property_id;
+                  var cycle_id = $stateParams.cycle_id;
+                  return property_taxlot_service.get_property(property_id, cycle_id);
+              }],
+              all_property_columns: ['property_taxlot_service', function (property_taxlot_service) {
+                  return property_taxlot_service.get_property_columns();
+              }],
+              default_property_columns: ['user_service', function (user_service) {
+                  //TODO: Return default Property columns
+                  return []
+              }]
+          }
+      })
+      .state({
+          name: 'taxlot',
+          url: '/taxlots/:taxlot_id/cycles/:cycle_id',
+          templateUrl: static_url + 'seed/partials/inventory_item_detail.html',
+          controller: 'taxlot_detail_controller',
+          resolve: {
+              taxlot_payload: ['property_taxlot_service', '$stateParams', function (property_taxlot_service, $stateParams) {
+                  // load `get_building` before page is loaded to avoid
+                  // page flicker.
+                  var taxlot_id = $stateParams.taxlot_id;
+                  var cycle_id = $stateParams.cycle_id;
+                  return property_taxlot_service.get_taxlot(taxlot_id, cycle_id);
+              }],
+              all_taxlot_columns: ['property_taxlot_service', function (property_taxlot_service) {
+                  return property_taxlot_service.get_taxlot_columns();
+              }],
+              default_taxlot_columns: ['user_service', function (user_service) {
+                  //TODO: Return default TaxLot columns
+                  return [];
               }]
           }
       });
-=======
-                }],
-                user_profile_payload: ['user_service', function (user_service) {
-                    return user_service.get_user_profile();
-                }]
-            }
-        })
-        .when('/labels', {
-            controller: 'labels_controller',
-            templateUrl: static_url + 'seed/partials/labels.html'
-        })
-        .when('/properties', {
-            controller: 'properties_controller',
-            templateUrl: static_url + 'seed/partials/property_taxlot_list.html',
-            resolve: {
-                properties: ['property_taxlot_service', function(property_taxlot_service){
-                    return property_taxlot_service.get_properties(1);
-                }],
-                cycles: ['property_taxlot_service', function(property_taxlot_service){
-                    return property_taxlot_service.get_cycles();
-                }],
-                columns: ['property_taxlot_service', function(property_taxlot_service){
-                    return property_taxlot_service.get_property_columns();
-                }]
-            }
-        })
-        .when('/taxlots', {
-            controller: 'taxlots_controller',
-            templateUrl: static_url + 'seed/partials/property_taxlot_list.html',
-            resolve: {
-                taxlots: ['property_taxlot_service', function(property_taxlot_service){
-                    return property_taxlot_service.get_taxlots(1);
-                }],
-                cycles: ['property_taxlot_service', function(property_taxlot_service){
-                    return property_taxlot_service.get_cycles();
-                }],
-                columns: ['property_taxlot_service', function(property_taxlot_service){
-                    return property_taxlot_service.get_taxlot_columns();
-                }]
-            }
-        })
-        .when('/properties/:property_id/cycles/:cycle_id', {
-            controller: 'property_detail_controller',
-            templateUrl: static_url + 'seed/partials/inventory_item_detail.html',
-            resolve: {
-                property_payload: ['property_taxlot_service', '$route', function(property_taxlot_service, $route){
-                    // load `get_building` before page is loaded to avoid
-                    // page flicker.
-                    var property_id = $route.current.params.property_id;
-                    var cycle_id = $route.current.params.cycle_id;
-                    return property_taxlot_service.get_property(property_id, cycle_id);
-                }],
-                all_property_columns: ['property_taxlot_service', function(property_taxlot_service) {
-                    return property_taxlot_service.get_property_columns();
-                }],
-                default_property_columns: ['user_service', function(user_service){
-                    //TODO: Return default Property columns
-                    return []
-                }]
-            }
-        })
-        .when('/taxlots/:taxlot_id/cycles/:cycle_id', {
-            controller: 'taxlot_detail_controller',
-            templateUrl: static_url + 'seed/partials/inventory_item_detail.html',
-            resolve: {
-                taxlot_payload: ['property_taxlot_service', '$route', function(property_taxlot_service, $route){
-                    // load `get_building` before page is loaded to avoid
-                    // page flicker.
-                    var taxlot_id = $route.current.params.taxlot_id;
-                    var cycle_id = $route.current.params.cycle_id;
-                    return property_taxlot_service.get_taxlot(taxlot_id, cycle_id);
-                }],
-                all_taxlot_columns: ['property_taxlot_service', function(property_taxlot_service) {
-                    return property_taxlot_service.get_taxlot_columns();
-                }],
-                default_taxlot_columns: ['user_service', function(user_service){
-                    //TODO: Return default TaxLot columns
-                    return []
-                }]
-            }
-        })
-        .otherwise({ redirectTo: '/' });
->>>>>>> 9e745bcb
-
 }]);
 
 /**
