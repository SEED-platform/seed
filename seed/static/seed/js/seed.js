/**
 * SEED Platform (TM), Copyright (c) Alliance for Sustainable Energy, LLC, and other contributors.
 * See also https://github.com/SEED-platform/seed/blob/main/LICENSE.md
 *
 * AngularJS app 'config.seed' for SEED SPA
 */
(() => {
  angular.module('SEED.angular_dependencies', ['ngAnimate', 'ngAria', 'ngCookies']);
  angular.module('SEED.vendor_dependencies', [
    'ngTagsInput',
    'ui-notification',
    'ui.bootstrap',
    'ui.grid',
    'ui.grid.draggable-rows',
    'ui.grid.exporter',
    'ui.grid.edit',
    'ui.grid.moveColumns',
    'ui.grid.pinning',
    'ui.grid.resizeColumns',
    'ui.grid.saveState',
    'ui.grid.selection',
    'ui.grid.treeView',
    'ui.router',
    'ui.router.stateHelper',
    'ui.sortable',
    'focus-if',
    'xeditable',
    angularDragula(angular),
    'pascalprecht.translate',
    'ngSanitize',
    'ngWig'
  ]);
  angular.module('SEED.controllers', [
    'SEED.controller.about',
    'SEED.controller.accounts',
    'SEED.controller.admin',
    'SEED.controller.analyses',
    'SEED.controller.analysis',
    'SEED.controller.analysis_details',
    'SEED.controller.analysis_run',
    'SEED.controller.at_submission_import_modal',
    'SEED.controller.bulk_edit_goalnotes_modal',
    'SEED.controller.column_mapping_profile_modal',
    'SEED.controller.column_mappings',
    'SEED.controller.column_settings',
    'SEED.controller.confirm_column_settings_modal',
    'SEED.controller.create_column_modal',
    'SEED.controller.create_organization_modal',
    'SEED.controller.create_sub_organization_modal',
    'SEED.controller.cycle_admin',
    'SEED.controller.data_logger_upload_or_update_modal',
    'SEED.controller.data_quality_admin',
    'SEED.controller.data_quality_labels_modal',
    'SEED.controller.data_quality_modal',
    'SEED.controller.data_upload_audit_template_modal',
    'SEED.controller.data_upload_espm_modal',
    'SEED.controller.data_upload_modal',
    'SEED.controller.data_view',
    'SEED.controller.dataset',
    'SEED.controller.dataset_detail',
    'SEED.controller.delete_column_modal',
    'SEED.controller.delete_cycle_modal',
    'SEED.controller.delete_data_logger_upload_or_update_modal',
    'SEED.controller.delete_dataset_modal',
    'SEED.controller.delete_document_modal',
    'SEED.controller.delete_file_modal',
    'SEED.controller.delete_modal',
    'SEED.controller.update_derived_data_modal',
    'SEED.controller.delete_org_modal',
    'SEED.controller.derived_columns_admin',
    'SEED.controller.derived_columns_editor',
    'SEED.controller.developer',
    'SEED.controller.document_upload_modal',
    'SEED.controller.email_templates',
    'SEED.controller.email_templates_modal',
    'SEED.controller.export_buildingsync_modal',
    'SEED.controller.export_inventory_modal',
    'SEED.controller.export_report_modal',
    'SEED.controller.export_to_audit_template_modal',
    'SEED.controller.export_to_cts_modal',
    'SEED.controller.faq',
    'SEED.controller.filter_group_modal',
    'SEED.controller.geocode_modal',
    'SEED.controller.goal_editor_modal',
    'SEED.controller.green_button_upload_modal',
    'SEED.controller.insights_program',
    'SEED.controller.insights_property',
    'SEED.controller.inventory_column_list_profiles',
    'SEED.controller.inventory_cycles',
    'SEED.controller.inventory_detail',
    'SEED.controller.inventory_detail_analyses',
    'SEED.controller.inventory_detail_analyses_modal',
    'SEED.controller.inventory_detail_column_list_profiles',
    'SEED.controller.inventory_detail_cycles',
    'SEED.controller.inventory_group_list',
    'SEED.controller.inventory_group_detail',
    'SEED.controller.inventory_group_modal',
    'SEED.controller.inventory_detail_map',
    'SEED.controller.inventory_detail_meters',
    'SEED.controller.inventory_detail_notes_modal',
    'SEED.controller.inventory_detail_sensors',
    'SEED.controller.inventory_detail_timeline',
    'SEED.controller.inventory_detail_ubid',
    'SEED.controller.inventory_list',
    'SEED.controller.inventory_map',
    'SEED.controller.inventory_plots',
    'SEED.controller.inventory_reports',
    'SEED.controller.inventory_summary',
    'SEED.controller.label_admin',
    'SEED.controller.mapping',
    'SEED.controller.members',
    'SEED.controller.menu',
    'SEED.controller.merge_modal',
    'SEED.controller.meter_deletion_modal',
    'SEED.controller.modified_modal',
    'SEED.controller.move_inventory_modal',
    'SEED.controller.new_member_modal',
    'SEED.controller.notes',
    'SEED.controller.organization',
    'SEED.controller.organization_access_level_tree',
    'SEED.controller.organization_add_access_level_instance_modal',
    'SEED.controller.organization_add_access_level_modal',
    'SEED.controller.organization_delete_access_level_instance_modal',
    'SEED.controller.organization_edit_access_level_instance_modal',
    'SEED.controller.organization_settings',
    'SEED.controller.organization_sharing',
    'SEED.controller.pairing',
    'SEED.controller.pairing_settings',
    'SEED.controller.portfolio_summary',
    'SEED.controller.postoffice_modal',
    'SEED.controller.profile',
    'SEED.controller.program_setup',
    'SEED.controller.qr_code_scan_modal',
    'SEED.controller.record_match_merge_link_modal',
    'SEED.controller.rename_column_modal',
    'SEED.controller.reset_modal',
    'SEED.controller.sample_data_modal',
    'SEED.controller.security',
    'SEED.controller.sensor_delete_modal',
    'SEED.controller.sensor_readings_upload_modal',
    'SEED.controller.sensor_update_modal',
    'SEED.controller.sensors_upload_modal',
    'SEED.controller.set_update_to_now_modal',
    'SEED.controller.settings_profile_modal',
    'SEED.controller.show_populated_columns_modal',
    'SEED.controller.two_factor_profile',
    'SEED.controller.ubid_admin',
    'SEED.controller.ubid_admin_modal',
    'SEED.controller.ubid_decode_modal',
    'SEED.controller.ubid_editor_modal',
    'SEED.controller.ubid_jaccard_index_modal',
    'SEED.controller.unmerge_modal',
    'SEED.controller.update_inventory_groups_modal',
    'SEED.controller.update_item_labels_modal'
  ]);
  angular.module('SEED.filters', [
    'district',
    'floatingPoint',
    'fromNow',
    'getAnalysisRunAuthor',
    'htmlToPlainText',
    'ignoremap',
    'startCase',
    'startFrom',
    'stripImportPrefix',
    'titleCase',
    'tolerantNumber',
    'typedNumber'
  ]);
  angular.module('SEED.directives', [
    'sdBasicPropertyInfoChart',
    'sdCheckCycleExists',
    'sdCheckLabelExists',
    'sdDropdown',
    'sdEnter',
    'sdLabel',
    'sdResizable',
    'sdScrollSync',
    'sdUbid',
    'sdUploader'
  ]);
  angular.module('SEED.services', [
    'SEED.service.ah',
    'SEED.service.analyses',
    'SEED.service.audit_template',
    'SEED.service.auth',
    'SEED.service.column_mappings',
    'SEED.service.columns',
    'SEED.service.compliance_metric',
    'SEED.service.cycle',
    'SEED.service.data_quality',
    'SEED.service.data_view',
    'SEED.service.dataset',
    'SEED.service.derived_columns',
    'SEED.service.element',
    'SEED.service.espm',
    'SEED.service.event',
    'SEED.service.filter_groups',
    'SEED.service.flippers',
    'SEED.service.geocode',
    'SEED.service.goal',
    'SEED.service.httpParamSerializerSeed',
    'SEED.service.inventory',
    'SEED.service.inventory_group',
    'SEED.service.inventory_reports',
    'SEED.service.label',
    'SEED.service.main',
    'SEED.service.map',
    'SEED.service.mapping',
    'SEED.service.matching',
    'SEED.service.meter',
    'SEED.service.meters',
    'SEED.service.modified',
    'SEED.service.note',
    'SEED.service.organization',
    'SEED.service.pairing',
    'SEED.service.postoffice',
    'SEED.service.property_measure',
    'SEED.service.salesforce_config',
    'SEED.service.salesforce_mapping',
    'SEED.service.scenario',
    'SEED.service.search',
    'SEED.service.sensor',
    'SEED.service.simple_modal',
    'SEED.service.two_factor',
    'SEED.service.ubid',
    'SEED.service.uniformat',
    'SEED.service.uploader',
    'SEED.service.user'
  ]);
  angular.module('SEED.utilities', ['SEED.utility.spinner']);

  const SEED_app = angular.module(
    'SEED',
    ['SEED.angular_dependencies', 'SEED.vendor_dependencies', 'SEED.filters', 'SEED.directives', 'SEED.services', 'SEED.controllers', 'SEED.utilities', 'SEED.constants'],
    [
      '$interpolateProvider',
      '$qProvider',
      ($interpolateProvider, $qProvider) => {
        $interpolateProvider.startSymbol('{$');
        $interpolateProvider.endSymbol('$}');
        $qProvider.errorOnUnhandledRejections(false);
      }
    ]
  );

  /**
   * Adds the Django CSRF token to all $http requests
   */
  SEED_app.run([
    '$rootScope',
    '$cookies',
    '$http',
    '$log',
    '$q',
    '$state',
    '$transitions',
    '$translate',
    'editableOptions',
    'modified_service',
    'spinner_utility',
    ($rootScope, $cookies, $http, $log, $q, $state, $transitions, $translate, editableOptions, modified_service, spinner_utility) => {
      const csrftoken = $cookies.get('csrftoken');
      SEED.csrftoken = csrftoken;
      $http.defaults.headers.common['X-CSRFToken'] = csrftoken;
      $http.defaults.headers.post['X-CSRFToken'] = csrftoken;
      $http.defaults.xsrfCookieName = 'csrftoken';
      $http.defaults.xsrfHeaderName = 'X-CSRFToken';

      // config ANGULAR-XEDITABLE ... (this is the recommended place rather than in .config)...
      editableOptions.theme = 'bs3';

      // Use lodash in views
      $rootScope._ = window._;

      // ui-router transition actions
      $transitions.onStart({}, (/* transition */) => {
        if (modified_service.isModified()) {
          return modified_service
            .showModifiedDialog()
            .then(() => {
              modified_service.resetModified();
            })
            .catch(() => $q.reject('acknowledged modified'));
        }
        spinner_utility.show();
      });

      $transitions.onSuccess({}, (/* transition */) => {
        if ($rootScope.route_load_error && $rootScope.load_error_message === 'Your SEED account is not associated with any organizations. Please contact a SEED administrator.') {
          $state.go('home');
          return;
        }

        $rootScope.route_load_error = false;
        spinner_utility.hide();
      });

      $transitions.onError({}, (transition) => {
        spinner_utility.hide();
        if (transition.error().message === 'The transition was ignored') return;

        // route_load_error already set (User has no associated orgs)
        if ($rootScope.route_load_error && $rootScope.load_error_message === 'Your SEED account is not associated with any organizations. Please contact a SEED administrator.') {
          $state.go('home');
          return;
        }

        const error = transition.error().detail;

        if (error !== 'acknowledged modified') {
          $rootScope.route_load_error = true;

          let message;
          if (_.isString(_.get(error, 'data.message'))) message = _.get(error, 'data.message');
          else if (_.isString(_.get(error, 'data'))) message = _.get(error, 'data');

          if (error === 'not authorized' || error === 'Your page could not be located!') {
            $rootScope.load_error_message = $translate.instant(error);
          } else {
            $rootScope.load_error_message = '' || message || error;
          }
        }

        // Revert the url when the transition was triggered by a sidebar link (options.source === 'url')
        if (transition.options().source === 'url') {
          const $urlRouter = transition.router.urlRouter;

          $urlRouter.push($state.$current.navigable.url, $state.params, { replace: true });
          $urlRouter.update(true);
        }
      });

      $state.defaultErrorHandler((error) => {
        $log.log(error);
      });
    }
  ]);

  /**
   * Create custom UI-Grid templates
   */
  SEED_app.run([
    '$templateCache',
    ($templateCache) => {
      $templateCache.put(
        'ui-grid/seedMergeHeader',
        '<div role="columnheader" ng-class="{ \'sortable\': sortable }" ui-grid-one-bind-aria-labelledby-grid="col.uid + \'-header-text \' + col.uid + \'-sortdir-text\'" aria-sort="{{col.sort.direction == asc ? \'ascending\' : ( col.sort.direction == desc ? \'descending\' : (!col.sort.direction ? \'none\' : \'other\'))}}"><div role="button" tabindex="0" class="ui-grid-cell-contents ui-grid-header-cell-primary-focus" col-index="renderIndex" title="TOOLTIP"><span class="ui-grid-header-cell-label" ui-grid-one-bind-id-grid="col.uid + \'-header-text\'">{{ col.displayName CUSTOM_FILTERS }}</span> <span title="Merge Protection: Favor Existing" ui-grid-visible="col.colDef.merge_protection === \'Favor Existing\'" class="glyphicon glyphicon-lock lock"></span> <span ui-grid-one-bind-id-grid="col.uid + \'-sortdir-text\'" ui-grid-visible="col.sort.direction" aria-label="{{getSortDirectionAriaLabel()}}"><i ng-class="{ \'ui-grid-icon-up-dir\': col.sort.direction == asc, \'ui-grid-icon-down-dir\': col.sort.direction == desc, \'ui-grid-icon-blank\': !col.sort.direction }" title="{{isSortPriorityVisible() ? i18n.headerCell.priority + \' \' + ( col.sort.priority + 1 )  : null}}" aria-hidden="true"></i> <sub ui-grid-visible="isSortPriorityVisible()" class="ui-grid-sort-priority-number">{{col.sort.priority + 1}}</sub></span></div><div role="button" tabindex="0" ui-grid-one-bind-id-grid="col.uid + \'-menu-button\'" class="ui-grid-column-menu-button" ng-if="grid.options.enableColumnMenus && !col.isRowHeader  && col.colDef.enableColumnMenu !== false" ng-click="toggleMenu($event)" ng-class="{\'ui-grid-column-menu-button-last-col\': isLastCol}" ui-grid-one-bind-aria-label="i18n.headerCell.aria.columnMenuButtonLabel" aria-haspopup="true"><i class="ui-grid-icon-angle-down" aria-hidden="true">&nbsp;</i></div><div ui-grid-filter></div></div>'
      );
    }
  ]);

  /**
   * url routing declaration for SEED
   */
  SEED_app.config([
    'stateHelperProvider',
    '$urlRouterProvider',
    '$locationProvider',
    (stateHelperProvider, $urlRouterProvider, $locationProvider) => {
      const static_url = SEED.urls.STATIC_URL;

      $locationProvider.hashPrefix('');
      $urlRouterProvider.otherwise('/');

      stateHelperProvider
        .state({
          name: 'home',
          url: '/',
          templateUrl: `${static_url}seed/partials/home.html`
        })
        .state({
          name: 'profile',
          url: '/profile',
          templateUrl: `${static_url}seed/partials/profile.html`,
          controller: 'profile_controller',
          resolve: {
            auth_payload: [
              'auth_service',
              '$q',
              'user_service',
              (auth_service, $q, user_service) => {
                const organization_id = user_service.get_organization().id;
                return auth_service.is_authorized(organization_id, ['requires_superuser']);
              }
            ],
            user_profile_payload: ['user_service', (user_service) => user_service.get_user_profile()]
          }
        })
        .state({
          name: 'two_factor_profile',
          url: '/profile/two_factor_profile',
          templateUrl: `${static_url}seed/partials/two_factor_profile.html`,
          controller: 'two_factor_profile_controller',
          resolve: {
            auth_payload: [
              'auth_service',
              'user_service',
              (auth_service, user_service) => {
                const organization_id = user_service.get_organization().id;
                return auth_service.is_authorized(organization_id, ['requires_superuser']);
              }
            ],
            organizations_payload: [
              'organization_service',
              (organization_service) => organization_service.get_organizations()
            ],
            user_profile_payload: [
              'user_service',
              (user_service) => user_service.get_user_profile()
            ]
          }
        })
        .state({
          name: 'security',
          url: '/profile/security',
          templateUrl: `${static_url}seed/partials/security.html`,
          controller: 'security_controller',
          resolve: {
            auth_payload: [
              'auth_service',
              '$q',
              'user_service',
              (auth_service, $q, user_service) => {
                const organization_id = user_service.get_organization().id;
                return auth_service.is_authorized(organization_id, ['requires_superuser']);
              }
            ],
            user_profile_payload: ['user_service', (user_service) => user_service.get_user_profile()]
          }
        })
        .state({
          name: 'developer',
          url: '/profile/developer',
          templateUrl: `${static_url}seed/partials/developer.html`,
          controller: 'developer_controller',
          resolve: {
            auth_payload: [
              'auth_service',
              '$q',
              'user_service',
              (auth_service, $q, user_service) => {
                const organization_id = user_service.get_organization().id;
                return auth_service.is_authorized(organization_id, ['requires_superuser']);
              }
            ],
            user_profile_payload: ['user_service', (user_service) => user_service.get_user_profile()]
          }
        })
        .state({
          name: 'admin',
          url: '/profile/admin',
          templateUrl: `${static_url}seed/partials/admin.html`,
          controller: 'admin_controller',
          resolve: {
            auth_payload: [
              'auth_service',
              '$q',
              'user_service',
              (auth_service, $q, user_service) => {
                const organization_id = user_service.get_organization().id;
                return auth_service.is_authorized(organization_id, ['requires_superuser']).then(
                  (data) => {
                    if (data.auth.requires_superuser) {
                      return data;
                    }
                    return $q.reject('not authorized');
                  },
                  (data) => $q.reject(data.message)
                );
              }
            ],
            organizations_payload: [
              'auth_payload',
              'organization_service',
              // Require auth_payload to successfully complete before attempting
              (auth_payload, organization_service) => organization_service.get_organizations()
            ],
            user_profile_payload: ['user_service', (user_service) => user_service.get_user_profile()],
            users_payload: [
              'auth_payload',
              'user_service',
              // Require auth_payload to successfully complete before attempting
              (auth_payload, user_service) => user_service.get_users()
            ]
          }
        })
        .state({
          name: 'analyses',
          url: '/analyses',
          templateUrl: `${static_url}seed/partials/analyses.html`,
          controller: 'analyses_controller',
          resolve: {
            analyses_payload: ['analyses_service', 'user_service', (analyses_service, user_service) => analyses_service.get_analyses_for_org(user_service.get_organization().id)],
            organization_payload: ['user_service', 'organization_service', (user_service, organization_service) => organization_service.get_organization(user_service.get_organization().id)],
            messages_payload: [
              'analyses_service',
              'user_service',
              '$stateParams',
              (analyses_service, user_service) => analyses_service.get_analyses_messages_for_org(user_service.get_organization().id)
            ],
            users_payload: [
              'organization_service',
              'user_service',
              (organization_service, user_service) => organization_service.get_organization_users({ org_id: user_service.get_organization().id })
            ],
            auth_payload: [
              'auth_service',
              'user_service',
              '$q',
              (auth_service, user_service, $q) => auth_service.is_authorized(user_service.get_organization().id, ['requires_owner', 'requires_member']).then(
                (data) => {
                  if (data.auth.requires_member) {
                    return data;
                  }
                  return $q.reject('not authorized');
                },
                (data) => $q.reject(data.message)
              )
            ],
            cycles_payload: ['cycle_service', '$stateParams', (cycle_service, $stateParams) => cycle_service.get_cycles_for_org($stateParams.organization_id)]
          }
        })
        .state({
          name: 'analysis',
          url: '/analyses/{analysis_id:int}',
          templateUrl: `${static_url}seed/partials/analysis.html`,
          controller: 'analysis_controller',
          resolve: {
            analysis_payload: [
              'analyses_service',
              'user_service',
              '$stateParams',
              (analyses_service, user_service, $stateParams) => analyses_service.get_analysis_for_org($stateParams.analysis_id, user_service.get_organization().id)
            ],
            messages_payload: [
              'analyses_service',
              'user_service',
              '$stateParams',
              (analyses_service, user_service, $stateParams) => analyses_service.get_analysis_messages_for_org($stateParams.analysis_id, user_service.get_organization().id)
            ],
            organization_payload: ['user_service', 'organization_service', (user_service, organization_service) => organization_service.get_organization(user_service.get_organization().id)],
            users_payload: [
              'organization_service',
              'user_service',
              (organization_service, user_service) => organization_service.get_organization_users({ org_id: user_service.get_organization().id })
            ],
            views_payload: [
              'analyses_service',
              'user_service',
              '$stateParams',
              (analyses_service, user_service, $stateParams) => analyses_service.get_analysis_views_for_org($stateParams.analysis_id, user_service.get_organization().id)
            ],
            auth_payload: [
              'auth_service',
              'user_service',
              '$q',
              (auth_service, user_service, $q) => auth_service.is_authorized(user_service.get_organization().id, ['requires_owner', 'requires_member']).then(
                (data) => {
                  if (data.auth.requires_member) {
                    return data;
                  }
                  return $q.reject('not authorized');
                },
                (data) => $q.reject(data.message)
              )
            ],
            cycles_payload: ['cycle_service', '$stateParams', (cycle_service, $stateParams) => cycle_service.get_cycles_for_org($stateParams.organization_id)]
          }
        })
        .state({
          name: 'analysis_run',
          url: '/analyses/{analysis_id:int}/runs/{run_id:int}',
          templateUrl: `${static_url}seed/partials/analysis_run.html`,
          controller: 'analysis_run_controller',
          resolve: {
            analysis_payload: [
              'analyses_service',
              'user_service',
              '$stateParams',
              (analyses_service, user_service, $stateParams) => analyses_service.get_analysis_for_org($stateParams.analysis_id, user_service.get_organization().id)
            ],
            messages_payload: [
              'analyses_service',
              'user_service',
              '$stateParams',
              (analyses_service, user_service, $stateParams) => analyses_service.get_analysis_messages_for_org($stateParams.analysis_id, user_service.get_organization().id)
            ],
            view_payload: [
              'analyses_service',
              'user_service',
              '$stateParams',
              (analyses_service, user_service, $stateParams) => analyses_service.get_analysis_view_for_org($stateParams.analysis_id, $stateParams.run_id, user_service.get_organization().id)
            ],
            organization_payload: ['user_service', 'organization_service', (user_service, organization_service) => organization_service.get_organization(user_service.get_organization().id)],
            users_payload: [
              'organization_service',
              'user_service',
              (organization_service, user_service) => organization_service.get_organization_users({ org_id: user_service.get_organization().id })
            ],
            auth_payload: [
              'auth_service',
              'user_service',
              '$q',
              (auth_service, user_service, $q) => auth_service.is_authorized(user_service.get_organization().id, ['requires_owner', 'requires_member']).then(
                (data) => {
                  if (data.auth.requires_member) {
                    return data;
                  }
                  return $q.reject('not authorized');
                },
                (data) => $q.reject(data.message)
              )
            ]
          }
        })
        .state({
          name: 'reports',
          url: '/insights/reports',
          templateUrl: `${static_url}seed/partials/inventory_reports.html`,
          controller: 'inventory_reports_controller',
          resolve: {
            columns: [
              '$stateParams',
              'user_service',
              'inventory_service',
              'naturalSort',
              ($stateParams, user_service, inventory_service, naturalSort) => {
                const organization_id = user_service.get_organization().id;
                return inventory_service.get_property_columns_for_org(organization_id).then((columns) => {
                  columns = _.reject(columns, 'related');
                  columns = _.map(columns, (col) => _.omit(col, ['pinnedLeft', 'related']));
                  columns.sort((a, b) => naturalSort(a.displayName, b.displayName));
                  return columns;
                });
              }
            ],
            cycles: ['cycle_service', (cycle_service) => cycle_service.get_cycles()],
            organization_payload: [
              'organization_service',
              'user_service',
              (organization_service, user_service) => {
                const organization_id = user_service.get_organization().id;
                return organization_service.get_organization(organization_id);
              }
            ],
            access_level_tree: [
              'organization_service',
              'user_service',
              (organization_service, user_service) => {
                const organization_id = user_service.get_organization().id;
                return organization_service.get_organization_access_level_tree(organization_id);
              }
            ]
          }
        })
        .state({
          name: 'column_list_profiles',
          url: '/{inventory_type:properties|taxlots}/settings',
          templateUrl: `${static_url}seed/partials/inventory_column_list_profiles.html`,
          controller: 'inventory_column_list_profiles_controller',
          resolve: {
            $uibModalInstance: () => ({
              close() {}
            }),
            all_columns: [
              '$stateParams',
              'inventory_service',
              ($stateParams, inventory_service) => {
                if ($stateParams.inventory_type === 'properties') {
                  return inventory_service.get_property_columns();
                }
                return inventory_service.get_taxlot_columns();
              }
            ],
            profiles: [
              '$stateParams',
              'inventory_service',
              ($stateParams, inventory_service) => {
                const inventory_type = $stateParams.inventory_type === 'properties' ? 'Property' : 'Tax Lot';
                return inventory_service.get_column_list_profiles('List View Profile', inventory_type);
              }
            ],
            current_profile: [
              '$stateParams',
              'inventory_service',
              'profiles',
              ($stateParams, inventory_service, profiles) => {
                const validProfileIds = _.map(profiles, 'id');
                const lastProfileId = inventory_service.get_last_profile($stateParams.inventory_type);
                if (_.includes(validProfileIds, lastProfileId)) {
                  return _.find(profiles, { id: lastProfileId });
                }
                const currentProfile = _.first(profiles);
                if (currentProfile) inventory_service.save_last_profile(currentProfile.id, $stateParams.inventory_type);
                return currentProfile;
              }
            ],
            shared_fields_payload: ['user_service', (user_service) => user_service.get_shared_buildings()]
          }
        })
        .state({
          name: 'detail_column_list_profiles',
          url: '/{inventory_type:properties|taxlots}/{view_id:int}/settings',
          templateUrl: `${static_url}seed/partials/inventory_detail_column_list_profiles.html`,
          controller: 'inventory_detail_column_list_profiles_controller',
          resolve: {
            columns: [
              '$stateParams',
              'inventory_service',
              ($stateParams, inventory_service) => {
                if ($stateParams.inventory_type === 'properties') {
                  return inventory_service.get_property_columns().then((columns) => {
                    _.remove(columns, 'related');
                    _.remove(columns, { column_name: 'lot_number', table_name: 'PropertyState' });
                    return _.map(columns, (col) => _.omit(col, ['pinnedLeft', 'related']));
                  });
                }
                return inventory_service.get_taxlot_columns().then((columns) => {
                  _.remove(columns, 'related');
                  return _.map(columns, (col) => _.omit(col, ['pinnedLeft', 'related']));
                });
              }
            ],
            derived_columns_payload: [
              'derived_columns_service',
              '$stateParams',
              'user_service',
              (derived_columns_service, $stateParams, user_service) => {
                const organization_id = user_service.get_organization().id;
                return derived_columns_service.get_derived_columns(organization_id, $stateParams.inventory_type);
              }
            ],
            profiles: [
              '$stateParams',
              'inventory_service',
              ($stateParams, inventory_service) => {
                const inventory_type = $stateParams.inventory_type === 'properties' ? 'Property' : 'Tax Lot';
                return inventory_service.get_column_list_profiles('Detail View Profile', inventory_type);
              }
            ],
            current_profile: [
              '$stateParams',
              'inventory_service',
              'profiles',
              ($stateParams, inventory_service, profiles) => {
                const validProfileIds = _.map(profiles, 'id');
                const lastProfileId = inventory_service.get_last_detail_profile($stateParams.inventory_type);
                if (_.includes(validProfileIds, lastProfileId)) {
                  return _.find(profiles, { id: lastProfileId });
                }
                const currentProfile = _.first(profiles);
                if (currentProfile) inventory_service.save_last_detail_profile(currentProfile.id, $stateParams.inventory_type);
                return currentProfile;
              }
            ]
          }
        })
        .state({
          name: 'inventory_detail_notes',
          url: '/{inventory_type:properties|taxlots}/{view_id:int}/notes',
          templateUrl: `${static_url}seed/partials/inventory_detail_notes.html`,
          controller: 'notes_controller',
          resolve: {
            inventory_payload: [
              '$state',
              '$stateParams',
              'inventory_service',
              ($state, $stateParams, inventory_service) => {
                // load `get_building` before page is loaded to avoid page flicker.
                const { view_id } = $stateParams;
                let promise;
                if ($stateParams.inventory_type === 'properties') promise = inventory_service.get_property(view_id);
                else if ($stateParams.inventory_type === 'taxlots') promise = inventory_service.get_taxlot(view_id);
                promise.catch((err) => {
                  if (err.message.match(/^(?:property|taxlot) view with id \d+ does not exist$/)) {
                    // Inventory item not found for current organization, redirecting
                    $state.go('inventory_list', { inventory_type: $stateParams.inventory_type });
                  }
                });
                return promise;
              }
            ],
            inventory_type: ['$stateParams', ($stateParams) => $stateParams.inventory_type],
            view_id: ['$stateParams', ($stateParams) => $stateParams.view_id],
            organization_payload: ['user_service', 'organization_service', (user_service, organization_service) => organization_service.get_organization(user_service.get_organization().id)],
            notes: [
              '$stateParams',
              'note_service',
              'user_service',
              ($stateParams, note_service, user_service) => {
                const organization_id = user_service.get_organization().id;
                return note_service.get_notes(organization_id, $stateParams.inventory_type, $stateParams.view_id);
              }
            ],
            auth_payload: [
              'auth_service',
              'user_service',
              (auth_service, user_service) => {
                const organization_id = user_service.get_organization().id;
                return auth_service.is_authorized(organization_id, ['requires_member']);
              }
            ],
            $uibModalInstance: () => undefined
          }
        })
        .state({
          name: 'inventory_detail_ubid',
          url: '/{inventory_type:properties|taxlots}/{view_id:int}/ubids',
          templateUrl: `${static_url}seed/partials/inventory_detail_ubid.html`,
          controller: 'inventory_detail_ubid_controller',
          resolve: {
            inventory_payload: [
              '$state',
              '$stateParams',
              'inventory_service',
              ($state, $stateParams, inventory_service) => {
                // load `get_building` before page is loaded to avoid page flicker.
                const { view_id } = $stateParams;
                let promise;
                if ($stateParams.inventory_type === 'properties') promise = inventory_service.get_property(view_id);
                else if ($stateParams.inventory_type === 'taxlots') promise = inventory_service.get_taxlot(view_id);
                promise.catch((err) => {
                  if (err.message.match(/^(?:property|taxlot) view with id \d+ does not exist$/)) {
                    // Inventory item not found for current organization, redirecting
                    $state.go('inventory_list', { inventory_type: $stateParams.inventory_type });
                  }
                });
                return promise;
              }
            ],
            organization_payload: ['user_service', 'organization_service', (user_service, organization_service) => organization_service.get_organization(user_service.get_organization().id)]
          }
        })
        .state({
          name: 'mapping',
          url: '/data/mapping/{importfile_id:int}',
          templateUrl: `${static_url}seed/partials/mapping.html`,
          controller: 'mapping_controller',
          resolve: {
            column_mapping_profiles_payload: [
              'column_mappings_service',
              'user_service',
              'COLUMN_MAPPING_PROFILE_TYPE_NORMAL',
              'COLUMN_MAPPING_PROFILE_TYPE_BUILDINGSYNC_DEFAULT',
              'COLUMN_MAPPING_PROFILE_TYPE_BUILDINGSYNC_CUSTOM',
              'import_file_payload',
              (
                column_mappings_service,
                user_service,
                COLUMN_MAPPING_PROFILE_TYPE_NORMAL,
                COLUMN_MAPPING_PROFILE_TYPE_BUILDINGSYNC_DEFAULT,
                COLUMN_MAPPING_PROFILE_TYPE_BUILDINGSYNC_CUSTOM,
                import_file_payload
              ) => {
                let filter_profile_types;
                if (import_file_payload.import_file.source_type === 'BuildingSync Raw') {
                  filter_profile_types = [COLUMN_MAPPING_PROFILE_TYPE_BUILDINGSYNC_DEFAULT, COLUMN_MAPPING_PROFILE_TYPE_BUILDINGSYNC_CUSTOM];
                } else {
                  filter_profile_types = [COLUMN_MAPPING_PROFILE_TYPE_NORMAL];
                }
                const organization_id = user_service.get_organization().id;
                return column_mappings_service.get_column_mapping_profiles_for_org(organization_id, filter_profile_types).then((response) => response.data);
              }
            ],
            import_file_payload: [
              'dataset_service',
              '$stateParams',
              (dataset_service, $stateParams) => {
                const { importfile_id } = $stateParams;
                return dataset_service.get_import_file(importfile_id);
              }
            ],
            suggested_mappings_payload: [
              'mapping_service',
              '$stateParams',
              (mapping_service, $stateParams) => {
                const { importfile_id } = $stateParams;
                return mapping_service.get_column_mapping_suggestions(importfile_id);
              }
            ],
            raw_columns_payload: [
              'mapping_service',
              '$stateParams',
              (mapping_service, $stateParams) => {
                const { importfile_id } = $stateParams;
                return mapping_service.get_raw_columns(importfile_id);
              }
            ],
            first_five_rows_payload: [
              'mapping_service',
              '$stateParams',
              (mapping_service, $stateParams) => {
                const { importfile_id } = $stateParams;
                return mapping_service.get_first_five_rows(importfile_id);
              }
            ],
            cycles: ['cycle_service', (cycle_service) => cycle_service.get_cycles()],
            matching_criteria_columns_payload: [
              'organization_service',
              'user_service',
              (organization_service, user_service) => organization_service.matching_criteria_columns(user_service.get_organization().id)
            ],
            auth_payload: [
              'auth_service',
              '$q',
              'user_service',
              (auth_service, $q, user_service) => {
                const organization_id = user_service.get_organization().id;
                return auth_service.is_authorized(organization_id, ['requires_member']).then(
                  (data) => {
                    if (data.auth.requires_member) {
                      return data;
                    }
                    return $q.reject('not authorized');
                  },
                  (data) => $q.reject(data.message)
                );
              }
            ],
            organization_payload: ['user_service', 'organization_service', (user_service, organization_service) => organization_service.get_organization(user_service.get_organization().id)],
            derived_columns_payload: [
              'derived_columns_service',
              '$stateParams',
              'user_service',
              (derived_columns_service, $stateParams, user_service) => {
                const organization_id = user_service.get_organization().id;
                return derived_columns_service.get_derived_columns(organization_id, $stateParams.inventory_type);
              }
            ]
          }
        })
        .state({
          name: 'pairing',
          url: '/data/pairing/{importfile_id:int}/{inventory_type:properties|taxlots}',
          templateUrl: `${static_url}seed/partials/pairing.html`,
          controller: 'pairing_controller',
          resolve: {
            import_file_payload: [
              'dataset_service',
              '$stateParams',
              (dataset_service, $stateParams) => {
                const { importfile_id } = $stateParams;
                return dataset_service.get_import_file(importfile_id);
              }
            ],
            allPropertyColumns: [
              '$stateParams',
              'inventory_service',
              ($stateParams, inventory_service) => inventory_service.get_property_columns().then((columns) => {
                columns = _.reject(columns, 'related');
                return _.map(columns, (col) => _.omit(col, ['pinnedLeft', 'related']));
              })
            ],
            allTaxlotColumns: [
              '$stateParams',
              'inventory_service',
              ($stateParams, inventory_service) => inventory_service.get_taxlot_columns().then((columns) => {
                columns = _.reject(columns, 'related');
                return _.map(columns, (col) => _.omit(col, ['pinnedLeft', 'related']));
              })
            ],
            propertyInventory: ['inventory_service', (inventory_service) => inventory_service.get_properties(1, undefined, undefined, -1)],
            taxlotInventory: ['inventory_service', (inventory_service) => inventory_service.get_taxlots(1, undefined, undefined, -1)],
            cycles: ['cycle_service', (cycle_service) => cycle_service.get_cycles()]
          }
        })
        .state({
          name: 'pairing_settings',
          url: '/data/pairing/{importfile_id:int}/{inventory_type:properties|taxlots}/settings',
          templateUrl: `${static_url}seed/partials/pairing_settings.html`,
          controller: 'pairing_settings_controller',
          resolve: {
            import_file_payload: [
              'dataset_service',
              '$stateParams',
              (dataset_service, $stateParams) => {
                const { importfile_id } = $stateParams;
                return dataset_service.get_import_file(importfile_id);
              }
            ],
            propertyColumns: [
              '$stateParams',
              'inventory_service',
              ($stateParams, inventory_service) => inventory_service.get_property_columns().then((columns) => {
                columns = _.reject(columns, 'related');
                return _.map(columns, (col) => _.omit(col, ['pinnedLeft', 'related']));
              })
            ],
            taxlotColumns: [
              '$stateParams',
              'inventory_service',
              ($stateParams, inventory_service) => inventory_service.get_taxlot_columns().then((columns) => {
                columns = _.reject(columns, 'related');
                return _.map(columns, (col) => _.omit(col, ['pinnedLeft', 'related']));
              })
            ]
          }
        })
        .state({
          name: 'dataset_list',
          url: '/data',
          templateUrl: `${static_url}seed/partials/dataset_list.html`,
          controller: 'dataset_list_controller',
          resolve: {
            datasets_payload: ['dataset_service', (dataset_service) => dataset_service.get_datasets()],
            auth_payload: [
              'auth_service',
              '$q',
              'user_service',
              (auth_service, $q, user_service) => {
                const organization_id = user_service.get_organization().id;
                return auth_service.is_authorized(organization_id, ['requires_member']).then(
                  (data) => {
                    if (data.auth.requires_member) {
                      return data;
                    }
                    return $q.reject('not authorized');
                  },
                  (data) => $q.reject(data.message)
                );
              }
            ]
          }
        })
        .state({
          name: 'dataset_detail',
          url: '/data/{dataset_id:int}',
          templateUrl: `${static_url}seed/partials/dataset_detail.html`,
          controller: 'dataset_detail_controller',
          resolve: {
            dataset_payload: [
              'dataset_service',
              '$stateParams',
              '$state',
              '$q',
              'spinner_utility',
              (dataset_service, $stateParams, $state, $q, spinner_utility) => dataset_service.get_dataset($stateParams.dataset_id).catch((response) => {
                if (response.status === 400 && response.data.message === 'Organization ID mismatch between dataset and organization') {
                  // Org id mismatch, likely due to switching organizations while viewing a dataset_detail page
                  _.delay(() => {
                    $state.go('dataset_list');
                    spinner_utility.hide();
                  });
                  // Resolve with empty response to avoid error alert
                  return $q.resolve({
                    status: 'success',
                    dataset: {}
                  });
                }
                return $q.reject(response);
              })
            ],
            cycles: ['cycle_service', (cycle_service) => cycle_service.get_cycles()],
            auth_payload: [
              'auth_service',
              '$q',
              'user_service',
              (auth_service, $q, user_service) => {
                const organization_id = user_service.get_organization().id;
                return auth_service.is_authorized(organization_id, ['requires_member']).then(
                  (data) => {
                    if (data.auth.requires_member) {
                      return data;
                    }
                    return $q.reject('not authorized');
                  },
                  (data) => $q.reject(data.message)
                );
              }
            ]
          }
        })
        .state({
          name: 'contact',
          url: '/contact',
          templateUrl: `${static_url}seed/partials/contact.html`
        })
        .state({
          name: 'api_docs',
          url: '/api/swagger',
          templateUrl: `${static_url}seed/partials/api_docs.html`
        })
        .state({
          name: 'about',
          url: '/about',
          templateUrl: `${static_url}seed/partials/about.html`,
          controller: 'about_controller',
          resolve: {
            version_payload: ['main_service', (main_service) => main_service.version()]
          }
        })
        .state({
          name: 'organizations',
          url: '/accounts',
          templateUrl: `${static_url}seed/partials/accounts.html`,
          controller: 'accounts_controller',
          resolve: {
            organization_payload: ['organization_service', (organization_service) => organization_service.get_organizations()]
          }
        })
        .state({
          name: 'organization_settings',
          url: '/accounts/{organization_id:int}',
          templateUrl: `${static_url}seed/partials/organization_settings.html`,
          controller: 'organization_settings_controller',
          resolve: {
            organization_payload: [
              'organization_service',
              '$stateParams',
              (organization_service, $stateParams) => {
                const { organization_id } = $stateParams;
                return organization_service.get_organization(organization_id);
              }
            ],
            property_column_names: [
              '$stateParams',
              'inventory_service',
              ($stateParams, inventory_service) => {
                const { organization_id } = $stateParams;
                return inventory_service.get_property_column_names_and_ids_for_org(organization_id);
              }
            ],
            taxlot_column_names: [
              '$stateParams',
              'inventory_service',
              ($stateParams, inventory_service) => {
                const { organization_id } = $stateParams;
                return inventory_service.get_taxlot_column_names_for_org(organization_id);
              }
            ],
            labels_payload: [
              'label_service',
              '$stateParams',
              (label_service, $stateParams) => {
                const { organization_id } = $stateParams;
                return label_service.get_labels_for_org(organization_id);
              }
            ],
            salesforce_mappings_payload: [
              'salesforce_mapping_service',
              '$stateParams',
              (salesforce_mapping_service, $stateParams) => {
                const { organization_id } = $stateParams;
                return salesforce_mapping_service.get_salesforce_mappings(organization_id);
              }
            ],
            salesforce_configs_payload: [
              'salesforce_config_service',
              '$stateParams',
              (salesforce_config_service, $stateParams) => {
                const { organization_id } = $stateParams;
                return salesforce_config_service.get_salesforce_configs(organization_id);
              }
            ],
            audit_template_configs_payload: [
              'audit_template_service',
              '$stateParams',
              (audit_template_service, $stateParams) => {
                const { organization_id } = $stateParams;
                return audit_template_service.get_audit_template_configs(organization_id);
              }
            ],
            auth_payload: [
              'auth_service',
              '$stateParams',
              '$q',
              (auth_service, $stateParams, $q) => {
                const { organization_id } = $stateParams;
                return auth_service.is_authorized(organization_id, ['requires_owner']).then(
                  (data) => {
                    if (data.auth.requires_owner) {
                      return data;
                    }
                    return $q.reject('not authorized');
                  },
                  (data) => $q.reject(data.message)
                );
              }
            ],
            property_columns: ['inventory_service', 'user_service', (inventory_service) => inventory_service.get_property_columns()]
          }
        })
        .state({
          name: 'organization_sharing',
          url: '/accounts/{organization_id:int}/sharing',
          templateUrl: `${static_url}seed/partials/organization_sharing.html`,
          controller: 'organization_sharing_controller',
          resolve: {
            all_columns: [
              '$stateParams',
              'analyses_service',
              ($stateParams, analyses_service) => {
                const { organization_id } = $stateParams;
                return analyses_service.get_used_columns(organization_id);
              }
            ],
            organization_payload: [
              'organization_service',
              '$stateParams',
              (organization_service, $stateParams) => {
                const { organization_id } = $stateParams;
                return organization_service.get_organization(organization_id);
              }
            ],
            query_threshold_payload: [
              'organization_service',
              '$stateParams',
              (organization_service, $stateParams) => {
                const { organization_id } = $stateParams;
                return organization_service.get_query_threshold(organization_id);
              }
            ],
            shared_fields_payload: [
              'organization_service',
              '$stateParams',
              (organization_service, $stateParams) => {
                const { organization_id } = $stateParams;
                return organization_service.get_shared_fields(organization_id);
              }
            ],
            auth_payload: [
              'auth_service',
              '$stateParams',
              '$q',
              (auth_service, $stateParams, $q) => {
                const { organization_id } = $stateParams;
                return auth_service.is_authorized(organization_id, ['requires_owner']).then(
                  (data) => {
                    if (data.auth.requires_owner) {
                      return data;
                    }
                    return $q.reject('not authorized');
                  },
                  (data) => $q.reject(data.message)
                );
              }
            ]
          }
        })
        .state({
          name: 'programs',
          url: '/accounts/{organization_id:int}/program_setup',
          templateUrl: `${static_url}seed/partials/program_setup.html`,
          controller: 'program_setup_controller',
          resolve: {
            valid_column_data_types: [() => ['number', 'float', 'integer', 'ghg', 'ghg_intensity', 'area', 'eui', 'boolean']],
            valid_x_axis_data_types: [() => ['number', 'string', 'float', 'integer', 'ghg', 'ghg_intensity', 'area', 'eui', 'boolean']],
            compliance_metrics: [
              '$stateParams',
              'compliance_metric_service',
              ($stateParams, compliance_metric_service) => compliance_metric_service.get_compliance_metrics($stateParams.organization_id)
            ],
            organization_payload: ['organization_service', '$stateParams', (organization_service, $stateParams) => organization_service.get_organization($stateParams.organization_id)],
            cycles_payload: ['cycle_service', '$stateParams', (cycle_service, $stateParams) => cycle_service.get_cycles_for_org($stateParams.organization_id)],
            property_columns: [
              'valid_column_data_types',
              '$stateParams',
              'inventory_service',
              'naturalSort',
              (valid_column_data_types, $stateParams, inventory_service, naturalSort) => inventory_service.get_property_columns_for_org($stateParams.organization_id).then((columns) => {
                columns = _.reject(columns, (item) => item.related || !valid_column_data_types.includes(item.data_type)).sort((a, b) => naturalSort(a.displayName, b.displayName));
                return columns;
              })
            ],
            x_axis_columns: [
              'valid_x_axis_data_types',
              '$stateParams',
              'inventory_service',
              'naturalSort',
              (valid_x_axis_data_types, $stateParams, inventory_service, naturalSort) => inventory_service.get_property_columns_for_org($stateParams.organization_id).then((columns) => {
                columns = _.reject(columns, (item) => item.related || !valid_x_axis_data_types.includes(item.data_type)).sort((a, b) => naturalSort(a.displayName, b.displayName));
                return columns;
              })
            ],
            filter_groups: [
              '$stateParams',
              'filter_groups_service',
              ($stateParams, filter_groups_service) => {
                const inventory_type = 'Property'; // just properties for now
                return filter_groups_service.get_filter_groups(inventory_type, $stateParams.organization_id);
              }
            ],
            auth_payload: [
              'auth_service',
              '$stateParams',
              '$q',
              (auth_service, $stateParams, $q) => auth_service.is_authorized($stateParams.organization_id, ['requires_member']).then(
                (data) => {
                  if (data.auth.requires_member) {
                    return data;
                  }
                  return $q.reject('not authorized');
                },
                (data) => $q.reject(data.message)
              )
            ]
          }
        })
        .state({
          name: 'program_setup',
          url: '/accounts/{organization_id:int}/program_setup/{id:int}',
          templateUrl: `${static_url}seed/partials/program_setup.html`,
          controller: 'program_setup_controller',
          resolve: {
            valid_column_data_types: [() => ['number', 'float', 'integer', 'ghg', 'ghg_intensity', 'area', 'eui', 'boolean']],
            valid_x_axis_data_types: [() => ['number', 'string', 'float', 'integer', 'ghg', 'ghg_intensity', 'area', 'eui', 'boolean']],
            compliance_metrics: [
              '$stateParams',
              'compliance_metric_service',
              ($stateParams, compliance_metric_service) => compliance_metric_service.get_compliance_metrics($stateParams.organization_id)
            ],
            organization_payload: ['organization_service', '$stateParams', (organization_service, $stateParams) => organization_service.get_organization($stateParams.organization_id)],
            cycles_payload: ['cycle_service', '$stateParams', (cycle_service, $stateParams) => cycle_service.get_cycles_for_org($stateParams.organization_id)],
            property_columns: [
              'valid_column_data_types',
              '$stateParams',
              'inventory_service',
              'naturalSort',
              (valid_column_data_types, $stateParams, inventory_service, naturalSort) => inventory_service.get_property_columns_for_org($stateParams.organization_id).then((columns) => {
                columns = _.reject(columns, (item) => item.related || !valid_column_data_types.includes(item.data_type)).sort((a, b) => naturalSort(a.displayName, b.displayName));
                return columns;
              })
            ],
            x_axis_columns: [
              'valid_x_axis_data_types',
              '$stateParams',
              'inventory_service',
              'naturalSort',
              (valid_x_axis_data_types, $stateParams, inventory_service, naturalSort) => inventory_service.get_property_columns_for_org($stateParams.organization_id).then((columns) => {
                columns = _.reject(columns, (item) => item.related || !valid_x_axis_data_types.includes(item.data_type)).sort((a, b) => naturalSort(a.displayName, b.displayName));
                return columns;
              })
            ],
            filter_groups: [
              '$stateParams',
              'filter_groups_service',
              ($stateParams, filter_groups_service) => {
                const inventory_type = 'Property'; // just properties for now
                return filter_groups_service.get_filter_groups(inventory_type, $stateParams.organization_id);
              }
            ],
            auth_payload: [
              'auth_service',
              '$stateParams',
              '$q',
              (auth_service, $stateParams, $q) => auth_service.is_authorized($stateParams.organization_id, ['requires_member']).then(
                (data) => {
                  if (data.auth.requires_member) {
                    return data;
                  }
                  return $q.reject('not authorized');
                },
                (data) => $q.reject(data.message)
              )
            ]
          }
        })
        .state({
          name: 'organization_access_level_tree',
          url: '/accounts/{organization_id:int}/access_level_tree',
          templateUrl: `${static_url}seed/partials/organization_access_level_tree.html`,
          controller: 'organization_access_level_tree_controller',
          resolve: {
            organization_payload: [
              'organization_service',
              '$stateParams',
              '$q',
              (organization_service, $stateParams, $q) => {
                const organization_id = $stateParams.organization_id;
                return organization_service.get_organization(organization_id).then((data) => {
                  if (data.organization.is_parent) {
                    return data;
                  }
                  return $q.reject('Your page could not be located!');
                });
              }
            ],
            auth_payload: [
              'auth_service',
              '$stateParams',
              '$q',
              (auth_service, $stateParams, $q) => {
                const organization_id = $stateParams.organization_id;
                return auth_service.is_authorized(organization_id, ['requires_viewer', 'requires_owner']).then(
                  (data) => {
                    if (data.auth.requires_viewer) {
                      return data;
                    }
                    return $q.reject('not authorized');
                  },
                  (data) => $q.reject(data.message)
                );
              }
            ],
            access_level_tree: [
              'organization_service',
              '$stateParams',
              (organization_service, $stateParams) => {
                const organization_id = $stateParams.organization_id;
                return organization_service.get_organization_access_level_tree(organization_id);
              }
            ]
          }
        })
        .state({
          name: 'organization_column_settings',
          url: '/accounts/{organization_id:int}/column_settings/{inventory_type:properties|taxlots}',
          templateUrl: `${static_url}seed/partials/column_settings.html`,
          controller: 'column_settings_controller',
          resolve: {
            all_columns: [
              '$stateParams',
              'inventory_service',
              ($stateParams, inventory_service) => {
                const { organization_id } = $stateParams;

                if ($stateParams.inventory_type === 'properties') {
                  return inventory_service.get_property_columns_for_org(organization_id, false, false);
                }
                return inventory_service.get_taxlot_columns_for_org(organization_id, false, false);
              }
            ],
            columns: [
              'all_columns',
              'naturalSort',
              (all_columns, naturalSort) => {
                let columns = _.reject(all_columns, 'related');
                columns = _.map(columns, (col) => _.omit(col, ['pinnedLeft', 'related']));
                columns.sort((a, b) => naturalSort(a.displayName, b.displayName));
                return columns;
              }
            ],
            organization_payload: [
              'organization_service',
              '$stateParams',
              (organization_service, $stateParams) => {
                const { organization_id } = $stateParams;
                return organization_service.get_organization(organization_id);
              }
            ],
            auth_payload: [
              'auth_service',
              '$stateParams',
              '$q',
              (auth_service, $stateParams, $q) => {
                const { organization_id } = $stateParams;
                return auth_service.is_authorized(organization_id, ['requires_viewer', 'requires_owner']).then(
                  (data) => {
                    if (data.auth.requires_viewer) {
                      return data;
                    }
                    return $q.reject('not authorized');
                  },
                  (data) => $q.reject(data.message)
                );
              }
            ]
          }
        })
        .state({
          name: 'organization_column_mappings',
          url: '/accounts/{organization_id:int}/column_mappings/{inventory_type:properties|taxlots}',
          templateUrl: `${static_url}seed/partials/column_mappings.html`,
          controller: 'column_mappings_controller',
          resolve: {
            mappable_property_columns_payload: ['inventory_service', (inventory_service) => inventory_service.get_mappable_property_columns().then((result) => result)],
            mappable_taxlot_columns_payload: ['inventory_service', (inventory_service) => inventory_service.get_mappable_taxlot_columns().then((result) => result)],
            column_mapping_profiles_payload: [
              'column_mappings_service',
              '$stateParams',
              (column_mappings_service, $stateParams) => {
                const { organization_id } = $stateParams;
                return column_mappings_service.get_column_mapping_profiles_for_org(organization_id).then((response) => response.data);
              }
            ],
            organization_payload: [
              'organization_service',
              '$stateParams',
              (organization_service, $stateParams) => {
                const { organization_id } = $stateParams;
                return organization_service.get_organization(organization_id);
              }
            ],
            auth_payload: [
              'auth_service',
              '$stateParams',
              '$q',
              (auth_service, $stateParams, $q) => {
                const { organization_id } = $stateParams;
                return auth_service.is_authorized(organization_id, ['requires_viewer', 'requires_owner']).then(
                  (data) => {
                    if (data.auth.requires_viewer) {
                      return data;
                    }
                    return $q.reject('not authorized');
                  },
                  (data) => $q.reject(data.message)
                );
              }
            ]
          }
        })
        .state({
          name: 'organization_data_quality',
          url: '/accounts/{organization_id:int}/data_quality/{rule_type:properties|taxlots|goals}',
          templateUrl: `${static_url}seed/partials/data_quality_admin.html`,
          controller: 'data_quality_admin_controller',
          resolve: {
            columns: [
              '$stateParams',
              'inventory_service',
              'naturalSort',
              ($stateParams, inventory_service, naturalSort) => {
                const { organization_id } = $stateParams;
                if ($stateParams.rule_type === 'properties' || $stateParams.rule_type === 'goals') {
                  return inventory_service.get_property_columns_for_org(organization_id).then((columns) => {
                    columns = _.reject(columns, 'related');
                    columns = _.map(columns, (col) => _.omit(col, ['pinnedLeft', 'related']));
                    columns.sort((a, b) => naturalSort(a.displayName, b.displayName));
                    return columns;
                  });
                }
                if ($stateParams.rule_type === 'taxlots') {
                  return inventory_service.get_taxlot_columns_for_org(organization_id).then((columns) => {
                    columns = _.reject(columns, 'related');
                    columns = _.map(columns, (col) => _.omit(col, ['pinnedLeft', 'related']));
                    columns.sort((a, b) => naturalSort(a.displayName, b.displayName));
                    return columns;
                  });
                }
              }
            ],
            used_columns: [
              '$stateParams',
              'inventory_service',
              ($stateParams, inventory_service) => {
                const { organization_id } = $stateParams;
                if ($stateParams.inventory_type === 'properties') {
                  return inventory_service.get_property_columns_for_org(organization_id, true).then((columns) => {
                    columns = _.reject(columns, 'related');
                    columns = _.map(columns, (col) => _.omit(col, ['pinnedLeft', 'related']));
                    return columns;
                  });
                }
                return inventory_service.get_taxlot_columns_for_org(organization_id, true).then((columns) => {
                  columns = _.reject(columns, 'related');
                  columns = _.map(columns, (col) => _.omit(col, ['pinnedLeft', 'related']));
                  return columns;
                });
              }
            ],
            derived_columns_payload: [
              'derived_columns_service',
              '$stateParams',
              (derived_columns_service, $stateParams) => derived_columns_service.get_derived_columns($stateParams.organization_id, $stateParams.inventory_type)
            ],
            organization_payload: [
              'organization_service',
              '$stateParams',
              (organization_service, $stateParams) => {
                const { organization_id } = $stateParams;
                return organization_service.get_organization(organization_id);
              }
            ],
            data_quality_rules_payload: [
              'data_quality_service',
              '$stateParams',
              (data_quality_service, $stateParams) => {
                const { organization_id } = $stateParams;
                return data_quality_service.data_quality_rules(organization_id);
              }
            ],
            labels_payload: [
              'label_service',
              '$stateParams',
              (label_service, $stateParams) => {
                const { organization_id } = $stateParams;
                return label_service.get_labels_for_org(organization_id);
              }
            ],
            auth_payload: [
              'auth_service',
              '$stateParams',
              '$q',
              (auth_service, $stateParams, $q) => {
                const { organization_id } = $stateParams;
                return auth_service.is_authorized(organization_id, ['requires_owner']).then(
                  (data) => {
                    if (data.auth.requires_owner) {
                      return data;
                    }
                    return $q.reject('not authorized');
                  },
                  (data) => $q.reject(data.message)
                );
              }
            ]
          }
        })
        .state({
          name: 'organization_cycles',
          url: '/accounts/{organization_id:int}/cycles',
          templateUrl: `${static_url}seed/partials/cycle_admin.html`,
          controller: 'cycle_admin_controller',
          resolve: {
            organization_payload: ['organization_service', '$stateParams', (organization_service, $stateParams) => organization_service.get_organization($stateParams.organization_id)],
            cycles_payload: ['cycle_service', '$stateParams', (cycle_service, $stateParams) => cycle_service.get_cycles_for_org($stateParams.organization_id)],
            auth_payload: [
              'auth_service',
              '$stateParams',
              '$q',
              (auth_service, $stateParams, $q) => {
                const { organization_id } = $stateParams;
                return auth_service.is_authorized(organization_id, ['requires_owner']).then(
                  (data) => {
                    if (data.auth.requires_owner) {
                      return data;
                    }
                    return $q.reject('not authorized');
                  },
                  (data) => $q.reject(data.message)
                );
              }
            ]
          }
        })
        .state({
          name: 'organization_labels',
          url: '/accounts/{organization_id:int}/labels',
          templateUrl: `${static_url}seed/partials/label_admin.html`,
          controller: 'label_admin_controller',
          resolve: {
            organization_payload: [
              'organization_service',
              '$stateParams',
              (organization_service, $stateParams) => {
                const { organization_id } = $stateParams;
                return organization_service.get_organization(organization_id);
              }
            ],
            labels_payload: [
              'label_service',
              '$stateParams',
              (label_service, $stateParams) => {
                const { organization_id } = $stateParams;
                return label_service.get_labels_for_org(organization_id);
              }
            ],
            auth_payload: [
              'auth_service',
              '$stateParams',
              '$q',
              (auth_service, $stateParams, $q) => {
                const { organization_id } = $stateParams;
                return auth_service.is_authorized(organization_id, ['requires_owner']).then(
                  (data) => {
                    if (data.auth.requires_owner) {
                      return data;
                    }
                    return $q.reject('not authorized');
                  },
                  (data) => $q.reject(data.message)
                );
              }
            ]
          }
        })
        .state({
          name: 'organization_sub_orgs',
          url: '/accounts/{organization_id:int}/sub_org',
          templateUrl: `${static_url}seed/partials/sub_org.html`,
          controller: 'organization_controller',
          resolve: {
            users_payload: [
              'organization_service',
              '$stateParams',
              (organization_service, $stateParams) => {
                const { organization_id } = $stateParams;
                return organization_service.get_organization_users({ org_id: organization_id });
              }
            ],
            organization_payload: [
              'organization_service',
              '$stateParams',
              '$q',
              (organization_service, $stateParams, $q) => {
                const { organization_id } = $stateParams;
                return organization_service.get_organization(organization_id).then((data) => {
                  if (data.organization.is_parent) {
                    return data;
                  }
                  return $q.reject('Your page could not be located!');
                });
              }
            ],
            auth_payload: [
              'auth_service',
              '$stateParams',
              '$q',
              (auth_service, $stateParams, $q) => {
                const { organization_id } = $stateParams;
                return auth_service.is_authorized(organization_id, ['requires_owner']).then(
                  (data) => {
                    if (data.auth.requires_owner) {
                      return data;
                    }
                    return $q.reject('not authorized');
                  },
                  (data) => $q.reject(data.message)
                );
              }
            ]
          }
        })
        .state({
          name: 'organization_members',
          url: '/accounts/{organization_id:int}/members',
          templateUrl: `${static_url}seed/partials/members.html`,
          controller: 'members_controller',
          resolve: {
            users_payload: [
              'organization_service',
              '$stateParams',
              (organization_service, $stateParams) => {
                const { organization_id } = $stateParams;
                return organization_service.get_organization_users({ org_id: organization_id });
              }
            ],
            organization_payload: [
              'organization_service',
              '$stateParams',
              (organization_service, $stateParams) => {
                const { organization_id } = $stateParams;
                return organization_service.get_organization(organization_id);
              }
            ],
            auth_payload: [
              'auth_service',
              '$stateParams',
              '$q',
              (auth_service, $stateParams, $q) => {
                const { organization_id } = $stateParams;
                return auth_service.is_authorized(organization_id, ['can_invite_member', 'can_remove_member', 'requires_owner', 'requires_member', 'requires_superuser']).then(
                  (data) => {
                    if (data.auth.requires_member) {
                      return data;
                    }
                    return $q.reject('not authorized');
                  },
                  (data) => $q.reject(data.message)
                );
              }
            ],
            user_profile_payload: ['user_service', (user_service) => user_service.get_user_profile()],
            access_level_tree: [
              'organization_service',
              '$stateParams',
              (organization_service, $stateParams) => {
                const organization_id = $stateParams.organization_id;
                return organization_service.get_organization_access_level_tree(organization_id);
              }
            ]
          }
        })
        .state({
          name: 'organization_email_templates',
          url: '/accounts/{organization_id:int}/email_templates',
          templateUrl: `${static_url}seed/partials/email_templates.html`,
          controller: 'email_templates_controller',
          resolve: {
            organization_payload: ['organization_service', '$stateParams', (organization_service, $stateParams) => organization_service.get_organization($stateParams.organization_id)],
            auth_payload: [
              'auth_service',
              '$stateParams',
              '$q',
              (auth_service, $stateParams, $q) => {
                const { organization_id } = $stateParams;
                return auth_service.is_authorized(organization_id, ['requires_owner']).then(
                  (data) => {
                    if (data.auth.requires_owner) {
                      return data;
                    }
                    return $q.reject('not authorized');
                  },
                  (data) => $q.reject(data.message)
                );
              }
            ],
            templates_payload: ['postoffice_service', '$stateParams', (postoffice_service, $stateParams) => postoffice_service.get_templates_for_org($stateParams.organization_id)],
            current_template: [
              'postoffice_service',
              'templates_payload',
              '$stateParams',
              (postoffice_service, templates_payload, $stateParams) => {
                const validTemplateIds = _.map(templates_payload, 'id');
                const lastTemplateId = postoffice_service.get_last_template($stateParams.organization_id);
                if (_.includes(validTemplateIds, lastTemplateId)) {
                  return _.find(templates_payload, { id: lastTemplateId });
                }
                const currentTemplate = _.first(templates_payload);
                if (currentTemplate) postoffice_service.save_last_template(currentTemplate.id, $stateParams.organization_id);
                return currentTemplate;
              }
            ]
          }
        })
        .state({
          name: 'organization_derived_columns',
          url: '/accounts/{organization_id:int}/derived_columns/{inventory_type:properties|taxlots}',
          templateUrl: `${static_url}seed/partials/derived_columns_admin.html`,
          controller: 'derived_columns_admin_controller',
          resolve: {
            organization_payload: [
              'organization_service',
              '$stateParams',
              (organization_service, $stateParams) => {
                const { organization_id } = $stateParams;
                return organization_service.get_organization(organization_id);
              }
            ],
            derived_columns_payload: [
              'derived_columns_service',
              '$stateParams',
              (derived_columns_service, $stateParams) => derived_columns_service.get_derived_columns($stateParams.organization_id, $stateParams.inventory_type)
            ],
            auth_payload: [
              'auth_service',
              '$stateParams',
              '$q',
              (auth_service, $stateParams, $q) => {
                const { organization_id } = $stateParams;
                return auth_service.is_authorized(organization_id, ['requires_owner']).then(
                  (data) => {
                    if (data.auth.requires_owner) {
                      return data;
                    }
                    return $q.reject('not authorized');
                  },
                  (data) => $q.reject(data.message)
                );
              }
            ]
          }
        })
        .state({
          name: 'organization_derived_column_editor',
          url: '/accounts/{organization_id:int}/derived_columns/edit/:derived_column_id',
          templateUrl: `${static_url}seed/partials/derived_columns_editor.html`,
          controller: 'derived_columns_editor_controller',
          params: {
            inventory_type: 'properties'
          },
          resolve: {
            organization_payload: [
              'organization_service',
              '$stateParams',
              (organization_service, $stateParams) => {
                const { organization_id } = $stateParams;
                return organization_service.get_organization(organization_id);
              }
            ],
            derived_column_payload: [
              'derived_columns_service',
              '$stateParams',
              (derived_columns_service, $stateParams) => {
                if ($stateParams.derived_column_id === undefined) {
                  return {};
                }

                return derived_columns_service.get_derived_column($stateParams.organization_id, $stateParams.derived_column_id);
              }
            ],
            derived_columns_payload: [
              '$stateParams',
              'user_service',
              'derived_columns_service',
              ($stateParams, user_service, derived_columns_service) => {
                const organization_id = user_service.get_organization().id;
                return derived_columns_service.get_derived_columns(organization_id, $stateParams.inventory_type);
              }
            ],
            property_columns_payload: [
              '$stateParams',
              'inventory_service',
              ($stateParams, inventory_service) => inventory_service.get_property_columns_for_org($stateParams.organization_id, false, false)
            ],
            taxlot_columns_payload: [
              '$stateParams',
              'inventory_service',
              ($stateParams, inventory_service) => inventory_service.get_taxlot_columns_for_org($stateParams.organization_id, false, false)
            ],
            auth_payload: [
              'auth_service',
              '$stateParams',
              '$q',
              (auth_service, $stateParams, $q) => {
                const { organization_id } = $stateParams;
                return auth_service.is_authorized(organization_id, ['requires_owner']).then(
                  (data) => {
                    if (data.auth.requires_owner) {
                      return data;
                    }
                    return $q.reject('not authorized');
                  },
                  (data) => $q.reject(data.message)
                );
              }
            ]
          }
        })
        .state({
          name: 'inventory_groups',
          url: '/{inventory_type:properties|taxlots}/groups',
          templateUrl: `${static_url}seed/partials/inventory_groups_list.html`,
          controller: 'inventory_group_list_controller',
          resolve: {
            access_level_tree: [
              'organization_service', 'user_service',
              (organization_service, user_service) => {
                const organization_id = user_service.get_organization().id;
                return organization_service.get_organization_access_level_tree(organization_id);
              }
            ],
            inventory_groups: ['$stateParams', 'inventory_group_service', ($stateParams, inventory_group_service) => {
              const inventory_type = $stateParams.inventory_type === 'properties' ? 'Property' : 'Tax Lot';
              return inventory_group_service.get_groups(inventory_type);
            }],
            current_inventory_group: ['$stateParams', 'inventory_group_service', 'inventory_groups', 'inventory_service', ($stateParams, inventory_group_service, inventory_groups, inventory_service) => {
              const validGroupIds = _.map(inventory_groups, 'id');
              const lastGroupId = inventory_service.get_last_inventory_group($stateParams.inventory_type);
              if (_.includes(validGroupIds, lastGroupId)) {
                return _.find(inventory_groups, { id: lastGroupId });
              }
              const currentInventoryGroup = _.first(inventory_groups);
              if (currentInventoryGroup) inventory_service.save_last_inventory_group(currentInventoryGroup.id, $stateParams.inventory_type);
              return currentInventoryGroup;
            }],
            organization_payload: [
              'user_service',
              'organization_service',
              (user_service, organization_service) => organization_service.get_organization(user_service.get_organization().id)
            ]
          }
        })
        .state({
          name: 'inventory_list',
          url: '/{inventory_type:properties|taxlots}',
          templateUrl: `${static_url}seed/partials/inventory_list.html`,
          controller: 'inventory_list_controller',
          resolve: {
            access_level_tree: [
              'organization_service', 'user_service',
              (organization_service, user_service) => {
                const organization_id = user_service.get_organization().id;
                return organization_service.get_organization_access_level_tree(organization_id);
              }
            ],
            cycles: ['cycle_service', (cycle_service) => cycle_service.get_cycles()],
            profiles: [
              '$stateParams',
              'inventory_service',
              ($stateParams, inventory_service) => {
                const inventory_type = $stateParams.inventory_type === 'properties' ? 'Property' : 'Tax Lot';
                return inventory_service.get_column_list_profiles('List View Profile', inventory_type, true);
              }
            ],
            current_profile: [
              '$stateParams',
              'inventory_service',
              'profiles',
              ($stateParams, inventory_service, profiles) => {
                const validProfileIds = _.map(profiles, 'id');
                const lastProfileId = inventory_service.get_last_profile($stateParams.inventory_type);
                if (_.includes(validProfileIds, lastProfileId)) {
                  return inventory_service.get_column_list_profile(lastProfileId);
                }
                const currentProfileId = _.first(profiles)?.id;
                if (currentProfileId) {
                  inventory_service.save_last_profile(currentProfileId, $stateParams.inventory_type);
                  return inventory_service.get_column_list_profile(currentProfileId);
                }
                return null;
              }
            ],
            filter_groups: [
              '$stateParams',
              'filter_groups_service',
              ($stateParams, filter_groups_service) => {
                const inventory_type = $stateParams.inventory_type === 'properties' ? 'Property' : 'Tax Lot';
                return filter_groups_service.get_filter_groups(inventory_type);
              }
            ],
            current_filter_group: [
              '$stateParams',
              'filter_groups_service',
              'filter_groups',
              ($stateParams, filter_groups_service, filter_groups) => {
                const validFilterGroupIds = _.map(filter_groups, 'id');
                const lastFilterGroupId = filter_groups_service.get_last_filter_group($stateParams.inventory_type);
                if (_.includes(validFilterGroupIds, lastFilterGroupId)) {
                  return filter_groups_service.get_filter_group(lastFilterGroupId);
                }
                return null;
              }
            ],
            all_columns: [
              '$stateParams',
              'inventory_service',
              ($stateParams, inventory_service) => {
                if ($stateParams.inventory_type === 'properties') {
                  return inventory_service.get_property_columns();
                }
                return inventory_service.get_taxlot_columns();
              }
            ],
<<<<<<< HEAD
            organization_payload: ['user_service', 'organization_service', (user_service, organization_service) => organization_service.get_organization_brief(user_service.get_organization().id)],
            derived_columns_payload: [
              '$stateParams',
              'derived_columns_service',
              'organization_payload',
              ($stateParams, derived_columns_service, organization_payload) => derived_columns_service.get_derived_columns(organization_payload.organization.id, $stateParams.inventory_type)
            ],
            inventory_groups: [
              '$stateParams',
              'inventory_group_service',
              ($stateParams, inventory_group_service) => inventory_group_service.get_groups_for_inventory($stateParams.inventory_type, [])
            ],
            inventory_group_tab: [
              '$stateParams',
              'inventory_service',
              ($stateParams, inventory_service) => {
                inventory_service.save_last_inventory_group(-1);
                return -1;
              }
            ]
          }
        })
        .state({
          name: 'inventory_groups_inventory_list',
          url: '/{inventory_type:properties|taxlots}/groups/{group_id:int}/inventory',
          templateUrl: `${static_url}seed/partials/inventory_list.html`,
          controller: 'inventory_list_controller',
          resolve: {
            access_level_tree: [
              'organization_service', 'user_service',
              (organization_service, user_service) => {
                const organization_id = user_service.get_organization().id;
                return organization_service.get_organization_access_level_tree(organization_id);
              }
            ],
            cycles: [
              'cycle_service',
              (cycle_service) => cycle_service.get_cycles()
            ],
            profiles: [
              '$stateParams',
              'inventory_service',
              ($stateParams, inventory_service) => {
                const inventory_type = $stateParams.inventory_type === 'properties' ? 'Property' : 'Tax Lot';
                return inventory_service.get_column_list_profiles('List View Profile', inventory_type, true);
              }
            ],
            current_profile: [
              '$stateParams',
              'inventory_service',
              'profiles',
              ($stateParams, inventory_service, profiles) => {
                const validProfileIds = _.map(profiles, 'id');
                const lastProfileId = inventory_service.get_last_profile($stateParams.inventory_type);
                if (_.includes(validProfileIds, lastProfileId)) {
                  return inventory_service.get_column_list_profile(lastProfileId);
                }
                const currentProfileId = _.first(profiles)?.id;
                if (currentProfileId) {
                  inventory_service.save_last_profile(currentProfileId, $stateParams.inventory_type);
                  return inventory_service.get_column_list_profile(currentProfileId);
                }
                return null;
              }
            ],
            filter_groups: [
              '$stateParams',
              'filter_groups_service',
              ($stateParams, filter_groups_service) => {
                const inventory_type = $stateParams.inventory_type === 'properties' ? 'Property' : 'Tax Lot';
                return filter_groups_service.get_filter_groups(inventory_type);
              }
            ],
            current_filter_group: [
              '$stateParams',
              'filter_groups_service',
              'filter_groups',
              ($stateParams, filter_groups_service, filter_groups) => {
                const validFilterGroupIds = _.map(filter_groups, 'id');
                const lastFilterGroupId = filter_groups_service.get_last_filter_group($stateParams.inventory_type);
                if (_.includes(validFilterGroupIds, lastFilterGroupId)) {
                  return filter_groups_service.get_filter_group(lastFilterGroupId);
                }
                return null;
              }
            ],
            all_columns: [
              '$stateParams',
              'inventory_service',
              ($stateParams, inventory_service) => {
                if ($stateParams.inventory_type === 'properties') {
                  return inventory_service.get_property_columns();
                }
                return inventory_service.get_taxlot_columns();
              }
            ],
            organization_payload: [
              'user_service',
              'organization_service',
              (user_service, organization_service) => organization_service.get_organization_brief(user_service.get_organization().id)
            ],
            derived_columns_payload: [
              '$stateParams',
              'derived_columns_service',
              'organization_payload',
              ($stateParams, derived_columns_service, organization_payload) => derived_columns_service.get_derived_columns(organization_payload.organization.id, $stateParams.inventory_type)
            ],
            inventory_groups: [
              '$stateParams',
              'inventory_group_service',
              ($stateParams, inventory_group_service) => inventory_group_service.get_groups_for_inventory($stateParams.inventory_type, [])
            ],
            inventory_group_tab: [
              '$stateParams',
              'inventory_service',
              ($stateParams, inventory_service) => {
                inventory_service.save_last_inventory_group(-1);
                return -1;
              }
            ]
=======
            organization_payload: ['user_service', 'organization_service', (user_service, organization_service) => organization_service.get_organization_brief(user_service.get_organization().id)]
>>>>>>> 4d7e516e
          }
        })
        .state({
          name: 'inventory_map',
          url: '/{inventory_type:properties|taxlots}/map',
          templateUrl: `${static_url}seed/partials/inventory_map.html`,
          controller: 'inventory_map_controller',
          resolve: {
            cycles: ['cycle_service', (cycle_service) => cycle_service.get_cycles()],
            labels: [
              '$stateParams',
              'label_service',
              ($stateParams, label_service) => label_service.get_labels($stateParams.inventory_type).then((labels) => _.filter(labels, (label) => !_.isEmpty(label.is_applied)))
            ],
            group: () => null,
          }
        })
        .state({
          name: 'inventory_group_map',
          url: '/{inventory_type:properties|taxlots}/groups/{group_id:int}/map',
          templateUrl: `${static_url}seed/partials/inventory_map.html`,
          controller: 'inventory_map_controller',
          resolve: {
            cycles: ['cycle_service', (cycle_service) => cycle_service.get_cycles()],
            labels: [
              '$stateParams',
              'label_service',
              ($stateParams, label_service) => label_service.get_labels($stateParams.inventory_type).then((labels) => _.filter(labels, (label) => !_.isEmpty(label.is_applied)))
            ],
            group: [
              '$stateParams', 'inventory_group_service', 'user_service',
              ($stateParams, inventory_group_service, user_service) => inventory_group_service.get_group(user_service.get_organization().id, $stateParams.group_id).then((group) => group)
            ],
            group: () => null,
            group: [
              '$stateParams', 'inventory_group_service', 'user_service',
              ($stateParams, inventory_group_service, user_service) => inventory_group_service.get_group(user_service.get_organization().id, $stateParams.group_id).then((group) => group)
            ],
          }
        })
        .state({
          name: 'inventory_summary',
          url: '/{inventory_type:properties|taxlots}/summary',
          templateUrl: `${static_url}seed/partials/inventory_summary.html`,
          controller: 'inventory_summary_controller',
          resolve: {
            cycles: ['cycle_service', (cycle_service) => cycle_service.get_cycles()]
          }
        })
        .state({
          name: 'inventory_plots',
          url: '/{inventory_type:properties|taxlots}/plots',
          templateUrl: `${static_url}seed/partials/inventory_plots.html`,
          controller: 'inventory_plots_controller',
          resolve: {
            cycles: ['cycle_service', (cycle_service) => cycle_service.get_cycles()],
            profiles: [
              '$stateParams',
              'inventory_service',
              ($stateParams, inventory_service) => {
                const inventory_type = $stateParams.inventory_type === 'properties' ? 'Property' : 'Tax Lot';
                return inventory_service.get_column_list_profiles('List View Profile', inventory_type, true);
              }
            ],
            current_profile: [
              '$stateParams',
              'inventory_service',
              'profiles',
              ($stateParams, inventory_service, profiles) => {
                const validProfileIds = _.map(profiles, 'id');
                const lastProfileId = inventory_service.get_last_profile($stateParams.inventory_type);
                if (_.includes(validProfileIds, lastProfileId)) {
                  return inventory_service.get_column_list_profile(lastProfileId);
                }
                const currentProfileId = _.first(profiles)?.id;
                if (currentProfileId) {
                  inventory_service.save_last_profile(currentProfileId, $stateParams.inventory_type);
                  return inventory_service.get_column_list_profile(currentProfileId);
                }
                return null;
              }
            ],
            all_columns: [
              '$stateParams',
              'inventory_service',
              ($stateParams, inventory_service) => {
                if ($stateParams.inventory_type === 'properties') {
                  return inventory_service.get_property_columns();
                }
                return inventory_service.get_taxlot_columns();
              }
            ],
            organization_payload: ['user_service', 'organization_service', (user_service, organization_service) => organization_service.get_organization_brief(user_service.get_organization().id)],
            derived_columns_payload: [
              '$stateParams',
              'derived_columns_service',
              'organization_payload',
              ($stateParams, derived_columns_service, organization_payload) => derived_columns_service.get_derived_columns(organization_payload.organization.id, $stateParams.inventory_type)
            ]
          }
        })
        .state({
          name: 'inventory_cycles',
          url: '/{inventory_type:properties|taxlots}/cycles',
          templateUrl: `${static_url}seed/partials/inventory_cycles.html`,
          controller: 'inventory_cycles_controller',
          resolve: {
            inventory: [
              '$stateParams',
              'inventory_service',
              'current_profile',
              ($stateParams, inventory_service, current_profile) => {
                const last_selected_cycle_ids = inventory_service.get_last_selected_cycles() || [];
                const profile_id = _.has(current_profile, 'id') ? current_profile.id : undefined;
                if ($stateParams.inventory_type === 'properties') {
                  return inventory_service.properties_cycle(profile_id, last_selected_cycle_ids);
                }
                return inventory_service.taxlots_cycle(profile_id, last_selected_cycle_ids);
              }
            ],
            matching_criteria_columns: [
              'user_service',
              'organization_service',
              (user_service, organization_service) => {
                const org_id = user_service.get_organization().id;
                return organization_service.matching_criteria_columns(org_id);
              }
            ],
            cycles: ['cycle_service', (cycle_service) => cycle_service.get_cycles()],
            profiles: [
              '$stateParams',
              'inventory_service',
              ($stateParams, inventory_service) => {
                const inventory_type = $stateParams.inventory_type === 'properties' ? 'Property' : 'Tax Lot';
                return inventory_service.get_column_list_profiles('List View Profile', inventory_type);
              }
            ],
            current_profile: [
              '$stateParams',
              'inventory_service',
              'profiles',
              ($stateParams, inventory_service, profiles) => {
                const validProfileIds = _.map(profiles, 'id');
                const lastProfileId = inventory_service.get_last_profile($stateParams.inventory_type);
                if (_.includes(validProfileIds, lastProfileId)) {
                  return _.find(profiles, { id: lastProfileId });
                }
                const currentProfile = _.first(profiles);
                if (currentProfile) inventory_service.save_last_profile(currentProfile.id, $stateParams.inventory_type);
                return currentProfile;
              }
            ],
            all_columns: [
              '$stateParams',
              'inventory_service',
              ($stateParams, inventory_service) => {
                if ($stateParams.inventory_type === 'properties') {
                  return inventory_service.get_property_columns();
                }
                return inventory_service.get_taxlot_columns();
              }
            ],
            organization_payload: ['user_service', 'organization_service', (user_service, organization_service) => organization_service.get_organization(user_service.get_organization().id)]
          }
        })
        .state({
          name: 'inventory_group_detail',
          url: '/{inventory_type:properties|taxlots}/groups/{group_id:int}',
          templateUrl: `${static_url}seed/partials/inventory_group_detail.html`,
          controller: 'inventory_group_detail_controller',
          resolve: {}
        })
        .state({
          name: 'inventory_detail',
          url: '/{inventory_type:properties|taxlots}/{view_id:int}',
          templateUrl: `${static_url}seed/partials/inventory_detail.html`,
          controller: 'inventory_detail_controller',
          resolve: {
            inventory_payload: [
              '$state',
              '$stateParams',
              'inventory_service',
              ($state, $stateParams, inventory_service) => {
                // load `get_building` before page is loaded to avoid page flicker.
                const { view_id } = $stateParams;
                let promise;
                if ($stateParams.inventory_type === 'properties') promise = inventory_service.get_property(view_id);
                else if ($stateParams.inventory_type === 'taxlots') promise = inventory_service.get_taxlot(view_id);
                promise.catch((err) => {
                  if (err.message.match(/^(?:property|taxlot) view with id \d+ does not exist$/)) {
                    // Inventory item not found for current organization, redirecting
                    $state.go('inventory_list', { inventory_type: $stateParams.inventory_type });
                  }
                });
                return promise;
              }
            ],
            views_payload: [
              '$stateParams',
              'user_service',
              'inventory_service',
              'inventory_payload',
              ($stateParams, user_service, inventory_service, inventory_payload) => {
                const organization_id = user_service.get_organization().id;
                let promise;
                if ($stateParams.inventory_type === 'properties') promise = inventory_service.get_property_views(organization_id, inventory_payload.property.id);
                else if ($stateParams.inventory_type === 'taxlots') promise = inventory_service.get_taxlot_views(organization_id, inventory_payload.taxlot.id);

                return promise;
              }
            ],
            access_level_tree: [
              'organization_service', 'user_service',
              (organization_service, user_service) => {
                const organization_id = user_service.get_organization().id;
                return organization_service.get_organization_access_level_tree(organization_id);
              }
            ],
            analyses_payload: [
              'inventory_service',
              'analyses_service',
              '$stateParams',
              'inventory_payload',
              (inventory_service, analyses_service, $stateParams, inventory_payload) => {
                if ($stateParams.inventory_type !== 'properties') return [];
                return analyses_service.get_analyses_for_canonical_property(inventory_payload.property.id);
              }
            ],
            columns: [
              '$stateParams',
              'inventory_service',
              ($stateParams, inventory_service) => {
                if ($stateParams.inventory_type === 'properties') {
                  return inventory_service.get_property_columns().then((columns) => {
                    _.remove(columns, 'related');
                    _.remove(columns, { column_name: 'lot_number', table_name: 'PropertyState' });
                    return _.map(columns, (col) => _.omit(col, ['pinnedLeft', 'related']));
                  });
                }
                return inventory_service.get_taxlot_columns().then((columns) => {
                  _.remove(columns, 'related');
                  return _.map(columns, (col) => _.omit(col, ['pinnedLeft', 'related']));
                });
              }
            ],
            profiles: [
              '$stateParams',
              'inventory_service',
              ($stateParams, inventory_service) => {
                const inventory_type = $stateParams.inventory_type === 'properties' ? 'Property' : 'Tax Lot';
                return inventory_service.get_column_list_profiles('Detail View Profile', inventory_type);
              }
            ],
            current_profile: [
              '$stateParams',
              'inventory_service',
              'profiles',
              ($stateParams, inventory_service, profiles) => {
                const validProfileIds = _.map(profiles, 'id');
                const lastProfileId = inventory_service.get_last_detail_profile($stateParams.inventory_type);
                if (_.includes(validProfileIds, lastProfileId)) {
                  return _.find(profiles, { id: lastProfileId });
                }
                const currentProfile = _.first(profiles);
                if (currentProfile) inventory_service.save_last_detail_profile(currentProfile.id, $stateParams.inventory_type);
                return currentProfile;
              }
            ],
            labels_payload: [
              '$stateParams',
              'inventory_payload',
              'label_service',
              ($stateParams, inventory_payload, label_service) => label_service.get_labels($stateParams.inventory_type, [$stateParams.view_id])
            ],
            organization_payload: ['user_service', 'organization_service', (user_service, organization_service) => organization_service.get_organization(user_service.get_organization().id)],
            uniformat_payload: ['uniformat_service', (uniformat_service) => uniformat_service.get_uniformat()],
            elements_payload: [
              '$stateParams',
              'element_service',
              'user_service',
              'inventory_payload',
              ($stateParams, element_service, user_service, inventory_payload) => {
                if ($stateParams.inventory_type === 'properties') {
                  return element_service.get_elements(user_service.get_organization().id, inventory_payload.property.id);
                }
                return [];
              }
            ],
            tkbl_payload: [
              '$stateParams',
              'element_service',
              'user_service',
              'inventory_payload',
              ($stateParams, element_service, user_service, inventory_payload) => {
                if ($stateParams.inventory_type === 'properties') {
                  return element_service.get_tkbl(user_service.get_organization().id, inventory_payload.property.id);
                }
                return [];
              }
            ]
          }
        })
        .state({
          name: 'inventory_detail_cycles',
          url: '/{inventory_type:properties|taxlots}/{view_id:int}/cycles',
          templateUrl: `${static_url}seed/partials/inventory_detail_cycles.html`,
          controller: 'inventory_detail_cycles_controller',
          resolve: {
            inventory_payload: [
              '$state',
              '$stateParams',
              'inventory_service',
              ($state, $stateParams, inventory_service) => {
                // load `get_building` before page is loaded to avoid page flicker.
                const { view_id } = $stateParams;
                let promise;
                if ($stateParams.inventory_type === 'properties') promise = inventory_service.get_property_links(view_id);
                else if ($stateParams.inventory_type === 'taxlots') promise = inventory_service.get_taxlot_links(view_id);
                promise.catch((err) => {
                  if (err.message.match(/^(?:property|taxlot) view with id \d+ does not exist$/)) {
                    // Inventory item not found for current organization, redirecting
                    $state.go('inventory_list', { inventory_type: $stateParams.inventory_type });
                  }
                });
                return promise;
              }
            ],
            columns: [
              '$stateParams',
              'inventory_service',
              ($stateParams, inventory_service) => {
                if ($stateParams.inventory_type === 'properties') {
                  return inventory_service.get_property_columns().then((columns) => {
                    _.remove(columns, 'related');
                    _.remove(columns, { column_name: 'lot_number', table_name: 'PropertyState' });
                    return _.map(columns, (col) => _.omit(col, ['pinnedLeft', 'related']));
                  });
                }
                return inventory_service.get_taxlot_columns().then((columns) => {
                  _.remove(columns, 'related');
                  return _.map(columns, (col) => _.omit(col, ['pinnedLeft', 'related']));
                });
              }
            ],
            cycles: ['cycle_service', (cycle_service) => cycle_service.get_cycles()],
            profiles: [
              '$stateParams',
              'inventory_service',
              ($stateParams, inventory_service) => {
                const inventory_type = $stateParams.inventory_type === 'properties' ? 'Property' : 'Tax Lot';
                return inventory_service.get_column_list_profiles('Detail View Profile', inventory_type);
              }
            ],
            current_profile: [
              '$stateParams',
              'inventory_service',
              'profiles',
              ($stateParams, inventory_service, profiles) => {
                const validProfileIds = _.map(profiles, 'id');
                const lastProfileId = inventory_service.get_last_detail_profile($stateParams.inventory_type);
                if (_.includes(validProfileIds, lastProfileId)) {
                  return _.find(profiles, { id: lastProfileId });
                }
                const currentProfile = _.first(profiles);
                if (currentProfile) inventory_service.save_last_detail_profile(currentProfile.id, $stateParams.inventory_type);
                return currentProfile;
              }
            ],
            organization_payload: ['user_service', 'organization_service', (user_service, organization_service) => organization_service.get_organization(user_service.get_organization().id)]
          }
        })
        .state({
          name: 'inventory_detail_analyses',
          url: '/{inventory_type:properties}/{view_id:int}/analyses',
          templateUrl: `${static_url}seed/partials/inventory_detail_analyses.html`,
          controller: 'inventory_detail_analyses_controller',
          resolve: {
            inventory_payload: [
              '$state',
              '$stateParams',
              'inventory_service',
              ($state, $stateParams, inventory_service) => {
                // load `get_building` before page is loaded to avoid page flicker.
                const { view_id } = $stateParams;
                let promise;
                if ($stateParams.inventory_type === 'properties') promise = inventory_service.get_property(view_id);
                else if ($stateParams.inventory_type === 'taxlots') promise = inventory_service.get_taxlot(view_id);
                promise.catch((err) => {
                  if (err.message.match(/^(?:property|taxlot) view with id \d+ does not exist$/)) {
                    // Inventory item not found for current organization, redirecting
                    $state.go('inventory_list', { inventory_type: $stateParams.inventory_type });
                  }
                });
                return promise;
              }
            ],
            analyses_payload: [
              'inventory_service',
              'analyses_service',
              '$stateParams',
              'inventory_payload',
              (inventory_service, analyses_service, $stateParams, inventory_payload) => analyses_service.get_analyses_for_canonical_property(inventory_payload.property.id)
            ],
            organization_payload: ['user_service', 'organization_service', (user_service, organization_service) => organization_service.get_organization(user_service.get_organization().id)],
            // users_payload: [
            //   'user_service',
            //   'organization_service',
            //   (user_service, organization_service) => organization_service.get_organization_users({ org_id: user_service.get_organization().id })
            // ],
            views_payload: [
              '$stateParams',
              'user_service',
              'inventory_service',
              'inventory_payload',
              ($stateParams, user_service, inventory_service, inventory_payload) => {
                const organization_id = user_service.get_organization().id;
                let promise;
                if ($stateParams.inventory_type === 'properties') promise = inventory_service.get_property_views(organization_id, inventory_payload.property.id);
                else if ($stateParams.inventory_type === 'taxlots') promise = inventory_service.get_taxlot_views(organization_id, inventory_payload.taxlot.id);

                return promise;
              }
            ]
          }
        })
        .state({
          name: 'inventory_detail_meters',
          url: '/{inventory_type:properties|taxlots}/{view_id:int}/meters',
          templateUrl: `${static_url}seed/partials/inventory_detail_meters.html`,
          controller: 'inventory_detail_meters_controller',
          resolve: {
            inventory_payload: [
              '$state',
              '$stateParams',
              'inventory_service',
              ($state, $stateParams, inventory_service) => {
                // load `get_building` before page is loaded to avoid page flicker.
                const { view_id } = $stateParams;
                const promise = inventory_service.get_property(view_id);
                promise.catch((err) => {
                  if (err.message.match(/^(?:property|taxlot) view with id \d+ does not exist$/)) {
                    // Inventory item not found for current organization, redirecting
                    $state.go('inventory_list', { inventory_type: $stateParams.inventory_type });
                  }
                });
                return promise;
              }
            ],
            property_meter_usage: [
              '$stateParams',
              'user_service',
              'meter_service',
              ($stateParams, user_service, meter_service) => {
                const organization_id = user_service.get_organization().id;
                return meter_service.property_meter_usage($stateParams.view_id, organization_id, 'Exact');
              }
            ],
            meters: [
              '$stateParams',
              'user_service',
              'meter_service',
              ($stateParams, user_service, meter_service) => {
                const organization_id = user_service.get_organization().id;
                return meter_service.get_meters($stateParams.view_id, organization_id);
              }
            ],
            cycles: ['cycle_service', (cycle_service) => cycle_service.get_cycles()],
            organization_payload: ['user_service', 'organization_service', (user_service, organization_service) => organization_service.get_organization(user_service.get_organization().id)]
          }
        })
        .state({
          name: 'inventory_detail_sensors',
          url: '/{inventory_type:properties|taxlots}/{view_id:int}/sensors',
          templateUrl: `${static_url}seed/partials/inventory_detail_sensors.html`,
          controller: 'inventory_detail_sensors_controller',
          resolve: {
            inventory_payload: [
              '$state',
              '$stateParams',
              'inventory_service',
              ($state, $stateParams, inventory_service) => {
                // load `get_building` before page is loaded to avoid page flicker.
                const { view_id } = $stateParams;
                const promise = inventory_service.get_property(view_id);
                promise.catch((err) => {
                  if (err.message.match(/^(?:property|taxlot) view with id \d+ does not exist$/)) {
                    // Inventory item not found for current organization, redirecting
                    $state.go('inventory_list', { inventory_type: $stateParams.inventory_type });
                  }
                });
                return promise;
              }
            ],
            property_sensor_usage: [
              '$stateParams',
              'user_service',
              'sensor_service',
              ($stateParams, user_service, sensor_service) => {
                const organization_id = user_service.get_organization().id;
                return sensor_service.property_sensor_usage($stateParams.view_id, organization_id, 'Exact');
              }
            ],
            sensors: [
              '$stateParams',
              'user_service',
              'sensor_service',
              ($stateParams, user_service, sensor_service) => {
                const organization_id = user_service.get_organization().id;
                return sensor_service.get_sensors($stateParams.view_id, organization_id);
              }
            ],
            data_loggers: [
              '$stateParams',
              'user_service',
              'sensor_service',
              ($stateParams, user_service, sensor_service) => {
                const organization_id = user_service.get_organization().id;
                return sensor_service.get_data_loggers($stateParams.view_id, organization_id);
              }
            ],
            cycles: ['cycle_service', (cycle_service) => cycle_service.get_cycles()],
            organization_payload: ['user_service', 'organization_service', (user_service, organization_service) => organization_service.get_organization(user_service.get_organization().id)]
          }
        })
        .state({
          name: 'inventory_detail_timeline',
          url: '/{inventory_type:properties|taxlots}/{view_id:int}/timeline',
          templateUrl: `${static_url}seed/partials/inventory_detail_timeline.html`,
          controller: 'inventory_detail_timeline_controller',
          resolve: {
            inventory_payload: [
              '$state',
              '$stateParams',
              'inventory_service',
              ($state, $stateParams, inventory_service) => {
                // load `get_building` before page is loaded to avoid page flicker.
                const { view_id } = $stateParams;
                const promise = inventory_service.get_property(view_id);
                promise.catch((err) => {
                  if (err.message.match(/^(?:property|taxlot) view with id \d+ does not exist$/)) {
                    // Inventory item not found for current organization, redirecting
                    $state.go('inventory_list', { inventory_type: $stateParams.inventory_type });
                  }
                });
                return promise;
              }
            ],
            events: [
              '$stateParams',
              'event_service',
              'user_service',
              'inventory_payload',
              ($stateParams, event_service, user_service, inventory_payload) => {
                const organization_id = user_service.get_organization().id;
                const property_id = inventory_payload.property.id;
                return event_service.get_events(organization_id, $stateParams.inventory_type, property_id);
              }
            ],
            cycles: ['cycle_service', (cycle_service) => cycle_service.get_cycles()],
            users_payload: [
              'organization_service',
              'user_service',
              (organization_service, user_service) => organization_service.get_organization_users({ org_id: user_service.get_organization().id })
            ],
            organization_payload: ['user_service', 'organization_service', (user_service, organization_service) => organization_service.get_organization(user_service.get_organization().id)]
          }
        })
        .state({
          name: 'insights_program',
          url: '/insights',
          templateUrl: `${static_url}seed/partials/insights_program.html`,
          controller: 'insights_program_controller',
          resolve: {
            auth_payload: [
              'auth_service',
              'user_service',
              (auth_service, user_service) => {
                const organization_id = user_service.get_organization().id;
                return auth_service.is_authorized(organization_id, ['requires_member']);
              }
            ],
            compliance_metrics: ['compliance_metric_service', (compliance_metric_service) => compliance_metric_service.get_compliance_metrics()],
            cycles: ['cycle_service', (cycle_service) => cycle_service.get_cycles()],
            property_columns: [
              'inventory_service',
              'user_service',
              (inventory_service, user_service) => {
                const organization_id = user_service.get_organization().id;
                return inventory_service.get_property_columns_for_org(organization_id);
              }
            ],
            organization_payload: ['user_service', 'organization_service', (user_service, organization_service) => organization_service.get_organization(user_service.get_organization().id)],
            filter_groups: [
              '$stateParams',
              'filter_groups_service',
              ($stateParams, filter_groups_service) => {
                const inventory_type = 'Property'; // just properties for now
                return filter_groups_service.get_filter_groups(inventory_type, $stateParams.organization_id);
              }
            ]
          }
        })
        .state({
          name: 'insights_property',
          url: '/insights/property',
          templateUrl: `${static_url}seed/partials/insights_property.html`,
          controller: 'insights_property_controller',
          resolve: {
            auth_payload: [
              'auth_service',
              'user_service',
              (auth_service, user_service) => {
                const organization_id = user_service.get_organization().id;
                return auth_service.is_authorized(organization_id, ['requires_member']);
              }
            ],
            compliance_metrics: ['compliance_metric_service', (compliance_metric_service) => compliance_metric_service.get_compliance_metrics()],
            organization_payload: ['user_service', 'organization_service', (user_service, organization_service) => organization_service.get_organization(user_service.get_organization().id)],
            filter_groups: [
              '$stateParams',
              'filter_groups_service',
              ($stateParams, filter_groups_service) => {
                const inventory_type = 'Property'; // just properties for now
                return filter_groups_service.get_filter_groups(inventory_type, $stateParams.organization_id);
              }
            ],
            property_columns: [
              'inventory_service',
              'user_service',
              (inventory_service, user_service) => {
                const organization_id = user_service.get_organization().id;
                return inventory_service.get_property_columns_for_org(organization_id);
              }
            ],
            cycles: ['cycle_service', (cycle_service) => cycle_service.get_cycles()]
          }
        })
        .state({
          name: 'custom_reports',
          url: '/insights/custom',
          templateUrl: `${static_url}seed/partials/data_view.html`,
          controller: 'data_view_controller',
          resolve: {
            auth_payload: [
              'auth_service',
              'user_service',
              (auth_service, user_service) => {
                const organization_id = user_service.get_organization().id;
                return auth_service.is_authorized(organization_id, ['requires_member']);
              }
            ],
            valid_column_data_types: [() => ['number', 'float', 'integer', 'area', 'eui', 'ghg', 'ghg_intensity']],
            property_columns: [
              'valid_column_data_types',
              '$stateParams',
              'inventory_service',
              'naturalSort',
              (valid_column_data_types, $stateParams, inventory_service, naturalSort) => inventory_service.get_property_columns_for_org($stateParams.organization_id).then((columns) => {
                columns = _.reject(columns, (item) => item.related || !valid_column_data_types.includes(item.data_type)).sort((a, b) => naturalSort(a.displayName, b.displayName));
                return columns;
              })
            ],
            taxlot_columns: [
              'valid_column_data_types',
              '$stateParams',
              'inventory_service',
              'naturalSort',
              (valid_column_data_types, $stateParams, inventory_service, naturalSort) => inventory_service.get_taxlot_columns_for_org($stateParams.organization_id).then((columns) => {
                columns = _.reject(columns, (item) => item.related || !valid_column_data_types.includes(item.data_type)).sort((a, b) => naturalSort(a.displayName, b.displayName));
                return columns;
              })
            ],
            cycles: ['cycle_service', (cycle_service) => cycle_service.get_cycles()],
            data_views: ['data_view_service', (data_view_service) => data_view_service.get_data_views()],
            filter_groups: [
              'filter_groups_service',
              (filter_groups_service) => {
                const inventory_type = 'Property'; // just properties for now
                return filter_groups_service.get_filter_groups(inventory_type);
              }
            ]
          }
        })
        .state({
          name: 'portfolio_summary',
          url: '/insights/portfolio_summary',
          templateUrl: `${static_url}seed/partials/portfolio_summary.html`,
          controller: 'portfolio_summary_controller',
          resolve: {
            valid_column_data_types: [() => ['number', 'float', 'integer', 'area', 'eui', 'ghg', 'ghg_intensity']],
            property_columns: [
              'valid_column_data_types',
              '$stateParams',
              'inventory_service',
              (valid_column_data_types, $stateParams, inventory_service) => inventory_service.get_property_columns_for_org($stateParams.organization_id).then((columns) => {
                _.remove(columns, { table_name: 'TaxLotState' });
                return columns;
              })
            ],
            cycles: ['cycle_service', (cycle_service) => cycle_service.get_cycles()],
            organization_payload: ['user_service', 'organization_service', (user_service, organization_service) => organization_service.get_organization(user_service.get_organization().id)],
            access_level_tree: [
              'organization_payload',
              'organization_service',
              (organization_payload, organization_service) => {
                const organization_id = organization_payload.organization.id;
                return organization_service.get_organization_access_level_tree(organization_id);
              }
            ],
            auth_payload: [
              'auth_service',
              'organization_payload',
              (auth_service, organization_payload) => {
                const organization_id = organization_payload.organization.id;
                return auth_service.is_authorized(organization_id, ['requires_owner']);
              }
            ]
          }
        })
        .state({
          name: 'data_view',
          url: '/insights/custom/{id:int}',
          templateUrl: `${static_url}seed/partials/data_view.html`,
          controller: 'data_view_controller',
          resolve: {
            auth_payload: [
              'auth_service',
              'user_service',
              (auth_service, user_service) => {
                const organization_id = user_service.get_organization().id;
                return auth_service.is_authorized(organization_id, ['requires_member']);
              }
            ],
            valid_column_data_types: [() => ['number', 'float', 'integer', 'area', 'eui', 'ghg', 'ghg_intensity']],
            property_columns: [
              'valid_column_data_types',
              '$stateParams',
              'inventory_service',
              'naturalSort',
              (valid_column_data_types, $stateParams, inventory_service, naturalSort) => inventory_service.get_property_columns_for_org($stateParams.organization_id).then((columns) => {
                columns = _.reject(columns, (item) => item.related || !valid_column_data_types.includes(item.data_type)).sort((a, b) => naturalSort(a.displayName, b.displayName));
                return columns;
              })
            ],
            taxlot_columns: [
              'valid_column_data_types',
              '$stateParams',
              'inventory_service',
              'naturalSort',
              (valid_column_data_types, $stateParams, inventory_service, naturalSort) => inventory_service.get_taxlot_columns_for_org($stateParams.organization_id).then((columns) => {
                columns = _.reject(columns, (item) => item.related || !valid_column_data_types.includes(item.data_type)).sort((a, b) => naturalSort(a.displayName, b.displayName));
                return columns;
              })
            ],
            cycles: ['cycle_service', (cycle_service) => cycle_service.get_cycles()],
            data_views: ['data_view_service', (data_view_service) => data_view_service.get_data_views()],
            filter_groups: [
              'filter_groups_service',
              (filter_groups_service) => {
                const inventory_type = 'Property'; // just properties for now
                return filter_groups_service.get_filter_groups(inventory_type);
              }
            ]
          }
        });
    }
  ]);

  SEED_app.config([
    '$httpProvider',
    ($httpProvider) => {
      $httpProvider.defaults.headers.common['X-Requested-With'] = 'XMLHttpRequest';
      $httpProvider.defaults.paramSerializer = 'httpParamSerializerSeed';
    }
  ]);

  /**
   * Disable Angular debugging based on Django DEBUG flag.
   */
  SEED_app.config([
    '$compileProvider',
    ($compileProvider) => {
      $compileProvider.debugInfoEnabled(window.SEED.debug);
      $compileProvider.commentDirectivesEnabled(false);
      // $compileProvider.cssClassDirectivesEnabled(false); // This cannot be enabled due to the draggable ui-grid rows
    }
  ]);

  SEED_app.config([
    '$translateProvider',
    ($translateProvider) => {
      // Log un-translated strings when running in debug mode
      // if (window.SEED.debug) {
      //   $translateProvider.useMissingTranslationHandlerLog();
      // }

      $translateProvider
        .useStaticFilesLoader({
          prefix: '/static/seed/locales/',
          suffix: '.json'
        })
        .registerAvailableLanguageKeys(['en_US', 'fr_CA'], {
          en: 'en_US',
          fr: 'fr_CA',
          'en_*': 'en_US',
          'fr_*': 'fr_CA',
          '*': 'en_US'
        })
        // allow some HTML in the translation strings,
        // see https://angular-translate.github.io/docs/#/guide/19_security
        .useSanitizeValueStrategy('escapeParameters')
        // interpolation for plurals
        .useMessageFormatInterpolation();

      $translateProvider.determinePreferredLanguage();
      moment.locale($translateProvider.preferredLanguage());
    }
  ]);

  /**
   * creates the object 'urls' which can be injected into a service, controller, etc.
   */
  SEED_app.constant('urls', {
    seed_home: SEED.urls.seed_home,
    static_url: SEED.urls.STATIC_URL
  });

  /**
   * @param {string} a
   * @param {string} b
   */
  const numericComparison = (a, b) => {
    const numA = Number(a);
    if (Number.isNaN(numA)) return false;
    const numB = Number(b);
    if (Number.isNaN(numB)) return false;
    if (numA === numB) return 0;
    return numA < numB ? -1 : 1;
  };
  const { compare } = new Intl.Collator(undefined, { ignorePunctuation: true, numeric: true, sensitivity: 'base' });
  /**
   * @param {string} [a] - The first string for comparison
   * @param {string} [b] - The second string for comparison
   * @returns {number} Sort result
   */
  const naturalSort = (a, b) => {
    if (a === b) return 0;
    if (!a) return 1;
    if (!b) return -1;

    const numericResult = numericComparison(a, b);
    if (numericResult !== false) return numericResult;

    return compare(a, b);
  };
  SEED_app.constant('naturalSort', naturalSort);
})();<|MERGE_RESOLUTION|>--- conflicted
+++ resolved
@@ -2014,14 +2014,7 @@
                 return inventory_service.get_taxlot_columns();
               }
             ],
-<<<<<<< HEAD
             organization_payload: ['user_service', 'organization_service', (user_service, organization_service) => organization_service.get_organization_brief(user_service.get_organization().id)],
-            derived_columns_payload: [
-              '$stateParams',
-              'derived_columns_service',
-              'organization_payload',
-              ($stateParams, derived_columns_service, organization_payload) => derived_columns_service.get_derived_columns(organization_payload.organization.id, $stateParams.inventory_type)
-            ],
             inventory_groups: [
               '$stateParams',
               'inventory_group_service',
@@ -2135,9 +2128,6 @@
                 return -1;
               }
             ]
-=======
-            organization_payload: ['user_service', 'organization_service', (user_service, organization_service) => organization_service.get_organization_brief(user_service.get_organization().id)]
->>>>>>> 4d7e516e
           }
         })
         .state({
