--- conflicted
+++ resolved
@@ -2000,7 +2000,6 @@
                 return inventory_service.get_taxlot_columns();
               }
             ],
-<<<<<<< HEAD
             organization_payload: ['user_service', 'organization_service', (user_service, organization_service) => organization_service.get_organization_brief(user_service.get_organization().id)],
             derived_columns_payload: [
               '$stateParams',
@@ -2114,9 +2113,6 @@
                 return -1;
               }
             ]
-=======
-            organization_payload: ['user_service', 'organization_service', (user_service, organization_service) => organization_service.get_organization_brief(user_service.get_organization().id)]
->>>>>>> 391e5b81
           }
         })
         .state({
