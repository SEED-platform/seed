/**
 * SEED Platform (TM), Copyright (c) Alliance for Sustainable Energy, LLC, and other contributors.
 * See also https://github.com/seed-platform/seed/main/LICENSE.md
 */
angular.module('BE.seed.service.user', []).factory('user_service', [
  '$http',
  '$q',
  'generated_urls',
  ($http, $q, generated_urls) => {
    const user_factory = {};
    const urls = generated_urls;

<<<<<<< HEAD
    var organization;
    var access_level_instance;
    var user_id;
=======
    let organization;
    let user_id;
>>>>>>> 54592169

    /**
     * returns the current organization, set initially by a controller
     *
     * yes this is a global, but otherwise we'll have to use a promise in
     * front of every request that needs this. window.config.initial_org_id is
     * set in base.html via the seed.views.main home view
     *
     * @return {obj} organization
     */
    user_factory.get_organization = () => organization ?? {
      id: window.BE.initial_org_id,
      name: window.BE.initial_org_name,
      user_role: window.BE.initial_org_user_role
    };

    user_factory.get_access_level_instance = function () {
      // yes this is a global, but otherwise we'll have to use a promise in
      // front of every request that needs this. window.config.initial_org_id is
      // set in base.html via the seed.views.main home view
      return access_level_instance || {
        "id": window.BE.access_level_instance_id,
        "name": window.BE.access_level_instance_name,
      };
    };

    /**
     * sets the current organization
     * @param {obj} org
     * @return {promise}
     */
    user_factory.set_organization = (org) => {
      organization = org;
<<<<<<< HEAD
      return user_factory.get_user_id().then(function (this_user_id) {
        return $http.put('/api/v3/users/' + this_user_id + '/default_organization/', {}, {
          params: { organization_id: org.id }
        }).then(function (response) {
          access_level_instance = response.data.user.access_level_instance;
          return response.data;
        });
      });
=======
      return user_factory.get_user_id().then((this_user_id) => $http
        .put(
          `/api/v3/users/${this_user_id}/default_organization/`,
          {},
          {
            params: { organization_id: org.id }
          }
        )
        .then((response) => response.data));
>>>>>>> 54592169
    };

    user_factory.get_users = () => $http.get('/api/v3/users/').then((response) => response.data);

    user_factory.add = (user) => {
      const new_user_details = {
        first_name: user.first_name,
        last_name: user.last_name,
        email: user.email,
        org_name: user.org_name,
        role: user.role,
        access_level_instance_id: user.access_level_instance_id,
      };

      const params = {};
      if (!_.isUndefined(user.organization)) {
        params.organization_id = user.organization.org_id;
      }

      return $http.post('/api/v3/users/', new_user_details, { params }).then((response) => response.data);
    };

    /* Is this still needed? */
    user_factory.get_default_columns = () => $http.get(urls.seed.get_default_columns).then((response) => response.data);

    user_factory.get_default_building_detail_columns = () => $http.get(urls.seed.get_default_building_detail_columns).then((response) => response.data);

    user_factory.get_shared_buildings = () => user_factory.get_user_id().then((this_user_id) => $http.get(`/api/v3/users/${this_user_id}/shared_buildings/`).then((response) => response.data));

    /**
     * gets the user's first name, last name, email, and API key if exists
     * @return {obj} object with keys: first_name, last_name, email, api_key
     */
    user_factory.get_user_profile = () => user_factory.get_user_id().then((this_user_id) => $http.get(`/api/v3/users/${this_user_id}/`).then((response) => response.data));

    /**
     * asks the server to generate a new API key
     * @return {obj} object with api_key
     */
    user_factory.generate_api_key = () => user_factory.get_user_id().then((this_user_id) => $http.post(`/api/v3/users/${this_user_id}/generate_api_key/`).then((response) => response.data));

    user_factory.set_default_columns = (columns, show_shared_buildings) => $http
      .post(urls.seed.set_default_columns, {
        columns,
        show_shared_buildings
      })
      .then((response) => response.data);

    user_factory.set_default_building_detail_columns = (columns) => $http
      .post(urls.seed.set_default_building_detail_columns, {
        columns
      })
      .then((response) => response.data);

    /**
     * updates the user's PR
     * @param  {obj} user
     */
    user_factory.update_user = (user) => user_factory.get_user_id().then((this_user_id) => $http
      .put(`/api/v3/users/${this_user_id}/`, {
        first_name: user.first_name,
        last_name: user.last_name,
        email: user.email
      })
      .then((response) => response.data));

    /**
     * sets the user's password
     * @param {string} current_password
     * @param {string} password_1
     * @param {string} password_2
     */
    user_factory.set_password = (current_password, password_1, password_2) => user_factory.get_user_id().then((this_user_id) => $http
      .put(`/api/v3/users/${this_user_id}/set_password/`, {
        current_password,
        password_1,
        password_2
      })
      .then((response) => response.data));

    /**
     * gets the current user's id
     */
    user_factory.get_user_id = () => {
      if (_.isUndefined(user_id)) {
        user_id = $http.get('/api/v3/users/current/').then((response) => response.data.pk);
      }
      return user_id;
    };

    return user_factory;
  }
]);<|MERGE_RESOLUTION|>--- conflicted
+++ resolved
@@ -10,14 +10,9 @@
     const user_factory = {};
     const urls = generated_urls;
 
-<<<<<<< HEAD
-    var organization;
-    var access_level_instance;
-    var user_id;
-=======
     let organization;
+    let access_level_instance;
     let user_id;
->>>>>>> 54592169
 
     /**
      * returns the current organization, set initially by a controller
@@ -34,14 +29,9 @@
       user_role: window.BE.initial_org_user_role
     };
 
-    user_factory.get_access_level_instance = function () {
-      // yes this is a global, but otherwise we'll have to use a promise in
-      // front of every request that needs this. window.config.initial_org_id is
-      // set in base.html via the seed.views.main home view
-      return access_level_instance || {
-        "id": window.BE.access_level_instance_id,
-        "name": window.BE.access_level_instance_name,
-      };
+    user_factory.get_access_level_instance = () => access_level_instance ?? {
+      id: window.BE.access_level_instance_id,
+      name: window.BE.access_level_instance_name
     };
 
     /**
@@ -51,16 +41,6 @@
      */
     user_factory.set_organization = (org) => {
       organization = org;
-<<<<<<< HEAD
-      return user_factory.get_user_id().then(function (this_user_id) {
-        return $http.put('/api/v3/users/' + this_user_id + '/default_organization/', {}, {
-          params: { organization_id: org.id }
-        }).then(function (response) {
-          access_level_instance = response.data.user.access_level_instance;
-          return response.data;
-        });
-      });
-=======
       return user_factory.get_user_id().then((this_user_id) => $http
         .put(
           `/api/v3/users/${this_user_id}/default_organization/`,
@@ -69,8 +49,10 @@
             params: { organization_id: org.id }
           }
         )
-        .then((response) => response.data));
->>>>>>> 54592169
+        .then(({ data }) => {
+          access_level_instance = data.user.access_level_instance;
+          return data;
+        }));
     };
 
     user_factory.get_users = () => $http.get('/api/v3/users/').then((response) => response.data);
@@ -82,7 +64,7 @@
         email: user.email,
         org_name: user.org_name,
         role: user.role,
-        access_level_instance_id: user.access_level_instance_id,
+        access_level_instance_id: user.access_level_instance_id
       };
 
       const params = {};
