/**
 * SEED Platform (TM), Copyright (c) Alliance for Sustainable Energy, LLC, and other contributors.
 * See also https://github.com/SEED-platform/seed/blob/main/LICENSE.md
 */
angular.module('BE.seed.service.user', []).factory('user_service', [
  '$http',
  ($http) => {
    const user_factory = {};

    let organization;
    let access_level_instance;
    let user_id;

    /**
     * returns the current organization, set initially by a controller
     *
     * yes this is a global, but otherwise we'll have to use a promise in
     * front of every request that needs this. window.config.initial_org_id is
     * set in base.html via the seed.views.main home view
     *
     * @return {obj} organization
     */
    user_factory.get_organization = () => organization ?? {
      id: window.BE.initial_org_id,
      name: window.BE.initial_org_name,
      user_role: window.BE.initial_org_user_role
    };

    user_factory.get_access_level_instance = () => access_level_instance ?? {
      id: window.BE.access_level_instance_id,
      name: window.BE.access_level_instance_name,
      is_ali_root: window.BE.is_ali_root,
      is_ali_leaf: window.BE.is_ali_leaf
    };

    /**
     * sets the current organization
     * @param {obj} org
     * @return {promise}
     */
    user_factory.set_organization = (org) => {
      organization = org;
      return user_factory.get_user_id().then((this_user_id) => $http
        .put(
          `/api/v3/users/${this_user_id}/default_organization/`,
          {},
          {
            params: { organization_id: org.id }
          }
        )
        .then(({ data }) => {
          access_level_instance = data.user.access_level_instance;
          return data;
        }));
    };

    user_factory.get_users = () => $http.get('/api/v3/users/').then((response) => response.data);

    user_factory.add = (user) => {
      const new_user_details = {
        first_name: user.first_name,
        last_name: user.last_name,
        email: user.email,
        org_name: user.org_name,
        role: user.role,
        access_level_instance_id: user.access_level_instance_id
      };

      const params = {};
      if (!_.isUndefined(user.organization)) {
        params.organization_id = user.organization.org_id;
      }

      return $http.post('/api/v3/users/', new_user_details, { params }).then((response) => response.data);
    };

    user_factory.get_shared_buildings = () => user_factory.get_user_id().then((this_user_id) => $http.get(`/api/v3/users/${this_user_id}/shared_buildings/`).then((response) => response.data));

    /**
     * gets the user's first name, last name, email, and API key if exists
     * @return {obj} object with keys: first_name, last_name, email, api_key
     */
    user_factory.get_user_profile = () => user_factory.get_user_id().then((this_user_id) => $http.get(`/api/v3/users/${this_user_id}/`).then((response) => response.data));

    /**
     * asks the server to generate a new API key
     * @return {obj} object with api_key
     */
    user_factory.generate_api_key = () => user_factory.get_user_id().then((this_user_id) => $http.post(`/api/v3/users/${this_user_id}/generate_api_key/`).then((response) => response.data));

<<<<<<< HEAD
    user_factory.set_default_building_detail_columns = (columns) => $http
      .post(urls.seed.set_default_building_detail_columns, {
        columns
      })
      .then((response) => response.data);

=======
>>>>>>> 53b2f868
    /**
     * updates the user's PR
     * @param  {obj} user
     */
    user_factory.update_user = (user) => user_factory.get_user_id().then((this_user_id) => $http
      .put(`/api/v3/users/${this_user_id}/`, {
        first_name: user.first_name,
        last_name: user.last_name,
        email: user.email
      })
      .then((response) => response.data));

    /**
     * sets the user's password
     * @param {string} current_password
     * @param {string} password_1
     * @param {string} password_2
     */
    user_factory.set_password = (current_password, password_1, password_2) => user_factory.get_user_id().then((this_user_id) => $http
      .put(`/api/v3/users/${this_user_id}/set_password/`, {
        current_password,
        password_1,
        password_2
      })
      .then((response) => response.data));

    /**
     * gets the current user's id
     */
    user_factory.get_user_id = () => {
      if (_.isUndefined(user_id)) {
        user_id = $http.get('/api/v3/users/current/').then((response) => response.data.pk);
      }
      return user_id;
    };

    return user_factory;
  }
]);<|MERGE_RESOLUTION|>--- conflicted
+++ resolved
@@ -88,15 +88,6 @@
      */
     user_factory.generate_api_key = () => user_factory.get_user_id().then((this_user_id) => $http.post(`/api/v3/users/${this_user_id}/generate_api_key/`).then((response) => response.data));
 
-<<<<<<< HEAD
-    user_factory.set_default_building_detail_columns = (columns) => $http
-      .post(urls.seed.set_default_building_detail_columns, {
-        columns
-      })
-      .then((response) => response.data);
-
-=======
->>>>>>> 53b2f868
     /**
      * updates the user's PR
      * @param  {obj} user
