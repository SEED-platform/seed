--- conflicted
+++ resolved
@@ -29,21 +29,10 @@
       user_role: window.BE.initial_org_user_role
     };
 
-<<<<<<< HEAD
-    user_factory.get_access_level_instance = function () {
-      // yes this is a global, but otherwise we'll have to use a promise in
-      // front of every request that needs this. window.config.initial_org_id is
-      // set in base.html via the seed.views.main home view
-      return access_level_instance || {
-        "id": window.BE.access_level_instance_id,
-        "name": window.BE.access_level_instance_name,
-        "is_ali_root": window.BE.is_ali_root == "True",
-      };
-=======
     user_factory.get_access_level_instance = () => access_level_instance ?? {
       id: window.BE.access_level_instance_id,
-      name: window.BE.access_level_instance_name
->>>>>>> 7de6ded1
+      name: window.BE.access_level_instance_name,
+      is_ali_root: window.BE.is_ali_root == "True",
     };
 
     /**
