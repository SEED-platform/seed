/**
 * SEED Platform (TM), Copyright (c) Alliance for Sustainable Energy, LLC, and other contributors.
 * See also https://github.com/seed-platform/seed/main/LICENSE.md
 */
/**
    This service provides a simple, standardized way to show a basic modal dialog.
    Code based on example by Dan Wahlin:
    http://weblogs.asp.net/dwahlin/building-an-angularjs-modal-service

    You can call this service's main method "showModal()" and pass in a modalOptions
    object with the title and message you want to show. You don't have to provide
    this object but the defaults probably won't be helpful to your user, so
    it's best to pass in an object  with appropriate messages.

    The modalOptions object can have the following properties:

        okButtonText        Text for the "ok" or action button. Use this button if
                            there's only one button on the modal.
        cancelButtonText    Text for the cancel button, use null to hide this button
        headerText          Text for the modal header
        bodyText            Text for the modal body
        okResult            Message to be passed back if user clicks okButton

    Your controller method should handle ok and cancel (error) events via the
    promise returned from showModal().

    You can also pass in an optional "modalDefaults" object if you want to
    change how the modal behaves.

    Again, this service is only for simple modals. More complex modal windows should be
    created as a separate service.
 */
angular.module('BE.seed.service.simple_modal', []).factory('simple_modal_service', [
  '$uibModal',
  'urls',
  ($uibModal, urls) => {
    // Define types of modals allowed.
    // TODO:    Create more configurations for different types of modals, e.g., standard, error
    //          Adding each new type to the validModalTypes array
    // TODO :   turn vars into const when we move to ES6
    const TYPE_DEFAULT = 'default';
    const TYPE_ERROR = 'error';
    const validModalTypes = [TYPE_DEFAULT, TYPE_ERROR];

    const modalDefaults = {
      type: TYPE_DEFAULT, // can be "default" or "error"
      backdrop: 'static', // user cannot click anywhere on screen to close modal, only buttons
      keyboard: true, // user can use ESC key to close
      modalFade: true,
      templateUrl: `${urls.static_url}seed/partials/simple_modal.html`
    };

    const modalOptions = {
      okButtonText: 'Ok',
      cancelButtonText: 'Cancel',
      headerText: 'Proceed?',
      bodyText: 'Perform this action?',
      okResult: 'Ok'
    };

    /* Private method. Show Angular UI modal based on config options */
    const show = (customModalOptions, customModalDefaults) => {
      // Create temp objects to work with since we're in a singleton service
      const tempModalDefaults = {};
      const tempModalOptions = {};

      // Do styling and modifications specific to "errors"
      if (customModalOptions.type === TYPE_ERROR) {
        customModalOptions.headerText = `Error: ${customModalOptions.headerText}`;
      }

      // Map angular-ui modal custom defaults to modal defaults defined in service
      angular.extend(tempModalDefaults, modalDefaults, customModalDefaults);

      // Map modal.html $scope custom properties to defaults defined in service
      angular.extend(tempModalOptions, modalOptions, customModalOptions);

      tempModalDefaults.controller = ['$scope', '$uibModalInstance', ($scope, $uibModalInstance) => {
        $scope.modalOptions = tempModalOptions;
        $scope.modalOptions.ok = () => {
          $uibModalInstance.close(tempModalOptions.okResult);
        };
        $scope.modalOptions.cancel = () => {
          $uibModalInstance.dismiss('cancel');
        };
      }];
<<<<<<< HEAD
=======

>>>>>>> a5000e6c
      return $uibModal.open(tempModalDefaults).result;
    };

    /**
       Show a simple modal dialog. Customize the dialog text and behavior by passing in config objects.

       @param {object} [modalOptions={}]       Optional, but caller really should provide specific button labels and text.
       @param {object} [modalDefaults={}]      Optional, and can have one or more of the properties defined above in this class
       */
    function showModal(customModalOptions, customModalDefaults) {
      if (customModalOptions && customModalOptions.type !== null) {

        if (!_.includes(validModalTypes, customModalOptions.type)) {
          throw new Error('Invalid modal type');
        }
      }

      if (!customModalDefaults) customModalDefaults = {};
      if (!customModalOptions) customModalOptions = {};

      return show(customModalOptions, customModalDefaults);
    }

    /* ~~~~~~~~~~ */
    /* Public API */
    /* ~~~~~~~~~~ */

    const simple_modal_factory = {
      // properties
      // (none)

      // functions
      showModal
    };

    return simple_modal_factory;
  }
]);<|MERGE_RESOLUTION|>--- conflicted
+++ resolved
@@ -84,10 +84,7 @@
           $uibModalInstance.dismiss('cancel');
         };
       }];
-<<<<<<< HEAD
-=======
 
->>>>>>> a5000e6c
       return $uibModal.open(tempModalDefaults).result;
     };
 
