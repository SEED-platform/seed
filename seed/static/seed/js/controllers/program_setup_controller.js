--- conflicted
+++ resolved
@@ -138,13 +138,10 @@
               }
          });
       }
-<<<<<<< HEAD
       $scope.program_settings_not_changed = true;
-=======
       setTimeout(() => {
         Notification.primary('<a href="#/insights" style="color: #337ab7;">Click here to view your Program Overview</a>');
         Notification.success('Program Metric Configuration Saved!');
       }, 1000);
->>>>>>> 1350896a
     };
   }]);