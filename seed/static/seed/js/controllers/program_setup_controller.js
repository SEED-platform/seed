/**
 * :copyright (c) 2014 - 2022, The Regents of the University of California, through Lawrence Berkeley National Laboratory (subject to receipt of any required approvals from the U.S. Department of Energy) and contributors. All rights reserved.
 * :author
 */
angular.module('BE.seed.controller.program_setup', []).controller('program_setup_controller', [
  '$scope',
  '$stateParams',
  'compliance_metrics',
  'compliance_metric_service',
  'filter_groups',
  'Notification',
  'organization_payload',
<<<<<<< HEAD
  'cycles_payload',
  'auth_payload',
=======
>>>>>>> d86095fe
  'property_columns',
  'spinner_utility',
  'x_axis_columns',
  function (
    $scope,
    $stateParams,
    compliance_metrics,
    compliance_metric_service,
    filter_groups,
    Notification,
    organization_payload,
<<<<<<< HEAD
    cycles_payload,
    auth_payload,
=======
>>>>>>> d86095fe
    property_columns,
    spinner_utility,
    x_axis_columns
  ) {
    spinner_utility.show();
    $scope.id = $stateParams.id;
    $scope.org = organization_payload.organization;
<<<<<<< HEAD
    $scope.auth = auth_payload.auth;
    $scope.cycles = cycles_payload['cycles'];
=======
>>>>>>> d86095fe
    $scope.compliance_metrics_error = [];
    $scope.program_settings_not_changed = true;
    $scope.program_settings_changed = function () {
      $scope.program_settings_not_changed = false;
    };
    $scope.compliance_metrics = compliance_metrics;
    $scope.has_compliance_metrics = $scope.compliance_metrics.length > 0;

    if ($scope.id) {
      $scope.selected_compliance_metric = $scope.compliance_metrics.find(item => item.id === $scope.id);
    }
    $scope.property_columns = property_columns;
    $scope.x_axis_columns = x_axis_columns;

    $scope.get_column_display = function (id) {
      let record = _.find($scope.property_columns, {id: id});
      if (record) {
        return record.displayName;
      }
    };

    // cycles
    $scope.cycle_selection = '';
    $scope.get_cycle_display = function (id) {
      let record = _.find($scope.cycles, {id: id});
      if (record) {
        return record.name;
      }
    };

    $scope.select_cycle = function () {
      $scope.program_settings_changed();
      let selection = $scope.cycle_selection;
      $scope.cycle_selection = '';
      if (!$scope.selected_compliance_metric.cycles) {
        $scope.selected_compliance_metric.cycles = [];
      }
      if ($scope.selected_compliance_metric.cycles.includes(selection)) {
        return;
      }
      $scope.selected_compliance_metric.cycles.push(selection);
    };

    $scope.click_remove_cycle = function (id) {
      $scope.program_settings_changed();
      $scope.selected_compliance_metric.cycles = $scope.selected_compliance_metric.cycles.filter(item => item != id);
    };

    // x-axes
    $scope.get_x_axis_display = function (id) {
      let record = _.find($scope.x_axis_columns, {id: id});
      if (record) {
        return record.displayName;
      }
    };

    $scope.x_axis_selection = '';

    $scope.select_x_axis = function () {
      $scope.program_settings_changed();
      let selection = $scope.x_axis_selection;
      $scope.x_axis_selection = '';
      if (!$scope.selected_compliance_metric.x_axis_columns) {
        $scope.selected_compliance_metric.x_axis_columns = [];
      }
      if ($scope.selected_compliance_metric.x_axis_columns.includes(selection)) {
        return;
      }
      $scope.selected_compliance_metric.x_axis_columns.push(selection);
    };

    $scope.click_remove_x_axis = function (id) {
      $scope.program_settings_changed();
      $scope.selected_compliance_metric.x_axis_columns = $scope.selected_compliance_metric.x_axis_columns.filter(item => item != id);
    };

    // Filter Groups
    $scope.filter_groups = filter_groups;
    $scope.get_filter_group_display = function (id) {
      let record = _.find($scope.filter_groups, {id: id});
      if (record) {
        return record.name;
      }
    };


    /**
     * saves the updates settings
     */
    $scope.save_settings = function () {
      spinner_utility.show();
      $scope.compliance_metrics_error = [];
      if (!$scope.selected_compliance_metric.name) {
        $scope.compliance_metrics_error.push('A name is required!');
      }
      if ($scope.selected_compliance_metric.cycles) {
        if ($scope.selected_compliance_metric.cycles.length < 1) {
          $scope.compliance_metrics_error.push('At least one cycle is required!');
        }
      }
      let has_energy_metric = $scope.selected_compliance_metric.actual_energy_column && $scope.selected_compliance_metric.energy_metric_type;
      let has_emission_metric = $scope.selected_compliance_metric.actual_emission_column && $scope.selected_compliance_metric.emission_metric_type;
      let no_energy_metric = $scope.selected_compliance_metric.actual_energy_column && !$scope.selected_compliance_metric.energy_metric_type;
      let no_emission_metric = $scope.selected_compliance_metric.actual_emission_column && !$scope.selected_compliance_metric.emission_metric_type;
      let actual_energy_column_not_boolean = $scope.selected_compliance_metric.actual_energy_column && !$scope.selected_compliance_metric.target_energy_column && _.find($scope.property_columns, {id: $scope.selected_compliance_metric.actual_energy_column}).data_type != 'boolean';
      let actual_emission_column_not_boolean = $scope.selected_compliance_metric.actual_emission_column && !$scope.selected_compliance_metric.target_emission_column && _.find($scope.property_columns, {id: $scope.selected_compliance_metric.actual_emission_column}).data_type != 'boolean';

      if ((!has_energy_metric && !has_emission_metric) || (no_energy_metric || no_emission_metric)) {
        $scope.compliance_metrics_error.push('A completed energy or emission metric is required!');
      }
      if ($scope.selected_compliance_metric.x_axis_columns) {
        if ($scope.selected_compliance_metric.x_axis_columns.length < 1) {
          $scope.compliance_metrics_error.push('At least one x-axis column is required!');
        }
      }
      if (actual_energy_column_not_boolean || actual_emission_column_not_boolean) {
        $scope.compliance_metrics_error.push('The actual energy or emission columns must have a \'boolean\' data type if there is not a corresponding target column selected!');
      }
      if (!$scope.selected_compliance_metric.actual_energy_column && $scope.selected_compliance_metric.target_energy_column || !$scope.selected_compliance_metric.actual_emission_column && $scope.selected_compliance_metric.target_emission_column) {
        $scope.compliance_metrics_error.push('The actual energy or emission columns must be included when the target column is selected!');
      }
      if ($scope.compliance_metrics_error.length > 0) {
        console.log("exited due to compliance_metrics_error");
        spinner_utility.hide();
        return;
      }

      // update the compliance metric
      console.log("about to update the metric");
      compliance_metric_service.update_compliance_metric($scope.selected_compliance_metric.id, $scope.selected_compliance_metric).then(data => {
        if ('status' in data && data.status == 'error') {
          for (const [key, error] of Object.entries(data.compliance_metrics_error)) {
            $scope.compliance_metrics_error.push(key + ': ' + error);
          }
        } else {
          if (!$scope.selected_compliance_metric.id) {
            window.location =
              '#/accounts/' +
              $scope.org.id +
              '/program_setup/' +
              data.id;
          }

          // replace data into compliance metric? needed?
          let index = _.findIndex($scope.compliance_metrics, ['id', data.id]);
          $scope.compliance_metrics[index] = data;

          $scope.selected_compliance_metric = data;

          window.location =
          '#/accounts/' +
          $scope.org.id +
          '/program_setup';

          return;
        }
      });

      // display messages
          setTimeout(() => {
            Notification.primary({message: '<a href="#/insights" style="color: #337ab7;">Click here to view your Program Overview</a>', delay: 5000});
            Notification.success({message: 'Program Setup Saved!', delay: 5000});
          }, 1000);
      $scope.program_settings_not_changed = true;
      spinner_utility.hide();

    };

    $scope.click_new_compliance_metric = function () {
      spinner_utility.show();

      // create a new metric using api and then assign it to selected_compliance_metric that
      // way it will have an id
      let template_compliance_metric = {
        name: 'New Program',
        cycles: [],
        actual_energy_column: null,
        target_energy_column: null,
        energy_metric_type: '',
        actual_emission_column: null,
        target_emission_column: null,
        emission_metric_type: '',
        filter_group: null,
        x_axis_columns: []
      };
      compliance_metric_service.new_compliance_metric(template_compliance_metric).then(data => {
        $scope.selected_compliance_metric = data;
        window.location =
        '#/accounts/' +
        $scope.org.id +
        '/program_setup/' +
        data.id;
      });
      $scope.program_settings_not_changed = true;

      spinner_utility.hide();
    };

    $scope.click_delete = function (compliance_metric = null) {
      spinner_utility.show();
      if (!compliance_metric) {
        compliance_metric = $scope.selected_compliance_metric;
      }
      if (confirm('Are you sure you want to delete the Program Metric "' + compliance_metric.name + '"?')) {
        let delete_id = compliance_metric.id;
        compliance_metric_service.delete_compliance_metric(delete_id).then((data) => {
          if (data.status == 'success') {
            $scope.compliance_metrics = $scope.compliance_metrics.filter(compliance_metric => compliance_metric.id != delete_id);
            if ($scope.selected_compliance_metric.id == delete_id) {
              window.location = '#/accounts/' + $scope.org.id + '/program_setup';
            }
          }
        });
      }
      spinner_utility.hide();
    };

  }]);<|MERGE_RESOLUTION|>--- conflicted
+++ resolved
@@ -10,11 +10,7 @@
   'filter_groups',
   'Notification',
   'organization_payload',
-<<<<<<< HEAD
   'cycles_payload',
-  'auth_payload',
-=======
->>>>>>> d86095fe
   'property_columns',
   'spinner_utility',
   'x_axis_columns',
@@ -26,11 +22,7 @@
     filter_groups,
     Notification,
     organization_payload,
-<<<<<<< HEAD
     cycles_payload,
-    auth_payload,
-=======
->>>>>>> d86095fe
     property_columns,
     spinner_utility,
     x_axis_columns
@@ -38,11 +30,7 @@
     spinner_utility.show();
     $scope.id = $stateParams.id;
     $scope.org = organization_payload.organization;
-<<<<<<< HEAD
-    $scope.auth = auth_payload.auth;
     $scope.cycles = cycles_payload['cycles'];
-=======
->>>>>>> d86095fe
     $scope.compliance_metrics_error = [];
     $scope.program_settings_not_changed = true;
     $scope.program_settings_changed = function () {
