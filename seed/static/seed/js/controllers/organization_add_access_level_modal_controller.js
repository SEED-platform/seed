/**
 * SEED Platform (TM), Copyright (c) Alliance for Sustainable Energy, LLC, and other contributors.
 * See also https://github.com/seed-platform/seed/main/LICENSE.md
 */
angular.module('BE.seed.controller.organization_add_access_level_modal', [])
  .controller('organization_add_access_level_modal_controller', [
    '$scope',
    '$state',
    '$uibModalInstance',
    'organization_service',
    'org_id',
    'current_access_level_names',
    'Notification',
    function (
      $scope,
      $state,
      $uibModalInstance,
      organization_service,
      org_id,
      current_access_level_names,
      Notification
    ) {
      $scope.current_access_level_names = [...current_access_level_names];
      $scope.new_access_level_names = current_access_level_names;

      $scope.is_modifed = () => !_.isEqual($scope.current_access_level_names, $scope.new_access_level_names);

      $scope.save_access_level_names = function () {
        organization_service.update_organization_access_level_names(org_id, $scope.new_access_level_names)
          .then(
            (_) => $uibModalInstance.close()
          )
          .catch((err) => {
            Notification.error(err);
          });
      };

<<<<<<< HEAD
      $scope.remove_level = function() {
        $scope.new_access_level_names.pop();
      };

      $scope.add_level = function() {
        $scope.new_access_level_names.push("");
=======
      $scope.add_level = function () {
        $scope.new_access_level_names.push('');
>>>>>>> 329d7d20
      };

      $scope.cancel = function () {
        $uibModalInstance.dismiss('cancel');
      };
    }]);<|MERGE_RESOLUTION|>--- conflicted
+++ resolved
@@ -35,20 +35,15 @@
           });
       };
 
-<<<<<<< HEAD
-      $scope.remove_level = function() {
+      $scope.remove_level = () => {
         $scope.new_access_level_names.pop();
       };
 
-      $scope.add_level = function() {
+      $scope.add_level = () => {
         $scope.new_access_level_names.push("");
-=======
-      $scope.add_level = function () {
-        $scope.new_access_level_names.push('');
->>>>>>> 329d7d20
       };
 
-      $scope.cancel = function () {
+      $scope.cancel = () => {
         $uibModalInstance.dismiss('cancel');
       };
     }]);