/**
 * SEED Platform (TM), Copyright (c) Alliance for Sustainable Energy, LLC, and other contributors.
 * See also https://github.com/seed-platform/seed/main/LICENSE.md
 */
<<<<<<< HEAD
angular.module('BE.seed.controller.inventory_detail', [])
  .controller('inventory_detail_controller', [
    '$http',
    '$state',
    '$scope',
    '$uibModal',
    '$log',
    '$filter',
    '$stateParams',
    '$anchorScroll',
    '$location',
    '$window',
    '$q',
    'uiGridConstants',
    'Notification',
    'urls',
    'spinner_utility',
    'label_service',
    'inventory_service',
    'matching_service',
    'pairing_service',
    'derived_columns_service',
    'organization_service',
    'dataset_service',
    'inventory_payload',
    'views_payload',
    'analyses_payload',
    'users_payload',
    'columns',
    'derived_columns_payload',
    'profiles',
    'current_profile',
    'labels_payload',
    'organization_payload',
    'cycle_service',
    'simple_modal_service',
    'property_measure_service',
    'scenario_service',
    function (
      $http,
      $state,
      $scope,
      $uibModal,
      $log,
      $filter,
      $stateParams,
      $anchorScroll,
      $location,
      $window,
      $q,
      uiGridConstants,
      Notification,
      urls,
      spinner_utility,
      label_service,
      inventory_service,
      matching_service,
      pairing_service,
      derived_columns_service,
      organization_service,
      dataset_service,
      inventory_payload,
      views_payload,
      analyses_payload,
      users_payload,
      columns,
      derived_columns_payload,
      profiles,
      current_profile,
      labels_payload,
      organization_payload,
      cycle_service,
      simple_modal_service,
      property_measure_service,
      scenario_service,
    ) {
      $scope.inventory_type = $stateParams.inventory_type;
      $scope.organization = organization_payload.organization;

      // WARNING: $scope.org is used by "child" controller - analysis_details_controller
      $scope.org = {id: organization_payload.organization.id};
      $scope.static_url = urls.static_url;
      $scope.show_at_scenario_actions = true



      // Detail Column List Profile
      $scope.profiles = profiles;
      $scope.currentProfile = current_profile;

      $scope.inventory = {
        view_id: $stateParams.view_id,
        related: $scope.inventory_type === 'properties' ? inventory_payload.taxlots : inventory_payload.properties
      };
      $scope.cycle = inventory_payload.cycle;
      $scope.cycles = [$scope.cycle]

      views_payload = $scope.inventory_type === 'properties' ? views_payload.property_views: views_payload.taxlot_views
      $scope.views = views_payload.map(
        ({id, cycle}) => {
          return {
            view_id: id,
            cycle_name: cycle.name,
          }
        }
      ).sort((a,b) => a.cycle_name.localeCompare(b.cycle_name))
      $scope.selected_view = $scope.views.find(({view_id}) => view_id == $scope.inventory.view_id)

      $scope.changeView = function() {
        window.location.href = '/app/#/' + $scope.inventory_type + '/' + $scope.selected_view.view_id;
      }

      $scope.labels = _.filter(labels_payload, function (label) {
        return !_.isEmpty(label.is_applied);
      });
      $scope.audit_template_building_id = inventory_payload.state.audit_template_building_id;
      $scope.pm_property_id = inventory_payload.state.pm_property_id;

      /** See service for structure of returned payload */
      $scope.historical_items = inventory_payload.history;
      $scope.item_state = inventory_payload.state;
      $scope.inventory_docs = $scope.inventory_type == 'properties' ? inventory_payload.property.inventory_documents : null;
      const ali = $scope.inventory_type == 'properties' ?
        inventory_payload.property.access_level_instance :
        inventory_payload.taxlot.access_level_instance

      $scope.ali_path = {}
      if (typeof(ali) == 'object') {
        $scope.ali_path = ali.path
        // the first key in the path (<org name>: 'root') is not necessary to display
        delete $scope.ali_path[$scope.organization.name]
      }

      $scope.order_historical_items_with_scenarios = () => {
        $scope.historical_items_with_scenarios = $scope.historical_items ? $scope.historical_items.filter(item => !_.isEmpty(item.state.scenarios)) : []
        $scope.historical_items_with_scenarios.sort((a,b) => {
          let dateA = a.state.extra_data.audit_date ? new Date(a.state.extra_data.audit_date) : 1
          let dateB = b.state.extra_data.audit_date ? new Date(b.state.extra_data.audit_date) : 1
          return dateB - dateA
        })
      }
      $scope.order_historical_items_with_scenarios()
      $scope.format_epoch = (epoch) => moment(epoch).format('YYYY-MM-DD');

      // stores derived column values -- updated later once we fetch the data
      $scope.item_derived_values = {};

      $scope.inventory_display_name = organization_service.get_inventory_display_value(
        $scope.organization,
        $scope.inventory_type === 'properties' ? 'property' : 'taxlot',
        $scope.item_state
      );

      // item_parent is the property or the tax lot instead of the PropertyState / TaxLotState
      if ($scope.inventory_type === 'properties') {
        $scope.item_parent = inventory_payload.property;
=======
angular.module('BE.seed.controller.inventory_detail', []).controller('inventory_detail_controller', [
  '$http',
  '$state',
  '$scope',
  '$uibModal',
  '$log',
  '$filter',
  '$stateParams',
  '$anchorScroll',
  '$location',
  '$window',
  '$q',
  'uiGridConstants',
  'Notification',
  'urls',
  'spinner_utility',
  'label_service',
  'inventory_service',
  'matching_service',
  'pairing_service',
  'derived_columns_service',
  'organization_service',
  'dataset_service',
  'inventory_payload',
  'views_payload',
  'analyses_payload',
  'users_payload',
  'columns',
  'derived_columns_payload',
  'profiles',
  'current_profile',
  'labels_payload',
  'organization_payload',
  'cycle_service',
  'simple_modal_service',
  'property_measure_service',
  'scenario_service',
  // eslint-disable-next-line func-names
  function (
    $http,
    $state,
    $scope,
    $uibModal,
    $log,
    $filter,
    $stateParams,
    $anchorScroll,
    $location,
    $window,
    $q,
    uiGridConstants,
    Notification,
    urls,
    spinner_utility,
    label_service,
    inventory_service,
    matching_service,
    pairing_service,
    derived_columns_service,
    organization_service,
    dataset_service,
    inventory_payload,
    views_payload,
    analyses_payload,
    users_payload,
    columns,
    derived_columns_payload,
    profiles,
    current_profile,
    labels_payload,
    organization_payload,
    cycle_service,
    simple_modal_service,
    property_measure_service,
    scenario_service
  ) {
    $scope.inventory_type = $stateParams.inventory_type;
    $scope.organization = organization_payload.organization;

    // WARNING: $scope.org is used by "child" controller - analysis_details_controller
    $scope.org = { id: organization_payload.organization.id };
    $scope.static_url = urls.static_url;
    $scope.show_at_scenario_actions = true;

    // Detail Column List Profile
    $scope.profiles = profiles;
    $scope.currentProfile = current_profile;

    $scope.inventory = {
      view_id: $stateParams.view_id,
      related: $scope.inventory_type === 'properties' ? inventory_payload.taxlots : inventory_payload.properties
    };
    $scope.cycle = inventory_payload.cycle;
    $scope.cycles = [$scope.cycle];

    let ignoreNextChange = true;

    views_payload = $scope.inventory_type === 'properties' ? views_payload.property_views : views_payload.taxlot_views;
    $scope.views = views_payload
      .map(({ id, cycle }) => ({
        view_id: id,
        cycle_name: cycle.name
      }))
      .sort((a, b) => a.cycle_name.localeCompare(b.cycle_name));
    $scope.selected_view = $scope.views.find(({ view_id }) => view_id === $scope.inventory.view_id);

    $scope.changeView = () => {
      window.location.href = `/app/#/${$scope.inventory_type}/${$scope.selected_view.view_id}`;
    };

    $scope.labels = _.filter(labels_payload, (label) => !_.isEmpty(label.is_applied));
    $scope.audit_template_building_id = inventory_payload.state.audit_template_building_id;
    $scope.pm_property_id = inventory_payload.state.pm_property_id;

    /** See service for structure of returned payload */
    $scope.historical_items = inventory_payload.history;
    $scope.item_state = inventory_payload.state;
    $scope.inventory_docs = $scope.inventory_type === 'properties' ? inventory_payload.property.inventory_documents : null;

    $scope.order_historical_items_with_scenarios = () => {
      $scope.historical_items_with_scenarios = $scope.historical_items ? $scope.historical_items.filter((item) => !_.isEmpty(item.state.scenarios)) : [];
      $scope.historical_items_with_scenarios.sort((a, b) => {
        const dateA = a.state.extra_data.audit_date ? new Date(a.state.extra_data.audit_date) : 1;
        const dateB = b.state.extra_data.audit_date ? new Date(b.state.extra_data.audit_date) : 1;
        return dateB - dateA;
      });
    };
    $scope.order_historical_items_with_scenarios();
    $scope.format_epoch = (epoch) => moment(epoch).format('YYYY-MM-DD');

    // stores derived column values -- updated later once we fetch the data
    $scope.item_derived_values = {};

    $scope.inventory_display_name = organization_service.get_inventory_display_value($scope.organization, $scope.inventory_type === 'properties' ? 'property' : 'taxlot', $scope.item_state);

    // item_parent is the property or the tax lot instead of the PropertyState / TaxLotState
    if ($scope.inventory_type === 'properties') {
      $scope.item_parent = inventory_payload.property;
    } else {
      $scope.item_parent = inventory_payload.taxlot;
    }

    if (analyses_payload.analyses) {
      const cycle_analyses = analyses_payload.analyses.filter((analysis) => analysis.cycles.includes($scope.cycle.id));
      $scope.analysis = cycle_analyses.sort((a, b) => {
        const key_a = new Date(a.end_time);
        const key_b = new Date(b.end_time);
        if (key_a > key_b) return -1;
        if (key_a < key_b) return 1;
        return 0;
      })[0];
    }
    $scope.users = users_payload.users;

    // handle popovers cleared on scrolling
    [document.getElementsByClassName('ui-view-container')[0], document.getElementById('pin')].forEach((el) => {
      if (el) el.onscroll = document.body.click;
    });

    // Flag columns whose values have changed between imports and edits.
    const historical_states = _.map($scope.historical_items, 'state');

    const historical_changes_check = (column) => {
      let uniq_column_values;
      const states = historical_states.concat($scope.item_state);

      if (column.is_extra_data) {
        uniq_column_values = _.uniqBy(
          states,
          // Normalize missing column_name keys returning undefined to return null.
          (state) => state.extra_data[column.column_name] || null
        );
>>>>>>> 54592169
      } else {
        uniq_column_values = _.uniqBy(states, column.column_name);
      }

      column.changed = uniq_column_values.length > 1;
      return column;
    };

    if ($scope.currentProfile) {
      $scope.columns = [];
      // add columns
      _.forEach($scope.currentProfile.columns, (col) => {
        const foundCol = _.find(columns, { id: col.id });
        if (foundCol) $scope.columns.push(historical_changes_check(foundCol));
      });
    } else {
      // No profiles exist
      $scope.columns = _.reject(columns, 'is_extra_data');
    }

    const profile_formatted_columns = () => _.map($scope.columns, (col, index) => ({
      column_name: col.column_name,
      id: col.id,
      order: index + 1,
      pinned: false,
      table_name: col.table_name
    }));

    $scope.newProfile = () => {
      const modalInstance = $uibModal.open({
        templateUrl: `${urls.static_url}seed/partials/settings_profile_modal.html`,
        controller: 'settings_profile_modal_controller',
        resolve: {
          action: () => 'new',
          data: () => ({
            columns: profile_formatted_columns(),
            derived_columns: []
          }),
          profile_location: () => 'Detail View Profile',
          inventory_type: () => ($scope.inventory_type === 'properties' ? 'Property' : 'Tax Lot')
        }
      });

      return modalInstance.result.then((newProfile) => {
        $scope.profiles.push(newProfile);
        ignoreNextChange = true;
        $scope.currentProfile = _.last($scope.profiles);
        inventory_service.save_last_profile(newProfile.id, $scope.inventory_type);
      });
    };

    const populated_columns_modal = () => {
      $uibModal.open({
        backdrop: 'static',
        templateUrl: `${urls.static_url}seed/partials/show_populated_columns_modal.html`,
        controller: 'show_populated_columns_modal_controller',
        resolve: {
          columns: () => columns,
          currentProfile: () => $scope.currentProfile,
          cycle: () => null,
          inventory_type: () => $stateParams.inventory_type,
          provided_inventory() {
            const provided_inventory = [];

            // Add historical items
            _.each($scope.historical_items, (item) => {
              const item_state_copy = angular.copy(item.state);
              _.defaults(item_state_copy, item.state.extra_data);
              provided_inventory.push(item_state_copy);
            });

            // add "master" copy
            const item_copy = angular.copy($scope.item_state);
            _.defaults(item_copy, $scope.item_state.extra_data);

            return provided_inventory;
          }
        }
      });
    };

    $scope.open_show_populated_columns_modal = () => {
      if (!profiles.length) {
        // Create a profile first
        $scope.newProfile().then(() => {
          populated_columns_modal();
        });
      } else {
        populated_columns_modal();
      }
    };

    $scope.open_doc_upload_modal = () => {
      $uibModal.open({
        templateUrl: `${urls.static_url}seed/partials/document_upload_modal.html`,
        controller: 'document_upload_modal_controller',
        resolve: {
          organization_id: () => $scope.organization.id,
          view_id: () => $scope.inventory.view_id
        }
      });
    };

    $scope.isDisabledField = (name) => _.includes(['geocoding_confidence', 'created', 'updated'], name);

    // The server provides of *all* extra_data keys (across current state and all historical state)
    // Let's remember this.
    $scope.all_extra_data_keys = inventory_payload.extra_data_keys;

    $scope.user = {};
    $scope.user_role = inventory_payload.user_role;

    $scope.edit_form_showing = false;

    /** Holds a copy of original state of item_state.
     *  Used when 'Cancel' is selected and item should be
     *  returned to original state. */
    $scope.item_copy = {};

    /** An array of fields to show to user,
     *  populated according to settings. */
    $scope.data_fields = [];

    $scope.status = {
      isopen: false
    };

    $scope.$watch('currentProfile', (newProfile) => {
      if (ignoreNextChange) {
        ignoreNextChange = false;
        return;
      }

      inventory_service.save_last_detail_profile(newProfile.id, $scope.inventory_type);
      spinner_utility.show();
      $window.location.reload();
    });

    $scope.gotoMeasureAnchor = (x) => {
      $location.hash(`measureAnchor${x}`);
      $anchorScroll();
    };

    $scope.init_labels = (item) => _.map(item.labels, (lbl) => {
      lbl.label = label_service.lookup_label(lbl.color);
      return lbl;
    });

    /* User clicked 'cancel' button */
    $scope.on_cancel = () => {
      $scope.restore_copy();
      $scope.edit_form_showing = false;
    };

    /* User clicked 'edit' link */
    $scope.on_edit = () => {
      $scope.make_copy_before_edit();
      $scope.edit_form_showing = true;
    };

    /**
     * save_property_state: saves the property state in case cancel gets clicked
     */
    $scope.make_copy_before_edit = () => {
      $scope.item_copy = angular.copy($scope.item_state);
    };

    /**
     * restore_property: restores the property state from its copy
     */
    $scope.restore_copy = () => {
      $scope.item_state = $scope.item_copy;
    };

    /**
     * is_valid_key: checks to see if the key or attribute should be excluded
     *   from being copied from parent to master building
     *
     *    TODO Update these for v2...I've removed keys that were obviously old (e.g., canonical)
     */
    $scope.is_valid_data_column_key = (key) => {
      const known_invalid_keys = [
        'children',
        'confidence',
        'created',
        'extra_data',
        'extra_data_sources',
        'id',
        'is_master',
        'import_file',
        'import_file_name',
        'last_modified_by',
        'match_type',
        'modified',
        'model',
        'parents',
        'pk',
        'super_organization',
        'source_type',
        'duplicate'
      ];
      const no_invalid_key = !_.includes(known_invalid_keys, key);

      return !_.includes(key, '_source') && !_.includes(key, 'extra_data') && !_.includes(key, '$$') && no_invalid_key;
    };

    /**
     * returns a number
     */
    $scope.get_number = (num) => {
      if (!angular.isNumber(num) && !_.isNil(num)) {
        return +num.replace(/,/g, '');
      }
      return num;
    };

    /**
     * Iterate through all object values and format
     * those we recognize as a 'date' value
     */

    $scope.format_date_values = (state_obj, date_columns) => {
      if (!state_obj || !state_obj.length) return;
      if (!date_columns || !date_columns.length) return;

      // Look for each 'date' type value in all Property State values
      // and update format accordingly.
      _.forEach(date_columns, (key) => {
        if (state_obj[key]) {
          state_obj[key] = $filter('date')(state_obj[key], 'MM/dd/yyyy');
        }
      });
    };

    /**
     * Compare edits with original
     */
    $scope.diff = () => {
      if (_.isEmpty($scope.item_copy)) return {};
      // $scope.item_state, $scope.item_copy
      const ignored_root_keys = ['extra_data', 'files', 'measures', 'scenarios'];
      const result = {};
      _.forEach($scope.item_state, (value, key) => {
        if (ignored_root_keys.includes(key)) return;
        if (value === $scope.item_copy[key]) return;
        if (_.isNull($scope.item_copy[key]) && _.isString(value) && _.isEmpty(value)) return;
        if (_.isNumber($scope.item_copy[key]) && _.isString(value) && $scope.item_copy[key] === _.toNumber(value)) return;

        _.set(result, key, value);
      });
      _.forEach($scope.item_state.extra_data, (value, key) => {
        if (value === $scope.item_copy.extra_data[key]) return;
        if (_.isNull($scope.item_copy.extra_data[key]) && _.isString(value) && _.isEmpty(value)) return;
        if (_.isNumber($scope.item_copy.extra_data[key]) && _.isString(value) && $scope.item_copy.extra_data[key] === _.toNumber(value)) return;

        _.set(result, `extra_data.${key}`, value);
      });

      return result;
    };

    /**
     * Check if the edits are actually modified
     */
    $scope.modified = () => !_.isEmpty($scope.diff());

    /**
     * User clicked 'save' button
     */
    $scope.on_save = () => {
      $scope.open_match_merge_link_warning_modal($scope.save_item, 'edit');
    };

    const notify_merges_and_links = (result) => {
      const singular = $scope.inventory_type === 'properties' ? ' property' : ' tax lot';
      const plural = $scope.inventory_type === 'properties' ? ' properties' : ' tax lots';
      const merged_count = result.match_merged_count;
      const link_count = result.match_link_count;

      Notification.info({
        message: `${merged_count} total ${merged_count === 1 ? singular : plural} merged`,
        delay: 10000
      });
      Notification.info({
        message: `${link_count} cross-cycle link${link_count === 1 ? '' : 's'} established`,
        delay: 10000
      });
    };

    /**
     * save_item: saves the user's changes to the Property/TaxLot State object.
     */
    const save_item_resolve = (data) => {
      $scope.$emit('finished_saving');
      notify_merges_and_links(data);
      if (data.view_id) {
        reload_with_view_id(data.view_id);
      } else {
        // In the short term, we're just refreshing the page after a save so the table
        // shows new history.
        // TODO: Refactor so that table is dynamically updated with new information
        $state.reload();
      }
    };

    const save_item_reject = () => {
      $scope.$emit('finished_saving');
    };

    const save_item_catch = (data) => {
      $log.error(String(data));
    };

    $scope.save_item = () => {
      if ($scope.inventory_type === 'properties') {
        inventory_service.update_property($scope.inventory.view_id, $scope.diff()).then(save_item_resolve, save_item_reject).catch(save_item_catch);
      } else if ($scope.inventory_type === 'taxlots') {
        inventory_service.update_taxlot($scope.inventory.view_id, $scope.diff()).then(save_item_resolve, save_item_reject).catch(save_item_catch);
      }
    };

    /** Open a model to edit labels for the current detail item. */

    $scope.open_update_labels_modal = () => {
      const modalInstance = $uibModal.open({
        templateUrl: `${urls.static_url}seed/partials/update_item_labels_modal.html`,
        controller: 'update_item_labels_modal_controller',
        resolve: {
          inventory_ids: () => [$scope.inventory.view_id],
          inventory_type: () => $scope.inventory_type
        }
      });
      modalInstance.result.then(
        () => {
          label_service.get_labels($scope.inventory_type, [$scope.inventory.view_id]).then((labels) => {
            $scope.labels = _.filter(labels, (label) => !_.isEmpty(label.is_applied));
          });
        },
        () => {
          // Do nothing
        }
      );
    };
    $scope.open_ubid_admin_modal = () => {
      $uibModal.open({
        backdrop: 'static',
        templateUrl: `${urls.static_url}seed/partials/ubid_admin_modal.html`,
        controller: 'ubid_admin_modal_controller',
        resolve: {
          property_view_id: () => ($scope.inventory_type === 'properties' ? $scope.inventory.view_id : null),
          taxlot_view_id: () => ($scope.inventory_type === 'taxlots' ? $scope.inventory.view_id : null),
          inventory_payload: [
            '$state',
            '$stateParams',
            'inventory_service',
            ($state, $stateParams, inventory_service) => ($scope.inventory_type === 'properties' ? inventory_service.get_property($scope.inventory.view_id) : inventory_service.get_taxlot($scope.inventory.view_id))
          ]
        }
      });
    };

    $scope.open_analyses_modal = () => {
      $uibModal.open({
        templateUrl: `${urls.static_url}seed/partials/inventory_detail_analyses_modal.html`,
        controller: 'inventory_detail_analyses_modal_controller',
        resolve: {
          inventory_ids: () => [$scope.inventory.view_id],
          current_cycle: () => $scope.cycle,
          cycles: () => cycle_service.get_cycles().then((result) => result.cycles)
        }
      });
    };

    $scope.unmerge = () => {
      const modalInstance = $uibModal.open({
        templateUrl: `${urls.static_url}seed/partials/unmerge_modal.html`,
        controller: 'unmerge_modal_controller',
        resolve: {
          inventory_type: () => $scope.inventory_type
        }
      });

      return modalInstance.result
        .then(() => {
          if ($scope.inventory_type === 'properties') {
            return matching_service.unmergeProperties($scope.inventory.view_id);
          }
          return matching_service.unmergeTaxlots($scope.inventory.view_id);
        })
        .then((result) => {
          $state.go('inventory_detail', {
            inventory_type: $scope.inventory_type,
            view_id: result.view_id
          });
        });
    };

    $scope.open_data_upload_audit_template_modal = () => {
      $uibModal.open({
        templateUrl: `${urls.static_url}seed/partials/data_upload_audit_template_modal.html`,
        controller: 'data_upload_audit_template_modal_controller',
        resolve: {
          audit_template_building_id: () => $scope.audit_template_building_id,
          organization: () => $scope.organization,
          cycle_id: () => $scope.cycle.id,
          upload_from_file: () => $scope.uploaderfunc,
          view_id: () => $stateParams.view_id
        },
        backdrop: 'static'
      });
    };

    $scope.open_data_upload_espm_modal = () => {
      const modalInstance = $uibModal.open({
        templateUrl: `${urls.static_url}seed/partials/data_upload_espm_modal.html`,
        controller: 'data_upload_espm_modal_controller',
        resolve: {
          pm_property_id: () => $scope.pm_property_id,
          organization: () => $scope.organization,
          cycle_id: () => $scope.cycle.id,
          upload_from_file: () => $scope.uploaderfunc,
          view_id: () => $stateParams.view_id,
          column_mapping_profiles: [
            'column_mappings_service',
            (column_mappings_service) => column_mappings_service.get_column_mapping_profiles_for_org($scope.organization.id, []).then((response) => response.data)
          ]
        }
      });
      modalInstance.result.then(() => {});
    };

    $scope.open_export_to_audit_template_modal = () => {
      $uibModal.open({
        templateUrl: `${urls.static_url}seed/partials/export_to_audit_template_modal.html`,
        controller: 'export_to_audit_template_modal_controller',
        resolve: {
          ids: () => [$stateParams.view_id],
          org_id: () => $scope.organization.id
        }
      });
    };

    $scope.export_building_sync = () => {
      const modalInstance = $uibModal.open({
        templateUrl: `${urls.static_url}seed/partials/export_buildingsync_modal.html`,
        controller: 'export_buildingsync_modal_controller',
        resolve: {
          property_view_id: () => $stateParams.view_id,
          column_mapping_profiles: [
            'column_mappings_service',
            'COLUMN_MAPPING_PROFILE_TYPE_BUILDINGSYNC_DEFAULT',
            'COLUMN_MAPPING_PROFILE_TYPE_BUILDINGSYNC_CUSTOM',
            (column_mappings_service, COLUMN_MAPPING_PROFILE_TYPE_BUILDINGSYNC_DEFAULT, COLUMN_MAPPING_PROFILE_TYPE_BUILDINGSYNC_CUSTOM) => {
              const filter_profile_types = [COLUMN_MAPPING_PROFILE_TYPE_BUILDINGSYNC_DEFAULT, COLUMN_MAPPING_PROFILE_TYPE_BUILDINGSYNC_CUSTOM];
              return column_mappings_service.get_column_mapping_profiles_for_org($scope.organization.id, filter_profile_types).then((response) => response.data);
            }
          ]
        }
      });
      modalInstance.result.then(() => {});
    };

    $scope.export_building_sync_xlsx = () => {
      const filename = `buildingsync_property_${$stateParams.view_id}.xlsx`;
      // var profileId = null;
      // if ($scope.currentProfile) {
      //   profileId = $scope.currentProfile.id;
      // }

      $http
        .post(
          '/api/v3/tax_lot_properties/export/',
          {
            ids: [$stateParams.view_id],
            filename,
            profile_id: null, // TODO: reconfigure backend to handle detail settings profiles
            export_type: 'xlsx'
          },
          {
            params: {
              organization_id: $scope.organization.id,
              inventory_type: $scope.inventory_type
            },
            responseType: 'arraybuffer'
          }
        )
        .then((response) => {
          const blob_type = response.headers()['content-type'];

          const blob = new Blob([response.data], { type: blob_type });
          saveAs(blob, filename);
        });
    };

    $scope.unpair_property_from_taxlot = (property_id) => {
      pairing_service.unpair_property_from_taxlot($scope.inventory.view_id, property_id);
      $state.reload();
    };

    $scope.unpair_taxlot_from_property = (taxlot_id) => {
      pairing_service.unpair_taxlot_from_property($scope.inventory.view_id, taxlot_id);
      $state.reload();
    };

    const reload_with_view_id = (view_id) => {
      $state.go('inventory_detail', {
        inventory_type: $scope.inventory_type,
        view_id
      });
    };

    $scope.update_salesforce = () => {
      inventory_service
        .update_salesforce([$scope.inventory.view_id])
        .then((/* result */) => {
          $state.reload();
          Notification.success({ message: 'Salesforce Update Successful!', delay: 5000 });
        })
        .catch((result) => {
          Notification.error({ message: `Error updating Salesforce: ${result.data.message}`, delay: 15000, closeOnClick: true });
        });
    };

    $scope.match_merge_link_record = () => {
      let new_view_id;
      if ($scope.inventory_type === 'properties') {
        inventory_service.property_match_merge_link($scope.inventory.view_id).then((result) => {
          new_view_id = result.view_id;
          notify_merges_and_links(result);
          if (new_view_id) reload_with_view_id(new_view_id);
        });
      } else if ($scope.inventory_type === 'taxlots') {
        inventory_service.taxlot_match_merge_link($scope.inventory.view_id).then((result) => {
          new_view_id = result.view_id;
          notify_merges_and_links(result);
          if (new_view_id) reload_with_view_id(new_view_id);
        });
      }
    };

    $scope.open_match_merge_link_warning_modal = (accept_action, trigger) => {
      const modalInstance = $uibModal.open({
        templateUrl: `${urls.static_url}seed/partials/record_match_merge_link_modal.html`,
        controller: 'record_match_merge_link_modal_controller',
        resolve: {
          inventory_type: () => $scope.inventory_type,
          organization_id: () => $scope.organization.id,
          headers() {
            if (trigger === 'manual') {
              return {
                properties: 'Merge and Link Matching Properties',
                taxlots: 'Merge and Link Matching Tax Lots'
              };
            }
            if (trigger === 'edit') {
              return {
                properties: 'Updating this property will trigger a matching round for this record.',
                taxlots: 'Updating this tax lot will trigger a matching round for this record.'
              };
            }
          }
        }
      });

      modalInstance.result.then(accept_action, () => {
        // Do nothing if cancelled
      });
    };

    $scope.uploader = {
      invalid_xml_extension_alert: false,
      invalid_xlsx_extension_alert: false,
      in_progress: false,
      progress: 0,
      complete: false,
      status_message: ''
    };

    $scope.uploaderfunc = (event_message, file, progress) => {
      switch (event_message) {
        case 'invalid_xml_extension':
          $scope.uploader.invalid_xml_extension_alert = true;
          break;

        case 'invalid_extension':
          $scope.uploader.invalid_xlsx_extension_alert = true;
          break;

        case 'upload_submitted':
          $scope.uploader.filename = file.filename;
          $scope.uploader.invalid_xml_extension_alert = false;
          $scope.uploader.invalid_xlsx_extension_alert = false;
          $scope.uploader.in_progress = true;
          $scope.uploader.status_message = 'uploading file';
          break;

        case 'upload_error':
          $scope.uploader.status_message = 'upload failed';
          $scope.uploader.complete = false;
          $scope.uploader.in_progress = false;
          $scope.uploader.progress = 0;
          alert(file.error);
          break;

        case 'upload_in_progress':
          $scope.uploader.in_progress = true;
          $scope.uploader.progress = (100 * progress.loaded) / progress.total;
          break;

        case 'upload_complete':
          $scope.uploader.status_message = 'upload complete';
          $scope.uploader.complete = true;
          $scope.uploader.in_progress = false;
          $scope.uploader.progress = 100;
          $state.reload();
          break;
      }

      _.defer(() => {
        $scope.$apply();
      });
    };

    // Horizontal scroll for "2 tables" that scroll together for fixed header effect.
    const table_container = $('.table-xscroll-fixed-header-container');

    table_container.scroll(() => {
      $('.table-xscroll-fixed-header-container > .table-body-x-scroll').width(table_container.width() + table_container.scrollLeft());
    });

    $scope.displayValue = (dataType, value) => {
      if (dataType === 'datetime') {
        return $filter('date')(value, 'yyyy-MM-dd h:mm a');
      }
      if (['area', 'eui', 'float', 'number'].includes(dataType)) {
        return $filter('number')(value, $scope.organization.display_decimal_places);
      }
      return value;
    };

    // evaluate all derived columns and store the results
    const evaluate_derived_columns = () => {
      const visible_columns_with_derived_columns = $scope.columns.filter((col) => col.derived_column);
      const derived_column_ids = visible_columns_with_derived_columns.map((col) => col.derived_column);
      const attached_derived_columns = derived_columns_payload.derived_columns.filter((col) => derived_column_ids.includes(col.id));
      const column_name_lookup = {};
      visible_columns_with_derived_columns.forEach((col) => {
        column_name_lookup[col.column_name] = col.name;
      });

      const all_evaluation_results = attached_derived_columns.map((col) => derived_columns_service.evaluate($scope.organization.id, col.id, $scope.cycle.id, [$scope.item_parent.id]).then((res) => ({
        derived_column_id: col.id,
        value: _.round(res.results[0].value, $scope.organization.display_decimal_places)
      })));

      $q.all(all_evaluation_results).then((results) => {
        results.forEach((result) => {
          const col_id = $scope.columns.find((col) => col.derived_column === result.derived_column_id).id;
          $scope.item_derived_values[col_id] = result.value;
        });
      });
    };

    $scope.delete_scenario = (scenario_id, scenario_name) => {
      const property_view_id = $stateParams.view_id;

      const modalOptions = {
        type: 'default',
        okButtonText: 'Yes',
        cancelButtonText: 'Cancel',
        headerText: 'Are you sure?',
        bodyText: `You're about to permanently delete scenario "${scenario_name}". Would you like to continue?`
      };
      // user confirmed, delete it
      simple_modal_service.showModal(modalOptions).then(() => {
        scenario_service
          .delete_scenario($scope.org.id, property_view_id, scenario_id)
          .then(() => {
            Notification.success(`Deleted "${scenario_name}"`);
            // location.reload();
            // Prevent page from reloading, retain user's scroll location
            let promise;
            if ($stateParams.inventory_type === 'properties') promise = inventory_service.get_property(property_view_id);
            else if ($stateParams.inventory_type === 'taxlots') promise = inventory_service.get_taxlot(property_view_id);
            promise.then((data) => {
              $scope.historical_items = data.history;
              $scope.historical_items_with_scenarios = $scope.historical_items ? $scope.historical_items.filter((item) => !_.isEmpty(item.state.scenarios)) : [];
              $scope.order_historical_items_with_scenarios();
            });
          })
          .catch((err) => {
            $log.error(err);
            Notification.error(`Error attempting to delete "${scenario_name}". Please refresh the page and try again.`);
          });
      });
    };

    $scope.getStatusOfMeasures = (scenario) => {
      const statusCount = scenario.measures.reduce((acc, measure) => {
        const status = measure.implementation_status;
        if (!acc[status]) {
          acc[status] = 0;
        }
        acc[status]++;
        return acc;
      }, {});

      return statusCount;
    };

    const setMeasureGridOptions = () => {
      if (!$scope.historical_items) {
        return;
      }

      $scope.measureGridOptionsByScenarioId = {};
      $scope.gridApiByScenarioId = {};

      const at_scenarios = $scope.historical_items.filter((item) => !_.isEmpty(item.state.scenarios)).map((item) => item.state.scenarios);
      const scenarios = [].concat(...at_scenarios);
      scenarios.forEach((scenario) => {
        const scenario_id = scenario.id;
        const measureGridOptions = {
          data: scenario.measures.map((measure) => ({
            category: measure.category,
            name: measure.display_name,
            recommended: measure.recommended,
            status: measure.implementation_status,
            category_affected: measure.category_affected,
            cost_installation: measure.cost_installation,
            cost_material: measure.cost_material,
            cost_residual_value: measure.cost_residual_value,
            cost_total_first: measure.cost_total_first,
            cost_capital_replacement: measure.cost_capital_replacement,
            description: measure.description,
            useful_life: measure.useful_life,
            id: measure.id,
            scenario_id
          })),
          columnDefs: [
            { field: 'category' },
            { field: 'name' },
            { field: 'recommended' },
            { field: 'status' },
            { field: 'category_affected' },
            { field: 'cost_installation' },
            { field: 'cost_material' },
            { field: 'cost_residual_value' },
            { field: 'cost_total_first' },
            { field: 'cost_capital_replacement' },
            { field: 'description' },
            { field: 'useful_life' },
            { field: 'id', visible: false },
            { field: 'scenario_id', visible: false }
          ],
          enableColumnMenus: false,
          enableHorizontalScrollbar: uiGridConstants.scrollbars.WHEN_NEEDED,
          enableVerticalScrollbar: scenario.measures.length <= 10 ? uiGridConstants.scrollbars.NEVER : uiGridConstants.scrollbars.WHEN_NEEDED,
          minRowsToShow: Math.min(scenario.measures.length, 10),
          rowHeight: 40,
          onRegisterApi(gridApi) {
            $scope.gridApiByScenarioId[scenario.id] = gridApi;
          }
        };
        $scope.measureGridOptionsByScenarioId[scenario.id] = measureGridOptions;
      });
    };
    $scope.resizeGridByScenarioId = (scenarioId) => {
      const gridApi = $scope.gridApiByScenarioId[scenarioId];
      setTimeout(gridApi.core.handleWindowResize, 50);
    };

    $scope.formatMeasureStatuses = (scenario) => {
      const statuses = scenario.measures.reduce((acc, measure) => {
        const status = measure.implementation_status;
        if (!acc[status]) {
          acc[status] = 0;
        }
        acc[status]++;
        return acc;
      }, {});
      return statuses;
    };

    $scope.accordionsCollapsed = true;
    $scope.collapseAccordions = (collapseAll) => {
      $scope.accordionsCollapsed = collapseAll;
      const action = collapseAll ? 'hide' : 'show';
      $('.event-collapse').collapse(action);
      $('.scenario-collapse').collapse(action);

      // Without resizing ui-grids will appear empty
      if (action === 'show') {
        const scenarios = $scope.historical_items_with_scenarios.map((item) => item.state.scenarios).flat();
        scenarios.forEach((scenario) => $scope.resizeGridByScenarioId(scenario.id));
      }
    };

    /**
     *   init: sets default state of inventory detail page,
     *   sets the field arrays for each section, performs
     *   some date string manipulation for better display rendering,
     *   and gets all the extra_data fields
     *
     */
    const init = () => {
      if ($scope.inventory_type === 'properties') {
        $scope.format_date_values($scope.item_state, inventory_service.property_state_date_columns);
      } else if ($scope.inventory_type === 'taxlots') {
        $scope.format_date_values($scope.item_state, inventory_service.taxlot_state_date_columns);
      }

      evaluate_derived_columns();
      setMeasureGridOptions();
    };

    $scope.confirm_delete = (file) => {
      const modalInstance = $uibModal.open({
        templateUrl: `${urls.static_url}seed/partials/delete_document_modal.html`,
        controller: 'delete_document_modal_controller',
        resolve: {
          view_id: () => $scope.inventory.view_id,
          file
        }
      });

      modalInstance.result.finally(() => {
        init();
      });
    };

    init();

    $scope.toggle_freeze = () => {
      const table_div = document.getElementById('pin');
      if (table_div.className === 'section_content_container table-xscroll-unfrozen') {
        table_div.className = 'section_content_container table-xscroll-frozen';
      } else {
        table_div.className = 'section_content_container table-xscroll-unfrozen';
      }
    };
  }
]);<|MERGE_RESOLUTION|>--- conflicted
+++ resolved
@@ -2,164 +2,6 @@
  * SEED Platform (TM), Copyright (c) Alliance for Sustainable Energy, LLC, and other contributors.
  * See also https://github.com/seed-platform/seed/main/LICENSE.md
  */
-<<<<<<< HEAD
-angular.module('BE.seed.controller.inventory_detail', [])
-  .controller('inventory_detail_controller', [
-    '$http',
-    '$state',
-    '$scope',
-    '$uibModal',
-    '$log',
-    '$filter',
-    '$stateParams',
-    '$anchorScroll',
-    '$location',
-    '$window',
-    '$q',
-    'uiGridConstants',
-    'Notification',
-    'urls',
-    'spinner_utility',
-    'label_service',
-    'inventory_service',
-    'matching_service',
-    'pairing_service',
-    'derived_columns_service',
-    'organization_service',
-    'dataset_service',
-    'inventory_payload',
-    'views_payload',
-    'analyses_payload',
-    'users_payload',
-    'columns',
-    'derived_columns_payload',
-    'profiles',
-    'current_profile',
-    'labels_payload',
-    'organization_payload',
-    'cycle_service',
-    'simple_modal_service',
-    'property_measure_service',
-    'scenario_service',
-    function (
-      $http,
-      $state,
-      $scope,
-      $uibModal,
-      $log,
-      $filter,
-      $stateParams,
-      $anchorScroll,
-      $location,
-      $window,
-      $q,
-      uiGridConstants,
-      Notification,
-      urls,
-      spinner_utility,
-      label_service,
-      inventory_service,
-      matching_service,
-      pairing_service,
-      derived_columns_service,
-      organization_service,
-      dataset_service,
-      inventory_payload,
-      views_payload,
-      analyses_payload,
-      users_payload,
-      columns,
-      derived_columns_payload,
-      profiles,
-      current_profile,
-      labels_payload,
-      organization_payload,
-      cycle_service,
-      simple_modal_service,
-      property_measure_service,
-      scenario_service,
-    ) {
-      $scope.inventory_type = $stateParams.inventory_type;
-      $scope.organization = organization_payload.organization;
-
-      // WARNING: $scope.org is used by "child" controller - analysis_details_controller
-      $scope.org = {id: organization_payload.organization.id};
-      $scope.static_url = urls.static_url;
-      $scope.show_at_scenario_actions = true
-
-
-
-      // Detail Column List Profile
-      $scope.profiles = profiles;
-      $scope.currentProfile = current_profile;
-
-      $scope.inventory = {
-        view_id: $stateParams.view_id,
-        related: $scope.inventory_type === 'properties' ? inventory_payload.taxlots : inventory_payload.properties
-      };
-      $scope.cycle = inventory_payload.cycle;
-      $scope.cycles = [$scope.cycle]
-
-      views_payload = $scope.inventory_type === 'properties' ? views_payload.property_views: views_payload.taxlot_views
-      $scope.views = views_payload.map(
-        ({id, cycle}) => {
-          return {
-            view_id: id,
-            cycle_name: cycle.name,
-          }
-        }
-      ).sort((a,b) => a.cycle_name.localeCompare(b.cycle_name))
-      $scope.selected_view = $scope.views.find(({view_id}) => view_id == $scope.inventory.view_id)
-
-      $scope.changeView = function() {
-        window.location.href = '/app/#/' + $scope.inventory_type + '/' + $scope.selected_view.view_id;
-      }
-
-      $scope.labels = _.filter(labels_payload, function (label) {
-        return !_.isEmpty(label.is_applied);
-      });
-      $scope.audit_template_building_id = inventory_payload.state.audit_template_building_id;
-      $scope.pm_property_id = inventory_payload.state.pm_property_id;
-
-      /** See service for structure of returned payload */
-      $scope.historical_items = inventory_payload.history;
-      $scope.item_state = inventory_payload.state;
-      $scope.inventory_docs = $scope.inventory_type == 'properties' ? inventory_payload.property.inventory_documents : null;
-      const ali = $scope.inventory_type == 'properties' ?
-        inventory_payload.property.access_level_instance :
-        inventory_payload.taxlot.access_level_instance
-
-      $scope.ali_path = {}
-      if (typeof(ali) == 'object') {
-        $scope.ali_path = ali.path
-        // the first key in the path (<org name>: 'root') is not necessary to display
-        delete $scope.ali_path[$scope.organization.name]
-      }
-
-      $scope.order_historical_items_with_scenarios = () => {
-        $scope.historical_items_with_scenarios = $scope.historical_items ? $scope.historical_items.filter(item => !_.isEmpty(item.state.scenarios)) : []
-        $scope.historical_items_with_scenarios.sort((a,b) => {
-          let dateA = a.state.extra_data.audit_date ? new Date(a.state.extra_data.audit_date) : 1
-          let dateB = b.state.extra_data.audit_date ? new Date(b.state.extra_data.audit_date) : 1
-          return dateB - dateA
-        })
-      }
-      $scope.order_historical_items_with_scenarios()
-      $scope.format_epoch = (epoch) => moment(epoch).format('YYYY-MM-DD');
-
-      // stores derived column values -- updated later once we fetch the data
-      $scope.item_derived_values = {};
-
-      $scope.inventory_display_name = organization_service.get_inventory_display_value(
-        $scope.organization,
-        $scope.inventory_type === 'properties' ? 'property' : 'taxlot',
-        $scope.item_state
-      );
-
-      // item_parent is the property or the tax lot instead of the PropertyState / TaxLotState
-      if ($scope.inventory_type === 'properties') {
-        $scope.item_parent = inventory_payload.property;
-=======
 angular.module('BE.seed.controller.inventory_detail', []).controller('inventory_detail_controller', [
   '$http',
   '$state',
@@ -278,6 +120,16 @@
     $scope.historical_items = inventory_payload.history;
     $scope.item_state = inventory_payload.state;
     $scope.inventory_docs = $scope.inventory_type === 'properties' ? inventory_payload.property.inventory_documents : null;
+    const ali = $scope.inventory_type === 'properties' ?
+      inventory_payload.property.access_level_instance :
+      inventory_payload.taxlot.access_level_instance;
+
+    $scope.ali_path = {};
+    if (typeof (ali) === 'object') {
+      $scope.ali_path = ali.path;
+      // the first key in the path (<org name>: 'root') is not necessary to display
+      delete $scope.ali_path[$scope.organization.name];
+    }
 
     $scope.order_historical_items_with_scenarios = () => {
       $scope.historical_items_with_scenarios = $scope.historical_items ? $scope.historical_items.filter((item) => !_.isEmpty(item.state.scenarios)) : [];
@@ -332,7 +184,6 @@
           // Normalize missing column_name keys returning undefined to return null.
           (state) => state.extra_data[column.column_name] || null
         );
->>>>>>> 54592169
       } else {
         uniq_column_values = _.uniqBy(states, column.column_name);
       }
