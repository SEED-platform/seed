/**
 * SEED Platform (TM), Copyright (c) Alliance for Sustainable Energy, LLC, and other contributors.
 * See also https://github.com/seed-platform/seed/main/LICENSE.md
 */
angular.module('BE.seed.controller.inventory_detail', []).controller('inventory_detail_controller', [
  '$http',
  '$state',
  '$scope',
  '$uibModal',
  '$log',
  '$filter',
  '$stateParams',
  '$anchorScroll',
  '$location',
  '$window',
  '$q',
  'uiGridConstants',
  'Notification',
  'urls',
  'spinner_utility',
  'label_service',
  'inventory_service',
  'matching_service',
  'pairing_service',
  'derived_columns_service',
  'organization_service',
  'dataset_service',
  'inventory_payload',
  'views_payload',
  'analyses_payload',
  'users_payload',
  'columns',
  'derived_columns_payload',
  'profiles',
  'current_profile',
  'labels_payload',
  'organization_payload',
  'cycle_service',
  'simple_modal_service',
  'property_measure_service',
  'scenario_service',
  // eslint-disable-next-line func-names
  function (
    $http,
    $state,
    $scope,
    $uibModal,
    $log,
    $filter,
    $stateParams,
    $anchorScroll,
    $location,
    $window,
    $q,
    uiGridConstants,
    Notification,
    urls,
    spinner_utility,
    label_service,
    inventory_service,
    matching_service,
    pairing_service,
    derived_columns_service,
    organization_service,
    dataset_service,
    inventory_payload,
    views_payload,
    analyses_payload,
    users_payload,
    columns,
    derived_columns_payload,
    profiles,
    current_profile,
    labels_payload,
    organization_payload,
    cycle_service,
    simple_modal_service,
    property_measure_service,
    scenario_service
  ) {
    $scope.inventory_type = $stateParams.inventory_type;
    $scope.organization = organization_payload.organization;

    // WARNING: $scope.org is used by "child" controller - analysis_details_controller
    $scope.org = { id: organization_payload.organization.id };
    $scope.static_url = urls.static_url;
    $scope.show_at_scenario_actions = true;

    // Detail Column List Profile
    $scope.profiles = profiles;
    $scope.currentProfile = current_profile;

    $scope.inventory = {
      view_id: $stateParams.view_id,
      related: $scope.inventory_type === 'properties' ? inventory_payload.taxlots : inventory_payload.properties
    };
    $scope.cycle = inventory_payload.cycle;
    $scope.cycles = [$scope.cycle];

    let ignoreNextChange = true;

    views_payload = $scope.inventory_type === 'properties' ? views_payload.property_views : views_payload.taxlot_views;
    $scope.views = views_payload
      .map(({ id, cycle }) => ({
        view_id: id,
        cycle_name: cycle.name
      }))
      .sort((a, b) => a.cycle_name.localeCompare(b.cycle_name));
    $scope.selected_view = $scope.views.find(({ view_id }) => view_id === $scope.inventory.view_id);

    $scope.changeView = () => {
      window.location.href = `/app/#/${$scope.inventory_type}/${$scope.selected_view.view_id}`;
    };

    $scope.labels = _.filter(labels_payload, (label) => !_.isEmpty(label.is_applied));
    $scope.audit_template_building_id = inventory_payload.state.audit_template_building_id;
    $scope.pm_property_id = inventory_payload.state.pm_property_id;

    /** See service for structure of returned payload */
    $scope.historical_items = inventory_payload.history;
    $scope.item_state = inventory_payload.state;
    $scope.inventory_docs = $scope.inventory_type === 'properties' ? inventory_payload.property.inventory_documents : null;
    const ali = $scope.inventory_type === 'properties' ?
      inventory_payload.property.access_level_instance :
      inventory_payload.taxlot.access_level_instance;

    $scope.ali_path = {};
    if (typeof (ali) === 'object') {
      $scope.ali_path = ali.path;
      // the first key in the path (<org name>: 'root') is not necessary to display
      delete $scope.ali_path[$scope.organization.name];
    }

    $scope.order_historical_items_with_scenarios = () => {
      $scope.historical_items_with_scenarios = $scope.historical_items ? $scope.historical_items.filter((item) => !_.isEmpty(item.state.scenarios)) : [];
      $scope.historical_items_with_scenarios.sort((a, b) => {
        const dateA = a.state.extra_data.audit_date ? new Date(a.state.extra_data.audit_date) : 1;
        const dateB = b.state.extra_data.audit_date ? new Date(b.state.extra_data.audit_date) : 1;
        return dateB - dateA;
      });
    };
    $scope.order_historical_items_with_scenarios();
    $scope.format_epoch = (epoch) => moment(epoch).format('YYYY-MM-DD');

    // stores derived column values -- updated later once we fetch the data
    $scope.item_derived_values = {};

    $scope.inventory_display_name = organization_service.get_inventory_display_value($scope.organization, $scope.inventory_type === 'properties' ? 'property' : 'taxlot', $scope.item_state);

    // item_parent is the property or the tax lot instead of the PropertyState / TaxLotState
    if ($scope.inventory_type === 'properties') {
      $scope.item_parent = inventory_payload.property;
    } else {
      $scope.item_parent = inventory_payload.taxlot;
    }

    if (analyses_payload.analyses) {
      const cycle_analyses = analyses_payload.analyses.filter((analysis) => analysis.cycles.includes($scope.cycle.id));
      $scope.analysis = cycle_analyses.sort((a, b) => {
        const key_a = new Date(a.end_time);
        const key_b = new Date(b.end_time);
        if (key_a > key_b) return -1;
        if (key_a < key_b) return 1;
        return 0;
      })[0];
    }
    $scope.users = users_payload.users;

    // handle popovers cleared on scrolling
    [document.getElementsByClassName('ui-view-container')[0], document.getElementById('pin')].forEach((el) => {
      if (el) el.onscroll = document.body.click;
    });

    // Flag columns whose values have changed between imports and edits.
    const historical_states = _.map($scope.historical_items, 'state');

    const historical_changes_check = (column) => {
      let uniq_column_values;
      const states = historical_states.concat($scope.item_state);

      if (column.is_extra_data) {
        uniq_column_values = _.uniqBy(
          states,
          // Normalize missing column_name keys returning undefined to return null.
          (state) => state.extra_data[column.column_name] || null
        );
      } else {
        uniq_column_values = _.uniqBy(states, column.column_name);
      }

      column.changed = uniq_column_values.length > 1;
      return column;
    };

    if ($scope.currentProfile) {
      $scope.columns = [];
      // add columns
      _.forEach($scope.currentProfile.columns, (col) => {
        const foundCol = _.find(columns, { id: col.id });
        if (foundCol) $scope.columns.push(historical_changes_check(foundCol));
      });
    } else {
      // No profiles exist
      $scope.columns = _.reject(columns, 'is_extra_data');
    }

    const profile_formatted_columns = () => _.map($scope.columns, (col, index) => ({
      column_name: col.column_name,
      id: col.id,
      order: index + 1,
      pinned: false,
      table_name: col.table_name
    }));

    $scope.newProfile = () => {
      const modalInstance = $uibModal.open({
        templateUrl: `${urls.static_url}seed/partials/settings_profile_modal.html`,
        controller: 'settings_profile_modal_controller',
        resolve: {
          action: () => 'new',
          data: () => ({
            columns: profile_formatted_columns(),
            derived_columns: []
          }),
          profile_location: () => 'Detail View Profile',
          inventory_type: () => ($scope.inventory_type === 'properties' ? 'Property' : 'Tax Lot')
        }
      });

      return modalInstance.result.then((newProfile) => {
        $scope.profiles.push(newProfile);
        ignoreNextChange = true;
        $scope.currentProfile = _.last($scope.profiles);
        inventory_service.save_last_profile(newProfile.id, $scope.inventory_type);
      });
    };

    const populated_columns_modal = () => {
      $uibModal.open({
        backdrop: 'static',
        templateUrl: `${urls.static_url}seed/partials/show_populated_columns_modal.html`,
        controller: 'show_populated_columns_modal_controller',
        resolve: {
          columns: () => columns,
          currentProfile: () => $scope.currentProfile,
          cycle: () => null,
          inventory_type: () => $stateParams.inventory_type,
          provided_inventory() {
            const provided_inventory = [];

            // Add historical items
            _.each($scope.historical_items, (item) => {
              const item_state_copy = angular.copy(item.state);
              _.defaults(item_state_copy, item.state.extra_data);
              provided_inventory.push(item_state_copy);
            });

            // add "master" copy
            const item_copy = angular.copy($scope.item_state);
            _.defaults(item_copy, $scope.item_state.extra_data);

            return provided_inventory;
          }
        }
      });
    };

    $scope.open_show_populated_columns_modal = () => {
      if (!profiles.length) {
        // Create a profile first
        $scope.newProfile().then(() => {
          populated_columns_modal();
        });
      } else {
        populated_columns_modal();
      }
    };

    $scope.open_doc_upload_modal = () => {
      $uibModal.open({
        templateUrl: `${urls.static_url}seed/partials/document_upload_modal.html`,
        controller: 'document_upload_modal_controller',
        resolve: {
          organization_id: () => $scope.organization.id,
          view_id: () => $scope.inventory.view_id
        }
      });
    };

    $scope.isDisabledField = (name) => _.includes(['geocoding_confidence', 'created', 'updated'], name);

    // The server provides of *all* extra_data keys (across current state and all historical state)
    // Let's remember this.
    $scope.all_extra_data_keys = inventory_payload.extra_data_keys;

    $scope.user = {};
    $scope.user_role = inventory_payload.user_role;

    $scope.edit_form_showing = false;

    /** Holds a copy of original state of item_state.
     *  Used when 'Cancel' is selected and item should be
     *  returned to original state. */
    $scope.item_copy = {};

    /** An array of fields to show to user,
     *  populated according to settings. */
    $scope.data_fields = [];

    $scope.status = {
      isopen: false
    };

    $scope.$watch('currentProfile', (newProfile) => {
      if (ignoreNextChange) {
        ignoreNextChange = false;
        return;
      }

      inventory_service.save_last_detail_profile(newProfile.id, $scope.inventory_type);
      spinner_utility.show();
      $window.location.reload();
    });

    $scope.gotoMeasureAnchor = (x) => {
      $location.hash(`measureAnchor${x}`);
      $anchorScroll();
    };

    $scope.init_labels = (item) => _.map(item.labels, (lbl) => {
      lbl.label = label_service.lookup_label(lbl.color);
      return lbl;
    });

    /* User clicked 'cancel' button */
    $scope.on_cancel = () => {
      $scope.restore_copy();
      $scope.edit_form_showing = false;
    };

    /* User clicked 'edit' link */
    $scope.on_edit = () => {
      $scope.make_copy_before_edit();
      $scope.edit_form_showing = true;
    };

    /**
     * save_property_state: saves the property state in case cancel gets clicked
     */
    $scope.make_copy_before_edit = () => {
      $scope.item_copy = angular.copy($scope.item_state);
    };

    /**
     * restore_property: restores the property state from its copy
     */
    $scope.restore_copy = () => {
      $scope.item_state = $scope.item_copy;
    };

    /**
     * is_valid_key: checks to see if the key or attribute should be excluded
     *   from being copied from parent to master building
     *
     *    TODO Update these for v2...I've removed keys that were obviously old (e.g., canonical)
     */
    $scope.is_valid_data_column_key = (key) => {
      const known_invalid_keys = [
        'children',
        'confidence',
        'created',
        'extra_data',
        'extra_data_sources',
        'id',
        'is_master',
        'import_file',
        'import_file_name',
        'last_modified_by',
        'match_type',
        'modified',
        'model',
        'parents',
        'pk',
        'super_organization',
        'source_type',
        'duplicate'
      ];
      const no_invalid_key = !_.includes(known_invalid_keys, key);

      return !_.includes(key, '_source') && !_.includes(key, 'extra_data') && !_.includes(key, '$$') && no_invalid_key;
    };

    /**
     * returns a number
     */
    $scope.get_number = (num) => {
      if (!angular.isNumber(num) && !_.isNil(num)) {
        return +num.replace(/,/g, '');
      }
      return num;
    };

    /**
     * Iterate through all object values and format
     * those we recognize as a 'date' value
     */

    $scope.format_date_values = (state_obj, date_columns) => {
      if (!state_obj || !state_obj.length) return;
      if (!date_columns || !date_columns.length) return;

      // Look for each 'date' type value in all Property State values
      // and update format accordingly.
      _.forEach(date_columns, (key) => {
        if (state_obj[key]) {
          state_obj[key] = $filter('date')(state_obj[key], 'MM/dd/yyyy');
        }
      });
    };

    /**
     * Compare edits with original
     */
    $scope.diff = () => {
      if (_.isEmpty($scope.item_copy)) return {};
      // $scope.item_state, $scope.item_copy
      const ignored_root_keys = ['extra_data', 'files', 'measures', 'scenarios'];
      const result = {};
      _.forEach($scope.item_state, (value, key) => {
        if (ignored_root_keys.includes(key)) return;
        if (value === $scope.item_copy[key]) return;
        if (_.isNull($scope.item_copy[key]) && _.isString(value) && _.isEmpty(value)) return;
        if (_.isNumber($scope.item_copy[key]) && _.isString(value) && $scope.item_copy[key] === _.toNumber(value)) return;

        _.set(result, key, value);
      });
      _.forEach($scope.item_state.extra_data, (value, key) => {
        if (value === $scope.item_copy.extra_data[key]) return;
        if (_.isNull($scope.item_copy.extra_data[key]) && _.isString(value) && _.isEmpty(value)) return;
        if (_.isNumber($scope.item_copy.extra_data[key]) && _.isString(value) && $scope.item_copy.extra_data[key] === _.toNumber(value)) return;

        _.set(result, `extra_data.${key}`, value);
      });

      return result;
    };

    /**
     * Check if the edits are actually modified
     */
    $scope.modified = () => !_.isEmpty($scope.diff());

    /**
     * User clicked 'save' button
     */
    $scope.on_save = () => {
      $scope.open_match_merge_link_warning_modal($scope.save_item, 'edit');
    };

    const notify_merges_and_links = (result) => {
      const singular = $scope.inventory_type === 'properties' ? ' property' : ' tax lot';
      const plural = $scope.inventory_type === 'properties' ? ' properties' : ' tax lots';
      const merged_count = result.match_merged_count;
      const link_count = result.match_link_count;

      Notification.info({
        message: `${merged_count} total ${merged_count === 1 ? singular : plural} merged`,
        delay: 10000
      });
      Notification.info({
        message: `${link_count} cross-cycle link${link_count === 1 ? '' : 's'} established`,
        delay: 10000
      });
    };

    /**
     * save_item: saves the user's changes to the Property/TaxLot State object.
     */
    const save_item_resolve = (data) => {
      $scope.$emit('finished_saving');
      notify_merges_and_links(data);
      if (data.view_id) {
        reload_with_view_id(data.view_id);
      } else {
        // In the short term, we're just refreshing the page after a save so the table
        // shows new history.
        // TODO: Refactor so that table is dynamically updated with new information
        $state.reload();
      }
    };

    const save_item_reject = () => {
      $scope.$emit('finished_saving');
    };

    const save_item_catch = (data) => {
      $log.error(String(data));
    };

    $scope.save_item = () => {
      if ($scope.inventory_type === 'properties') {
        inventory_service.update_property($scope.inventory.view_id, $scope.diff()).then(save_item_resolve, save_item_reject).catch(save_item_catch);
      } else if ($scope.inventory_type === 'taxlots') {
        inventory_service.update_taxlot($scope.inventory.view_id, $scope.diff()).then(save_item_resolve, save_item_reject).catch(save_item_catch);
      }
    };

    /** Open a model to edit labels for the current detail item. */

    $scope.open_update_labels_modal = () => {
      const modalInstance = $uibModal.open({
        templateUrl: `${urls.static_url}seed/partials/update_item_labels_modal.html`,
        controller: 'update_item_labels_modal_controller',
        resolve: {
          inventory_ids: () => [$scope.inventory.view_id],
          inventory_type: () => $scope.inventory_type
        }
<<<<<<< HEAD
      };

      /** Open a model to edit labels for the current detail item. */

      $scope.open_update_labels_modal = function () {
        var modalInstance = $uibModal.open({
          templateUrl: urls.static_url + 'seed/partials/update_item_labels_modal.html',
          controller: 'update_item_labels_modal_controller',
          resolve: {
            inventory_ids: function () {
              return [$scope.inventory.view_id];
            },
            inventory_type: function () {
              return $scope.inventory_type;
            },
            is_ali_root: () => $scope.menu.user.is_ali_root,
          }
        });
        modalInstance.result.then(function () {
          label_service.get_labels($scope.inventory_type, [$scope.inventory.view_id]).then(function (labels) {
            $scope.labels = _.filter(labels, function (label) {
              return !_.isEmpty(label.is_applied);
            });
=======
      });
      modalInstance.result.then(
        () => {
          label_service.get_labels($scope.inventory_type, [$scope.inventory.view_id]).then((labels) => {
            $scope.labels = _.filter(labels, (label) => !_.isEmpty(label.is_applied));
>>>>>>> 7de6ded1
          });
        },
        () => {
          // Do nothing
        }
      );
    };
    $scope.open_ubid_admin_modal = () => {
      $uibModal.open({
        backdrop: 'static',
        templateUrl: `${urls.static_url}seed/partials/ubid_admin_modal.html`,
        controller: 'ubid_admin_modal_controller',
        resolve: {
          property_view_id: () => ($scope.inventory_type === 'properties' ? $scope.inventory.view_id : null),
          taxlot_view_id: () => ($scope.inventory_type === 'taxlots' ? $scope.inventory.view_id : null),
          inventory_payload: [
            '$state',
            '$stateParams',
            'inventory_service',
            ($state, $stateParams, inventory_service) => ($scope.inventory_type === 'properties' ? inventory_service.get_property($scope.inventory.view_id) : inventory_service.get_taxlot($scope.inventory.view_id))
          ]
        }
      });
    };

    $scope.open_analyses_modal = () => {
      $uibModal.open({
        templateUrl: `${urls.static_url}seed/partials/inventory_detail_analyses_modal.html`,
        controller: 'inventory_detail_analyses_modal_controller',
        resolve: {
          inventory_ids: () => [$scope.inventory.view_id],
          current_cycle: () => $scope.cycle,
          cycles: () => cycle_service.get_cycles().then((result) => result.cycles)
        }
      });
    };

    $scope.unmerge = () => {
      const modalInstance = $uibModal.open({
        templateUrl: `${urls.static_url}seed/partials/unmerge_modal.html`,
        controller: 'unmerge_modal_controller',
        resolve: {
          inventory_type: () => $scope.inventory_type
        }
      });

      return modalInstance.result
        .then(() => {
          if ($scope.inventory_type === 'properties') {
            return matching_service.unmergeProperties($scope.inventory.view_id);
          }
          return matching_service.unmergeTaxlots($scope.inventory.view_id);
        })
        .then((result) => {
          $state.go('inventory_detail', {
            inventory_type: $scope.inventory_type,
            view_id: result.view_id
          });
        });
    };

    $scope.open_data_upload_audit_template_modal = () => {
      $uibModal.open({
        templateUrl: `${urls.static_url}seed/partials/data_upload_audit_template_modal.html`,
        controller: 'data_upload_audit_template_modal_controller',
        resolve: {
          audit_template_building_id: () => $scope.audit_template_building_id,
          organization: () => $scope.organization,
          cycle_id: () => $scope.cycle.id,
          upload_from_file: () => $scope.uploaderfunc,
          view_id: () => $stateParams.view_id
        },
        backdrop: 'static'
      });
    };

    $scope.open_data_upload_espm_modal = () => {
      const modalInstance = $uibModal.open({
        templateUrl: `${urls.static_url}seed/partials/data_upload_espm_modal.html`,
        controller: 'data_upload_espm_modal_controller',
        resolve: {
          pm_property_id: () => $scope.pm_property_id,
          organization: () => $scope.organization,
          cycle_id: () => $scope.cycle.id,
          upload_from_file: () => $scope.uploaderfunc,
          view_id: () => $stateParams.view_id,
          column_mapping_profiles: [
            'column_mappings_service',
            (column_mappings_service) => column_mappings_service.get_column_mapping_profiles_for_org($scope.organization.id, []).then((response) => response.data)
          ]
        }
      });
      modalInstance.result.then(() => {});
    };

    $scope.open_export_to_audit_template_modal = () => {
      $uibModal.open({
        templateUrl: `${urls.static_url}seed/partials/export_to_audit_template_modal.html`,
        controller: 'export_to_audit_template_modal_controller',
        resolve: {
          ids: () => [$stateParams.view_id],
          org_id: () => $scope.organization.id
        }
      });
    };

    $scope.export_building_sync = () => {
      const modalInstance = $uibModal.open({
        templateUrl: `${urls.static_url}seed/partials/export_buildingsync_modal.html`,
        controller: 'export_buildingsync_modal_controller',
        resolve: {
          property_view_id: () => $stateParams.view_id,
          column_mapping_profiles: [
            'column_mappings_service',
            'COLUMN_MAPPING_PROFILE_TYPE_BUILDINGSYNC_DEFAULT',
            'COLUMN_MAPPING_PROFILE_TYPE_BUILDINGSYNC_CUSTOM',
            (column_mappings_service, COLUMN_MAPPING_PROFILE_TYPE_BUILDINGSYNC_DEFAULT, COLUMN_MAPPING_PROFILE_TYPE_BUILDINGSYNC_CUSTOM) => {
              const filter_profile_types = [COLUMN_MAPPING_PROFILE_TYPE_BUILDINGSYNC_DEFAULT, COLUMN_MAPPING_PROFILE_TYPE_BUILDINGSYNC_CUSTOM];
              return column_mappings_service.get_column_mapping_profiles_for_org($scope.organization.id, filter_profile_types).then((response) => response.data);
            }
          ]
        }
      });
      modalInstance.result.then(() => {});
    };

    $scope.export_building_sync_xlsx = () => {
      const filename = `buildingsync_property_${$stateParams.view_id}.xlsx`;
      // var profileId = null;
      // if ($scope.currentProfile) {
      //   profileId = $scope.currentProfile.id;
      // }

      $http
        .post(
          '/api/v3/tax_lot_properties/export/',
          {
            ids: [$stateParams.view_id],
            filename,
            profile_id: null, // TODO: reconfigure backend to handle detail settings profiles
            export_type: 'xlsx'
          },
          {
            params: {
              organization_id: $scope.organization.id,
              inventory_type: $scope.inventory_type
            },
            responseType: 'arraybuffer'
          }
        )
        .then((response) => {
          const blob_type = response.headers()['content-type'];

          const blob = new Blob([response.data], { type: blob_type });
          saveAs(blob, filename);
        });
    };

    $scope.unpair_property_from_taxlot = (property_id) => {
      pairing_service.unpair_property_from_taxlot($scope.inventory.view_id, property_id);
      $state.reload();
    };

    $scope.unpair_taxlot_from_property = (taxlot_id) => {
      pairing_service.unpair_taxlot_from_property($scope.inventory.view_id, taxlot_id);
      $state.reload();
    };

    const reload_with_view_id = (view_id) => {
      $state.go('inventory_detail', {
        inventory_type: $scope.inventory_type,
        view_id
      });
    };

    $scope.update_salesforce = () => {
      inventory_service
        .update_salesforce([$scope.inventory.view_id])
        .then((/* result */) => {
          $state.reload();
          Notification.success({ message: 'Salesforce Update Successful!', delay: 5000 });
        })
        .catch((result) => {
          Notification.error({ message: `Error updating Salesforce: ${result.data.message}`, delay: 15000, closeOnClick: true });
        });
    };

    $scope.match_merge_link_record = () => {
      let new_view_id;
      if ($scope.inventory_type === 'properties') {
        inventory_service.property_match_merge_link($scope.inventory.view_id).then((result) => {
          new_view_id = result.view_id;
          notify_merges_and_links(result);
          if (new_view_id) reload_with_view_id(new_view_id);
        });
      } else if ($scope.inventory_type === 'taxlots') {
        inventory_service.taxlot_match_merge_link($scope.inventory.view_id).then((result) => {
          new_view_id = result.view_id;
          notify_merges_and_links(result);
          if (new_view_id) reload_with_view_id(new_view_id);
        });
      }
    };

    $scope.open_match_merge_link_warning_modal = (accept_action, trigger) => {
      const modalInstance = $uibModal.open({
        templateUrl: `${urls.static_url}seed/partials/record_match_merge_link_modal.html`,
        controller: 'record_match_merge_link_modal_controller',
        resolve: {
          inventory_type: () => $scope.inventory_type,
          organization_id: () => $scope.organization.id,
          headers() {
            if (trigger === 'manual') {
              return {
                properties: 'Merge and Link Matching Properties',
                taxlots: 'Merge and Link Matching Tax Lots'
              };
            }
            if (trigger === 'edit') {
              return {
                properties: 'Updating this property will trigger a matching round for this record.',
                taxlots: 'Updating this tax lot will trigger a matching round for this record.'
              };
            }
          }
        }
      });

      modalInstance.result.then(accept_action, () => {
        // Do nothing if cancelled
      });
    };

    $scope.uploader = {
      invalid_xml_extension_alert: false,
      invalid_xlsx_extension_alert: false,
      in_progress: false,
      progress: 0,
      complete: false,
      status_message: ''
    };

    $scope.uploaderfunc = (event_message, file, progress) => {
      switch (event_message) {
        case 'invalid_xml_extension':
          $scope.uploader.invalid_xml_extension_alert = true;
          break;

        case 'invalid_extension':
          $scope.uploader.invalid_xlsx_extension_alert = true;
          break;

        case 'upload_submitted':
          $scope.uploader.filename = file.filename;
          $scope.uploader.invalid_xml_extension_alert = false;
          $scope.uploader.invalid_xlsx_extension_alert = false;
          $scope.uploader.in_progress = true;
          $scope.uploader.status_message = 'uploading file';
          break;

        case 'upload_error':
          $scope.uploader.status_message = 'upload failed';
          $scope.uploader.complete = false;
          $scope.uploader.in_progress = false;
          $scope.uploader.progress = 0;
          alert(file.error);
          break;

        case 'upload_in_progress':
          $scope.uploader.in_progress = true;
          $scope.uploader.progress = (100 * progress.loaded) / progress.total;
          break;

        case 'upload_complete':
          $scope.uploader.status_message = 'upload complete';
          $scope.uploader.complete = true;
          $scope.uploader.in_progress = false;
          $scope.uploader.progress = 100;
          $state.reload();
          break;
      }

      _.defer(() => {
        $scope.$apply();
      });
    };

    // Horizontal scroll for "2 tables" that scroll together for fixed header effect.
    const table_container = $('.table-xscroll-fixed-header-container');

    table_container.scroll(() => {
      $('.table-xscroll-fixed-header-container > .table-body-x-scroll').width(table_container.width() + table_container.scrollLeft());
    });

    $scope.displayValue = (dataType, value) => {
      if (dataType === 'datetime') {
        return $filter('date')(value, 'yyyy-MM-dd h:mm a');
      }
      if (['area', 'eui', 'float', 'number'].includes(dataType)) {
        return $filter('number')(value, $scope.organization.display_decimal_places);
      }
      return value;
    };

    // evaluate all derived columns and store the results
    const evaluate_derived_columns = () => {
      const visible_columns_with_derived_columns = $scope.columns.filter((col) => col.derived_column);
      const derived_column_ids = visible_columns_with_derived_columns.map((col) => col.derived_column);
      const attached_derived_columns = derived_columns_payload.derived_columns.filter((col) => derived_column_ids.includes(col.id));
      const column_name_lookup = {};
      visible_columns_with_derived_columns.forEach((col) => {
        column_name_lookup[col.column_name] = col.name;
      });

      const all_evaluation_results = attached_derived_columns.map((col) => derived_columns_service.evaluate($scope.organization.id, col.id, $scope.cycle.id, [$scope.item_parent.id]).then((res) => ({
        derived_column_id: col.id,
        value: _.round(res.results[0].value, $scope.organization.display_decimal_places)
      })));

      $q.all(all_evaluation_results).then((results) => {
        results.forEach((result) => {
          const col_id = $scope.columns.find((col) => col.derived_column === result.derived_column_id).id;
          $scope.item_derived_values[col_id] = result.value;
        });
      });
    };

    $scope.delete_scenario = (scenario_id, scenario_name) => {
      const property_view_id = $stateParams.view_id;

      const modalOptions = {
        type: 'default',
        okButtonText: 'Yes',
        cancelButtonText: 'Cancel',
        headerText: 'Are you sure?',
        bodyText: `You're about to permanently delete scenario "${scenario_name}". Would you like to continue?`
      };
      // user confirmed, delete it
      simple_modal_service.showModal(modalOptions).then(() => {
        scenario_service
          .delete_scenario($scope.org.id, property_view_id, scenario_id)
          .then(() => {
            Notification.success(`Deleted "${scenario_name}"`);
            // location.reload();
            // Prevent page from reloading, retain user's scroll location
            let promise;
            if ($stateParams.inventory_type === 'properties') promise = inventory_service.get_property(property_view_id);
            else if ($stateParams.inventory_type === 'taxlots') promise = inventory_service.get_taxlot(property_view_id);
            promise.then((data) => {
              $scope.historical_items = data.history;
              $scope.historical_items_with_scenarios = $scope.historical_items ? $scope.historical_items.filter((item) => !_.isEmpty(item.state.scenarios)) : [];
              $scope.order_historical_items_with_scenarios();
            });
          })
          .catch((err) => {
            $log.error(err);
            Notification.error(`Error attempting to delete "${scenario_name}". Please refresh the page and try again.`);
          });
      });
    };

    $scope.getStatusOfMeasures = (scenario) => {
      const statusCount = scenario.measures.reduce((acc, measure) => {
        const status = measure.implementation_status;
        if (!acc[status]) {
          acc[status] = 0;
        }
        acc[status]++;
        return acc;
      }, {});

      return statusCount;
    };

    const setMeasureGridOptions = () => {
      if (!$scope.historical_items) {
        return;
      }

      $scope.measureGridOptionsByScenarioId = {};
      $scope.gridApiByScenarioId = {};

      const at_scenarios = $scope.historical_items.filter((item) => !_.isEmpty(item.state.scenarios)).map((item) => item.state.scenarios);
      const scenarios = [].concat(...at_scenarios);
      scenarios.forEach((scenario) => {
        const scenario_id = scenario.id;
        const measureGridOptions = {
          data: scenario.measures.map((measure) => ({
            category: measure.category,
            name: measure.display_name,
            recommended: measure.recommended,
            status: measure.implementation_status,
            category_affected: measure.category_affected,
            cost_installation: measure.cost_installation,
            cost_material: measure.cost_material,
            cost_residual_value: measure.cost_residual_value,
            cost_total_first: measure.cost_total_first,
            cost_capital_replacement: measure.cost_capital_replacement,
            description: measure.description,
            useful_life: measure.useful_life,
            id: measure.id,
            scenario_id
          })),
          columnDefs: [
            { field: 'category' },
            { field: 'name' },
            { field: 'recommended' },
            { field: 'status' },
            { field: 'category_affected' },
            { field: 'cost_installation' },
            { field: 'cost_material' },
            { field: 'cost_residual_value' },
            { field: 'cost_total_first' },
            { field: 'cost_capital_replacement' },
            { field: 'description' },
            { field: 'useful_life' },
            { field: 'id', visible: false },
            { field: 'scenario_id', visible: false }
          ],
          enableColumnMenus: false,
          enableHorizontalScrollbar: uiGridConstants.scrollbars.WHEN_NEEDED,
          enableVerticalScrollbar: scenario.measures.length <= 10 ? uiGridConstants.scrollbars.NEVER : uiGridConstants.scrollbars.WHEN_NEEDED,
          minRowsToShow: Math.min(scenario.measures.length, 10),
          rowHeight: 40,
          onRegisterApi(gridApi) {
            $scope.gridApiByScenarioId[scenario.id] = gridApi;
          }
        };
        $scope.measureGridOptionsByScenarioId[scenario.id] = measureGridOptions;
      });
    };
    $scope.resizeGridByScenarioId = (scenarioId) => {
      const gridApi = $scope.gridApiByScenarioId[scenarioId];
      setTimeout(gridApi.core.handleWindowResize, 50);
    };

    $scope.formatMeasureStatuses = (scenario) => {
      const statuses = scenario.measures.reduce((acc, measure) => {
        const status = measure.implementation_status;
        if (!acc[status]) {
          acc[status] = 0;
        }
        acc[status]++;
        return acc;
      }, {});
      return statuses;
    };

    $scope.accordionsCollapsed = true;
    $scope.collapseAccordions = (collapseAll) => {
      $scope.accordionsCollapsed = collapseAll;
      const action = collapseAll ? 'hide' : 'show';
      $('.event-collapse').collapse(action);
      $('.scenario-collapse').collapse(action);

      // Without resizing ui-grids will appear empty
      if (action === 'show') {
        const scenarios = $scope.historical_items_with_scenarios.map((item) => item.state.scenarios).flat();
        scenarios.forEach((scenario) => $scope.resizeGridByScenarioId(scenario.id));
      }
    };

    /**
     *   init: sets default state of inventory detail page,
     *   sets the field arrays for each section, performs
     *   some date string manipulation for better display rendering,
     *   and gets all the extra_data fields
     *
     */
    const init = () => {
      if ($scope.inventory_type === 'properties') {
        $scope.format_date_values($scope.item_state, inventory_service.property_state_date_columns);
      } else if ($scope.inventory_type === 'taxlots') {
        $scope.format_date_values($scope.item_state, inventory_service.taxlot_state_date_columns);
      }

      evaluate_derived_columns();
      setMeasureGridOptions();
    };

    $scope.confirm_delete = (file) => {
      const modalInstance = $uibModal.open({
        templateUrl: `${urls.static_url}seed/partials/delete_document_modal.html`,
        controller: 'delete_document_modal_controller',
        resolve: {
          view_id: () => $scope.inventory.view_id,
          file
        }
      });

      modalInstance.result.finally(() => {
        init();
      });
    };

    init();

    $scope.toggle_freeze = () => {
      const table_div = document.getElementById('pin');
      if (table_div.className === 'section_content_container table-xscroll-unfrozen') {
        table_div.className = 'section_content_container table-xscroll-frozen';
      } else {
        table_div.className = 'section_content_container table-xscroll-unfrozen';
      }
    };
  }
]);<|MERGE_RESOLUTION|>--- conflicted
+++ resolved
@@ -513,39 +513,14 @@
         controller: 'update_item_labels_modal_controller',
         resolve: {
           inventory_ids: () => [$scope.inventory.view_id],
-          inventory_type: () => $scope.inventory_type
-        }
-<<<<<<< HEAD
-      };
-
-      /** Open a model to edit labels for the current detail item. */
-
-      $scope.open_update_labels_modal = function () {
-        var modalInstance = $uibModal.open({
-          templateUrl: urls.static_url + 'seed/partials/update_item_labels_modal.html',
-          controller: 'update_item_labels_modal_controller',
-          resolve: {
-            inventory_ids: function () {
-              return [$scope.inventory.view_id];
-            },
-            inventory_type: function () {
-              return $scope.inventory_type;
-            },
-            is_ali_root: () => $scope.menu.user.is_ali_root,
-          }
-        });
-        modalInstance.result.then(function () {
-          label_service.get_labels($scope.inventory_type, [$scope.inventory.view_id]).then(function (labels) {
-            $scope.labels = _.filter(labels, function (label) {
-              return !_.isEmpty(label.is_applied);
-            });
-=======
+          inventory_type: () => $scope.inventory_type,
+          is_ali_root: () => $scope.menu.user.is_ali_root,
+        }
       });
       modalInstance.result.then(
         () => {
           label_service.get_labels($scope.inventory_type, [$scope.inventory.view_id]).then((labels) => {
             $scope.labels = _.filter(labels, (label) => !_.isEmpty(label.is_applied));
->>>>>>> 7de6ded1
           });
         },
         () => {
