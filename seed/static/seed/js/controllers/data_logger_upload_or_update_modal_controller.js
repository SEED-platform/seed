--- conflicted
+++ resolved
@@ -56,27 +56,6 @@
           });
       } else {
         sensor_service
-<<<<<<< HEAD
-        .update_data_logger(
-          $scope.organization_id,
-          $scope.data_logger.id,
-          $scope.data_logger.display_name,
-          $scope.data_logger.location_description,
-          $scope.data_logger.manufacturer_name,
-          $scope.data_logger.model_name,
-          $scope.data_logger.serial_number,
-          $scope.data_logger.identifier
-        )
-        .then((result) => {
-          $scope.data_logger = result;
-          $scope.refresh_page();
-        })
-        .catch((err) => {
-          if (err.status === 400) {
-            $scope.error_message = format_errors(err.data.errors);
-          }
-        });
-=======
           .update_data_logger(
             $scope.organization_id,
             $scope.data_logger.id,
@@ -93,10 +72,9 @@
           })
           .catch((err) => {
             if (err.status === 400) {
-              $scope.data_logger_display_name_not_unique_alert = true;
+              $scope.error_message = format_errors(err.data.errors);
             }
           });
->>>>>>> c4b59d59
       }
     };
 
