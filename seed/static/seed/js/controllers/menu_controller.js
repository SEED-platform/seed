/**
 * SEED Platform (TM), Copyright (c) Alliance for Sustainable Energy, LLC, and other contributors.
 * See also https://github.com/seed-platform/seed/main/LICENSE.md
 */
angular.module('BE.seed.controller.menu', []).controller('menu_controller', [
  '$rootScope',
  '$scope',
  '$location',
  '$window',
  '$uibModal',
  '$log',
  'urls',
  'auth_service',
  'organization_service',
  'user_service',
  'dataset_service',
  'modified_service',
  'inventory_service',
  '$timeout',
  '$state',
  // eslint-disable-next-line func-names
  function ($rootScope, $scope, $location, $window, $uibModal, $log, urls, auth_service, organization_service, user_service, dataset_service, modified_service, inventory_service, $timeout, $state) {
    // initial state of css classes for menu and sidebar
    $scope.expanded_controller = false;
    $scope.collapsed_controller = false;
    $scope.narrow_controller = false;
    $scope.wide_controller = false;
    $scope.username = window.BE.username;
    $scope.logged_in = $scope.username.length > 0;
    $scope.urls = urls;
    $scope.datasets_count = 0;
    $scope.organizations_count = 0;
    $scope.menu = {
      user: {}
    };
    $scope.is_initial_state = $scope.expanded_controller === $scope.collapsed_controller;

    $scope.hide_load_error = () => {
      $rootScope.route_load_error = false;
    };
    $scope.$on('app_error', (event, data) => {
      // Keep the first error
      if (!$rootScope.route_load_error) {
        $rootScope.route_load_error = true;
        $scope.menu.error_message = data.message;
        $rootScope.load_error_message = data.data.message;
      }
    });
    $scope.$on('app_success', () => {
      $rootScope.route_load_error = false;
    });
    $scope.$on('organization_list_updated', () => {
      init();
    });
    $scope.is_active = (menu_item, use_pathname) => {
      let current_path = $location.path();
      if (use_pathname) {
        current_path = $window.location.pathname;
      }

      if (menu_item === current_path) {
        return true;
      }
      return menu_item !== '/' && current_path.startsWith(menu_item);
    };

    $scope.href = (url) => {
      window.location = url;
    };

    // Sets initial expanded/collapse state of sidebar menu
    const STORAGE_KEY = 'seed_nav_is_expanded';

    function init_menu() {
      if ($window.localStorage.getItem(STORAGE_KEY) === null) {
        $window.localStorage.setItem(STORAGE_KEY, 'true');
      }
      const isNavExpanded = $window.localStorage.getItem(STORAGE_KEY) === 'true';
      $scope.expanded_controller = isNavExpanded;
      $scope.collapsed_controller = !isNavExpanded;
      $scope.narrow_controller = isNavExpanded;
      $scope.wide_controller = !isNavExpanded;
    }

    // returns true if menu toggle has never been clicked, i.e., first run, else returns false
    $scope.menu_toggle_has_never_been_clicked = () => $scope.expanded_controller === $scope.collapsed_controller;

    $scope.is_initial_state = () => $scope.menu_toggle_has_never_been_clicked();

    // expands and collapses the sidebar menu
    $scope.toggle_menu = () => {
      $scope.is_initial_state = false; // we can now turn on animations
      $scope.expanded_controller = !$scope.expanded_controller;
      $scope.collapsed_controller = !$scope.collapsed_controller;
      $scope.narrow_controller = !$scope.narrow_controller;
      $scope.wide_controller = !$scope.wide_controller;
      try {
        // TODO : refactor to put() when we move to Angular 1.3 or greater
        $window.localStorage.setItem(STORAGE_KEY, $scope.expanded_controller.toString());
      } catch (err) {
        // it's ok if the cookie can't be written, so just report in the log and move along.
        $log.error("Couldn't write cookie for nav state. Error: ", err);
      }
    };

    /**
     * open_data_upload_modal: opens the data upload modal, passes in the
     *  data_upload_modal_controller controller.
     */
    $scope.open_data_upload_modal = () => {
      const dataModalInstance = $uibModal.open({
        templateUrl: `${urls.static_url}seed/partials/data_upload_modal.html`,
        controller: 'data_upload_modal_controller',
        resolve: {
          cycles: ['cycle_service', (cycle_service) => cycle_service.get_cycles()],
          step: () => 1,
          dataset: () => ({}),
          organization: () => $scope.menu.user.organization
        }
      });

      dataModalInstance.result.finally(() => {
        $scope.$broadcast('datasets_updated');
        init();
      });
    };

    /**
     * open_sample_data_modal: opens the auto-populate sample data modal
     */
    $scope.open_sample_data_modal = () => {
      $uibModal.open({
        templateUrl: `${urls.static_url}seed/partials/sample_data_modal.html`,
        controller: 'sample_data_modal_controller',
        size: 'md',
        resolve: {
          organization: () => $scope.menu.user.organization,
          cycle: [
            'Notification',
            'organization_service',
            (Notification, organization_service) => organization_service.get_organization($scope.menu.user.organization.org_id).then((response) => {
              if (!response.organization.cycles.length) {
                Notification.error('Error: please create a cycle before Auto-Populating data');
                return;
              }
              const lastCycleId = inventory_service.get_last_cycle();
              let lastCycle;
              if (typeof lastCycleId === 'number') {
                lastCycle = response.organization.cycles.find((cycle) => cycle.cycle_id === lastCycleId);
              }
              if (lastCycleId === undefined || !lastCycle) {
                lastCycle = response.organization.cycles[0];
              }
              return lastCycle;
            })
          ],
          profiles: ['inventory_service', (inventory_service) => inventory_service.get_column_list_profiles('List View Profile', 'Property')]
        }
      });
    };

<<<<<<< HEAD
      /**
       * sets the users primary organization, reloads/refreshed the page
       * @param {obj} org
       */
      $scope.set_user_org = async function (org) {
        $scope.mouseout_org();
        await user_service.set_organization(org);
        $scope.menu.user.organization = org;
        $state.reload();
        init();
      };
      // set authorization and organization data to $scope
      const set_auth = function (org_id) {
        auth_service.is_authorized(org_id, ['requires_owner'])
          .then(function (data) {
            $scope.auth = data.auth.requires_owner ? data.auth : 'not authorized';
          }, function (data) {
            $scope.auth = data.message;
          });
      };
      $scope.mouseover_org = function (org_id) {
        $scope.show_org_id = true;
        $scope.hover_org_id = org_id;
      };
      $scope.mouseout_org = function () {
        $scope.show_org_id = false;
      };
      $scope.track_mouse = function (e) {
        let xpos = `${e.view.window.innerWidth - e.clientX - 105}px`;
        let ypos = `${e.clientY - 25}px`;
        $scope.hover_style = `right: ${xpos}; top: ${ypos};`;
      };
=======
    /**
     * sets the users primary organization, reloads/refreshed the page
     * @param {obj} org
     */
    $scope.set_user_org = (org) => {
      $scope.mouseout_org();
      user_service.set_organization(org);
      $scope.menu.user.organization = org;
      console.log($scope.menu.user.organization);
      $state.reload();
      init();
    };
    // set authorization and organization data to $scope
    const set_auth = (org_id) => {
      auth_service.is_authorized(org_id, ['requires_owner']).then(
        (data) => {
          $scope.auth = data.auth.requires_owner ? data.auth : 'not authorized';
        },
        (data) => {
          $scope.auth = data.message;
        }
      );
    };
    $scope.mouseover_org = (org_id) => {
      $scope.show_org_id = true;
      $scope.hover_org_id = org_id;
    };
    $scope.mouseout_org = () => {
      $scope.show_org_id = false;
    };
    $scope.track_mouse = (e) => {
      const xpos = `${e.view.window.innerWidth - e.clientX - 105}px`;
      const ypos = `${e.clientY - 25}px`;
      $scope.hover_style = `right: ${xpos}; top: ${ypos};`;
    };
>>>>>>> 54592169

    // DMcQ: Set up watch statements to keep nav updated with latest datasets_count, etc.
    //      This isn't the best solution but most expedient. This approach should be refactored later by
    //      a proper strategy of binding views straight to model properties.
    //      See my comments here: https://github.com/SEED-platform/seed/issues/44

    // watch datasets
    $scope.$watch(
      () => dataset_service.total_datasets_for_user,
      (data) => {
        $scope.datasets_count = data;
      },
      true
    );

    // watch organizations
    $scope.$watch(
      () => organization_service.total_organizations_for_user,
      (data) => {
        $scope.organizations_count = data;
      },
      true
    );

    var init = () => {
      if (!$scope.logged_in) {
        return;
      }
      if (!user_service.get_organization().id) {
        $uibModal.open({
          backdrop: 'static',
          keyboard: false,
          templateUrl: `${urls.static_url}seed/partials/create_organization_modal.html`,
          controller: 'create_organization_modal_controller',
          resolve: {
            user_id: user_service.get_user_id()
          }
        });
      } else {
        organization_service
          .get_organizations_brief()
          .then((data) => {
            $scope.organizations_count = data.organizations.length;
            $scope.menu.user.organizations = data.organizations;
            // get the default org for the user
<<<<<<< HEAD
            $scope.menu.user.organization = _.find(data.organizations, {id: _.toInteger(user_service.get_organization().id)});
            $scope.menu.user.access_level_instance_name = user_service.get_access_level_instance().name;
=======
            $scope.menu.user.organization = _.find(data.organizations, { id: _.toInteger(user_service.get_organization().id) });
>>>>>>> 54592169
            set_auth($scope.menu.user.organization.id);
          })
          .catch((error) => {
            // user does not have an org
            $rootScope.route_load_error = true;
            $rootScope.load_error_message = error.data.message;
          });
        dataset_service.get_datasets_count().then((data) => {
          $scope.datasets_count = data.datasets_count;
        });
      }
    };

    if ($location.search().http_error) {
      $scope.http_error = $location.search().http_error;
    }

    $scope.closeAlert = () => {
      $scope.http_error = false;
    };

    init();
    init_menu();
  }
]);<|MERGE_RESOLUTION|>--- conflicted
+++ resolved
@@ -159,49 +159,14 @@
       });
     };
 
-<<<<<<< HEAD
-      /**
-       * sets the users primary organization, reloads/refreshed the page
-       * @param {obj} org
-       */
-      $scope.set_user_org = async function (org) {
-        $scope.mouseout_org();
-        await user_service.set_organization(org);
-        $scope.menu.user.organization = org;
-        $state.reload();
-        init();
-      };
-      // set authorization and organization data to $scope
-      const set_auth = function (org_id) {
-        auth_service.is_authorized(org_id, ['requires_owner'])
-          .then(function (data) {
-            $scope.auth = data.auth.requires_owner ? data.auth : 'not authorized';
-          }, function (data) {
-            $scope.auth = data.message;
-          });
-      };
-      $scope.mouseover_org = function (org_id) {
-        $scope.show_org_id = true;
-        $scope.hover_org_id = org_id;
-      };
-      $scope.mouseout_org = function () {
-        $scope.show_org_id = false;
-      };
-      $scope.track_mouse = function (e) {
-        let xpos = `${e.view.window.innerWidth - e.clientX - 105}px`;
-        let ypos = `${e.clientY - 25}px`;
-        $scope.hover_style = `right: ${xpos}; top: ${ypos};`;
-      };
-=======
     /**
      * sets the users primary organization, reloads/refreshed the page
      * @param {obj} org
      */
-    $scope.set_user_org = (org) => {
+    $scope.set_user_org = async (org) => {
       $scope.mouseout_org();
-      user_service.set_organization(org);
+      await user_service.set_organization(org);
       $scope.menu.user.organization = org;
-      console.log($scope.menu.user.organization);
       $state.reload();
       init();
     };
@@ -228,7 +193,6 @@
       const ypos = `${e.clientY - 25}px`;
       $scope.hover_style = `right: ${xpos}; top: ${ypos};`;
     };
->>>>>>> 54592169
 
     // DMcQ: Set up watch statements to keep nav updated with latest datasets_count, etc.
     //      This isn't the best solution but most expedient. This approach should be refactored later by
@@ -274,12 +238,8 @@
             $scope.organizations_count = data.organizations.length;
             $scope.menu.user.organizations = data.organizations;
             // get the default org for the user
-<<<<<<< HEAD
-            $scope.menu.user.organization = _.find(data.organizations, {id: _.toInteger(user_service.get_organization().id)});
+            $scope.menu.user.organization = _.find(data.organizations, { id: _.toInteger(user_service.get_organization().id) });
             $scope.menu.user.access_level_instance_name = user_service.get_access_level_instance().name;
-=======
-            $scope.menu.user.organization = _.find(data.organizations, { id: _.toInteger(user_service.get_organization().id) });
->>>>>>> 54592169
             set_auth($scope.menu.user.organization.id);
           })
           .catch((error) => {
