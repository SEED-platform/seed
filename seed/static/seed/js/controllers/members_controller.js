--- conflicted
+++ resolved
@@ -2,46 +2,6 @@
  * SEED Platform (TM), Copyright (c) Alliance for Sustainable Energy, LLC, and other contributors.
  * See also https://github.com/seed-platform/seed/main/LICENSE.md
  */
-<<<<<<< HEAD
-angular.module('BE.seed.controller.members', [])
-  .controller('members_controller', [
-    '$scope',
-    '$uibModal',
-    'users_payload',
-    'organization_payload',
-    'auth_payload',
-    'auth_service',
-    'organization_service',
-    'user_profile_payload',
-    'access_level_tree',
-    'urls',
-    function (
-      $scope,
-      $uibModal,
-      users_payload,
-      organization_payload,
-      auth_payload,
-      auth_service,
-      organization_service,
-      user_profile_payload,
-      access_level_tree,
-      urls
-    ) {
-      $scope.ownerRoles = [
-        'owner',
-        'member',
-        'viewer'
-      ];
-      $scope.memberRoles = [
-        'member',
-        'viewer'
-      ];
-      $scope.users = users_payload.users;
-      $scope.org = organization_payload.organization;
-      $scope.filter_params = {};
-      $scope.auth = auth_payload.auth;
-      $scope.user_profile = user_profile_payload;
-=======
 angular.module('BE.seed.controller.members', []).controller('members_controller', [
   '$scope',
   '$uibModal',
@@ -51,9 +11,10 @@
   'auth_service',
   'organization_service',
   'user_profile_payload',
+  'access_level_tree',
   'urls',
   // eslint-disable-next-line func-names
-  function ($scope, $uibModal, users_payload, organization_payload, auth_payload, auth_service, organization_service, user_profile_payload, urls) {
+  function ($scope, $uibModal, users_payload, organization_payload, auth_payload, auth_service, organization_service, user_profile_payload, access_level_tree, urls) {
     $scope.ownerRoles = ['owner', 'member', 'viewer'];
     $scope.memberRoles = ['member', 'viewer'];
     $scope.users = users_payload.users;
@@ -61,7 +22,6 @@
     $scope.filter_params = {};
     $scope.auth = auth_payload.auth;
     $scope.user_profile = user_profile_payload;
->>>>>>> 54592169
 
     /**
      * remove_member: removes a user from the org
@@ -82,41 +42,6 @@
         });
     };
 
-<<<<<<< HEAD
-      /**
-       * saves the changed role for the user
-       * @param  {obj} user
-       */
-      $scope.update_role = function (user) {
-        organization_service.update_role(user.user_id, $scope.org.id, user.role)
-          .then(function (data) {
-            refreshRoleStatus();
-          })
-          .catch(function (data) {
-            $scope.$emit('app_error', data);
-          });
-
-      };
-
-      /**
-       * new_member_modal open an AngularUI modal to add/invite a new member
-       */
-      $scope.new_member_modal = function () {
-        var modalInstance = $uibModal.open({
-          templateUrl: urls.static_url + 'seed/partials/new_member_modal.html',
-          controller: 'new_member_modal_controller',
-          resolve: {
-            organization: function () {
-              return $scope.org;
-            },
-            access_level_tree: function() {
-              return access_level_tree.access_level_tree
-            },
-            level_names: function() {
-              return access_level_tree.access_level_names
-            }
-          }
-=======
     /**
      * saves the changed role for the user
      * @param  {obj} user
@@ -129,7 +54,6 @@
         })
         .catch((data) => {
           $scope.$emit('app_error', data);
->>>>>>> 54592169
         });
     };
 
@@ -141,7 +65,9 @@
         templateUrl: `${urls.static_url}seed/partials/new_member_modal.html`,
         controller: 'new_member_modal_controller',
         resolve: {
-          organization: () => $scope.org
+          organization: () => $scope.org,
+          access_level_tree: () => access_level_tree.access_level_tree,
+          level_names: () => access_level_tree.access_level_names
         }
       });
       modalInstance.result.then(
