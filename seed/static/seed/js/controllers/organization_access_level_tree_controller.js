--- conflicted
+++ resolved
@@ -79,7 +79,6 @@
         });
       };
 
-<<<<<<< HEAD
       $scope.open_delete_al_instance_modal = function(instance_id, instance_name) {
         $uibModal.open({
           templateUrl: urls.static_url + 'seed/partials/organization_delete_access_level_instance_modal.html',
@@ -95,10 +94,22 @@
         });
       };
 
-      $scope.open_edit_al_instance_modal = function(instance_id, instance_name) {
-=======
+      $scope.open_delete_al_instance_modal = (instance_id, instance_name) => {
+        $uibModal.open({
+          templateUrl: `${urls.static_url}seed/partials/organization_edit_access_level_instance_modal.html`,
+          controller: 'organization_delete_access_level_instance_modal_controller',
+          resolve: {
+            org_id: () => $scope.org.id,
+            instance_id: () => instance_id,
+            instance_name: () => instance_name
+          }
+        }).result.then(() => {
+          spinner_utility.show();
+          $window.location.reload();
+        });
+      };
+
       $scope.open_edit_al_instance_modal = function (instance_id, instance_name) {
->>>>>>> 329d7d20
         $uibModal.open({
           templateUrl: `${urls.static_url}seed/partials/organization_edit_access_level_instance_modal.html`,
           controller: 'organization_edit_access_level_instance_modal_controller',
