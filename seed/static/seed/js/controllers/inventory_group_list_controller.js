--- conflicted
+++ resolved
@@ -40,14 +40,9 @@
       $scope.currentInventoryGroup = current_inventory_group;
       $scope.org_id = organization_payload;
 
-<<<<<<< HEAD
       $scope.edit_inventory_group = function (group_id) {
         const selected_group = $scope.inventory_groups.find(g => g.id === group_id);
         const modalInstance = $scope.open_inventory_group_modal('edit', selected_group)
-=======
-      $scope.rename_inventory_group = () => {
-        const oldGroup = angular.copy($scope.currentInventoryGroup);
->>>>>>> 50935361
 
         modalInstance.result.then(() => {
           $state.reload();
@@ -55,25 +50,10 @@
         })
       };
 
-<<<<<<< HEAD
       $scope.remove_inventory_group = function (group_id) {
         const selected_group = $scope.inventory_groups.find(g => g.id === group_id);
         const oldGroup = angular.copy(selected_group);
         const modalInstance = $scope.open_inventory_group_modal('remove', selected_group)
-=======
-      $scope.remove_inventory_group = () => {
-        const oldGroup = angular.copy($scope.currentInventoryGroup);
-        const modalInstance = $uibModal.open({
-          templateUrl: `${urls.static_url}seed/partials/inventory_group_modal.html`,
-          controller: 'inventory_group_modal_controller',
-          resolve: {
-            action: _.constant('remove'),
-            data: _.constant($scope.currentInventoryGroup),
-            org_id: () => user_service.get_organization().id,
-            inventory_type: () => ($scope.inventory_type === 'properties' ? 'Property' : 'Tax Lot')
-          }
-        });
->>>>>>> 50935361
 
         modalInstance.result.then(() => {
           modified_service.resetModified();
@@ -82,7 +62,6 @@
         });
       };
 
-<<<<<<< HEAD
       $scope.create_inventory_group = function () {
         const modalInstance = $scope.open_inventory_group_modal('create', "")
 
@@ -94,10 +73,6 @@
 
       $scope.open_inventory_group_modal = (action, data) => {
         return $uibModal.open({
-=======
-      $scope.new_inventory_group = () => {
-        const modalInstance = $uibModal.open({
->>>>>>> 50935361
           templateUrl: `${urls.static_url}seed/partials/inventory_group_modal.html`,
           controller: 'inventory_group_modal_controller',
           resolve: {
@@ -111,7 +86,7 @@
 
       }
 
-      $scope.profile_change = () => {
+      $scope.profile_change = function () {
         inventory_service.save_last_inventory_group($scope.currentInventoryGroup.id, $scope.inventory_type);
       };
       $scope.isModified = () => modified_service.isModified();
