--- conflicted
+++ resolved
@@ -1297,7 +1297,6 @@
               continue
             }
 
-<<<<<<< HEAD
               // a filter can contain many comma-separated filters
               const subFilters = _.map(_.split(filter.term, ','), _.trim);
               for (const subFilter of subFilters) {
@@ -1306,14 +1305,6 @@
                   const display = [column_name, string, value].join(' ')
                   $scope.column_filters.push({name, column_name, operator, value, display})
                 }
-=======
-            // a filter can contain many comma-separated filters
-            const subFilters = _.map(_.split(filter.term, ','), _.trim);
-            for (const subFilter of subFilters) {
-              if (subFilter) {
-                const {operator, value} = parseFilter(subFilter)
-                $scope.column_filters.push({column_name, operator, value})
->>>>>>> fa6fe52f
               }
             }
           }
