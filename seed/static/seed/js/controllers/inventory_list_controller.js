/**
 * SEED Platform (TM), Copyright (c) Alliance for Sustainable Energy, LLC, and other contributors.
 * See also https://github.com/SEED-platform/seed/blob/main/LICENSE.md
 */
angular.module('SEED.controller.inventory_list', []).controller('inventory_list_controller', [
  '$scope',
  '$filter',
  '$window',
  '$uibModal',
  '$sce',
  '$state',
  '$stateParams',
  '$q',
  '$timeout',
  'inventory_service',
  'label_service',
  'data_quality_service',
  'geocode_service',
  'user_service',
<<<<<<< HEAD
  'inventory_group_service',
  'derived_columns_service',
=======
>>>>>>> 391e5b81
  'Notification',
  'cycles',
  'profiles',
  'current_profile',
  'inventory_groups',
  'inventory_group_tab',
  'filter_groups',
  'current_filter_group',
  'filter_groups_service',
  'all_columns',
  'urls',
  'spinner_utility',
  'naturalSort',
  '$translate',
  'uiGridConstants',
  'i18nService',
  'organization_payload',
  'gridUtil',
  'uiGridGridMenuService',
  // eslint-disable-next-line func-names
  function (
    $scope,
    $filter,
    $window,
    $uibModal,
    $sce,
    $state,
    $stateParams,
    $q,
    $timeout,
    inventory_service,
    label_service,
    data_quality_service,
    geocode_service,
    user_service,
<<<<<<< HEAD
    inventory_group_service,
    derived_columns_service,
=======
>>>>>>> 391e5b81
    Notification,
    cycles,
    profiles,
    current_profile,
    inventory_groups,
    inventory_group_tab,
    filter_groups,
    current_filter_group,
    filter_groups_service,
    all_columns,
    urls,
    spinner_utility,
    naturalSort,
    $translate,
    uiGridConstants,
    i18nService,
    organization_payload,
    gridUtil,
    uiGridGridMenuService
  ) {
    spinner_utility.show();
    $scope.selectedCount = 0;
    $scope.selectedParentCount = 0;
    $scope.selectedOrder = [];
    $scope.columnDisplayByName = {};
    for (const col of all_columns) {
      $scope.columnDisplayByName[col.name] = col.displayName;
    }

    $scope.inventory_type = $stateParams.inventory_type;
    $scope.group_id = $stateParams.group_id;
    console.log($scope.group_id);
    $scope.data = [];
    const lastCycleId = inventory_service.get_last_cycle();
    $scope.cycle = {
      selected_cycle: _.find(cycles.cycles, { id: lastCycleId }) || _.first(cycles.cycles),
      cycles: cycles.cycles
    };
    $scope.organization = organization_payload.organization;

    // $scope.menu.user.is_ali_root not always populated (on redirects); force it
    $scope.menu.user.is_ali_root = window.SEED.is_ali_root;

    $scope.inventory_groups = inventory_groups;
    $scope.inventory_group_tab = inventory_group_tab;
    $scope.change_tab = function (id, inv_type) {
    // Switches to new tab (either viewing all or viewing by group)
      $scope.inventory_group_tab = id;
      if ($scope.inventory_type === (inv_type === 'Property' ? 'properties' : 'taxlots')) {
        $scope.load_inventory(1);
      }
      inventory_service.save_last_inventory_group(id);
    };

    // set up i18n
    //
    // let angular-translate be in charge ... need
    // to feed the language-only part of its $translate setting into
    // ui-grid's i18nService
    const stripRegion = (languageTag) => _.first(languageTag.split('_'));
    i18nService.setCurrentLang(stripRegion($translate.proposedLanguage() || $translate.use()));

    // Column List Profile
    $scope.profiles = profiles;
    $scope.currentProfile = current_profile;

    if ($scope.currentProfile) {
      $scope.columns = [];
      // add columns
      _.forEach($scope.currentProfile.columns, (col) => {
        const foundCol = _.find(all_columns, { id: col.id });
        if (foundCol) {
          foundCol.pinnedLeft = col.pinned;
          $scope.columns.push(foundCol);
        }
      });
    } else {
      // No profiles exist
      $scope.columns = _.reject(all_columns, 'is_extra_data');
    }

    // Filter Groups
    $scope.filterGroups = [
      {
        id: -1,
        name: '-- No filter --',
        inventory_type: $scope.inventory_type,
        and_labels: [],
        or_labels: [],
        exclude_labels: [],
        query_dict: {}
      }
    ];
    $scope.filterGroups = $scope.filterGroups.concat(filter_groups);
    if (current_filter_group === null) {
      $scope.currentFilterGroup = $scope.filterGroups[0];
    } else {
      $scope.currentFilterGroup = current_filter_group;
    }
    $scope.currentFilterGroupId = current_filter_group ? String(current_filter_group.id) : '-1';

    $scope.Modified = false;

    $scope.new_filter_group = () => {
      const and_label_ids = $scope.selected_and_labels.map((l) => l.id);
      const or_label_ids = $scope.selected_or_labels.map((l) => l.id);
      const exclude_label_ids = $scope.selected_exclude_labels.map((l) => l.id);
      const filter_group_inventory_type = $scope.inventory_type === 'properties' ? 'Property' : 'Tax Lot';
      const query_dict = inventory_service.get_format_column_filters($scope.column_filters);

      const filterGroupData = {
        query_dict,
        inventory_type: filter_group_inventory_type,
        and_labels: and_label_ids,
        or_labels: or_label_ids,
        exclude_labels: exclude_label_ids
      };

      const modalInstance = $uibModal.open({
        templateUrl: `${urls.static_url}seed/partials/filter_group_modal.html`,
        controller: 'filter_group_modal_controller',
        resolve: {
          action: () => 'new',
          data: () => filterGroupData
        }
      });

      modalInstance.result.then((new_filter_group) => {
        $scope.filterGroups.push(new_filter_group);
        $scope.Modified = false;
        $scope.currentFilterGroup = _.last($scope.filterGroups);
        $scope.currentFilterGroupId = String(new_filter_group.id);
        updateCurrentFilterGroup($scope.currentFilterGroup);

        Notification.primary(`Created ${$scope.currentFilterGroup.name}`);
      });
    };

    $scope.remove_filter_group = () => {
      const oldFilterGroupName = $scope.currentFilterGroup.name;

      const modalInstance = $uibModal.open({
        templateUrl: `${urls.static_url}seed/partials/filter_group_modal.html`,
        controller: 'filter_group_modal_controller',
        resolve: {
          action: () => 'remove',
          data: () => $scope.currentFilterGroup
        }
      });

      modalInstance.result.then(() => {
        _.remove($scope.filterGroups, $scope.currentFilterGroup);
        $scope.Modified = false;
        $scope.currentFilterGroup = _.first($scope.filterGroups);
        $scope.currentFilterGroupId = String($scope.currentFilterGroup.id);
        updateCurrentFilterGroup($scope.currentFilterGroup);

        Notification.primary(`Removed ${oldFilterGroupName}`);
      });
    };

    $scope.rename_filter_group = () => {
      const oldFilterGroup = angular.copy($scope.currentFilterGroup);

      const modalInstance = $uibModal.open({
        templateUrl: `${urls.static_url}seed/partials/filter_group_modal.html`,
        controller: 'filter_group_modal_controller',
        resolve: {
          action: () => 'rename',
          data: () => $scope.currentFilterGroup
        }
      });

      modalInstance.result.then((newName) => {
        $scope.currentFilterGroup.name = newName;
        _.find($scope.filterGroups, { id: $scope.currentFilterGroup.id }).name = newName;
        Notification.primary(`Renamed ${oldFilterGroup.name} to ${newName}`);
      });
    };

    $scope.save_filter_group = () => {
      const and_label_ids = [];
      const or_label_ids = [];
      const exclude_label_ids = [];
      for (const label of $scope.selected_and_labels) {
        and_label_ids.push(label.id);
      }
      for (const label of $scope.selected_or_labels) {
        or_label_ids.push(label.id);
      }
      for (const label of $scope.selected_exclude_labels) {
        exclude_label_ids.push(label.id);
      }
      const filter_group_inventory_type = $scope.inventory_type === 'properties' ? 'Property' : 'Tax Lot';
      const query_dict = inventory_service.get_format_column_filters($scope.column_filters);
      const filterGroupData = {
        name: $scope.currentFilterGroup.name,
        query_dict,
        inventory_type: filter_group_inventory_type,
        and_labels: and_label_ids,
        or_labels: or_label_ids,
        exclude_labels: exclude_label_ids
      };
      filter_groups_service.update_filter_group($scope.currentFilterGroup.id, filterGroupData).then((result) => {
        $scope.currentFilterGroup = result;
        const currentFilterGroupIndex = $scope.filterGroups.findIndex((fg) => fg.id === result.id);
        $scope.filterGroups[currentFilterGroupIndex] = result;
        $scope.Modified = false;
        Notification.primary(`Saved ${$scope.currentFilterGroup.name}`);
      });
    };

    // compare filters if different then true, then compare labels. All must be the same to return false
    $scope.isModified = () => {
      if ($scope.currentFilterGroup == null) return false;

      if ($scope.filterGroups.length > 0) {
        const current_filters = inventory_service.get_format_column_filters($scope.column_filters);
        const saved_filters = $scope.currentFilterGroup.query_dict;
        const current_and_labels = new Set($scope.selected_and_labels.map((l) => l.id));
        const current_or_labels = new Set($scope.selected_or_labels.map((l) => l.id));
        const current_exclude_labels = new Set($scope.selected_exclude_labels.map((l) => l.id));

        const saved_and_labels = new Set($scope.currentFilterGroup.and_labels);
        const saved_or_labels = new Set($scope.currentFilterGroup.or_labels);
        const saved_exclude_labels = new Set($scope.currentFilterGroup.exclude_labels);

        $scope.Modified = !(
          _.isEqual(current_filters, saved_filters) &&
           _.isEqual(current_and_labels, saved_and_labels) &&
           _.isEqual(current_or_labels, saved_or_labels) &&
           _.isEqual(current_exclude_labels, saved_exclude_labels)
        );
      }
      return $scope.Modified;
    };

    const getTableFilter = (value, operator) => {
      switch (operator) {
        case 'exact':
          return `"${value}"`;
        case 'icontains':
          return value;
        case 'gt':
          return `>${value}`;
        case 'gte':
          return `>=${value}`;
        case 'lt':
          return `<${value}`;
        case 'lte':
          return `<=${value}`;
        case 'ne':
          return `!="${value}"`;
        default:
          console.error('Unknown action:', elSelectActions.value, 'Update "run_action()"');
      }
    };

    const updateCurrentFilterGroup = (filterGroup) => {
      // Set current filter group
      $scope.currentFilterGroup = filterGroup;

      if (filterGroup) {
        filter_groups_service.save_last_filter_group($scope.currentFilterGroup.id, $scope.inventory_type);

        // Update labels
        $scope.isModified();
        $scope.selected_and_labels = _.filter($scope.labels, (label) => _.includes($scope.currentFilterGroup.and_labels, label.id));
        $scope.selected_or_labels = _.filter($scope.labels, (label) => _.includes($scope.currentFilterGroup.or_labels, label.id));
        $scope.selected_exclude_labels = _.filter($scope.labels, (label) => _.includes($scope.currentFilterGroup.exclude_labels, label.id));
        $scope.filterUsingLabels();

        // clear table filters
        $scope.gridApi.grid.columns.forEach((column) => {
          column.filters[0] = {
            term: null
          };
        });

        // write new filter in table
        for (const key in $scope.currentFilterGroup.query_dict) {
          const value = $scope.currentFilterGroup.query_dict[key];
          const [column_name, operator] = key.split('__');

          // TODO: if this column is hidden, this whole operation falls apart.
          const column = $scope.gridApi.grid.columns.find(({ colDef }) => colDef.name === column_name);

          if (column.filters[0].term == null) {
            column.filters[0].term = getTableFilter(value, operator);
          } else {
            column.filters[0].term += `, ${getTableFilter(value, operator)}`;
          }
        }

        // update filtering
        updateColumnFilterSort();
      }
    };

    $scope.check_for_filter_group_changes = (currentFilterGroupId, oldFilterGroupId) => {
      currentFilterGroupId = +currentFilterGroupId;

      const selectedFilterGroup = $scope.filterGroups.find(({ id }) => id === currentFilterGroupId);

      if ($scope.Modified) {
        $uibModal
          .open({
            template:
              '<div class="modal-header"><h3 class="modal-title" translate>You have unsaved changes</h3></div><div class="modal-body" translate>You will lose your unsaved changes if you switch filter groups without saving. Would you like to continue?</div><div class="modal-footer"><button type="button" class="btn btn-warning" ng-click="$dismiss()" translate>Cancel</button><button type="button" class="btn btn-primary" ng-click="$close()" autofocus translate>Switch Filter Groups</button></div>',
            backdrop: 'static'
          })
          .result.then(() => {
            $scope.Modified = false;
            updateCurrentFilterGroup(selectedFilterGroup);
          })
          .catch(() => {
            $scope.currentFilterGroupId = String(oldFilterGroupId);
          });
      } else {
        updateCurrentFilterGroup(selectedFilterGroup);
      }
    };

    // restore_response is a state tracker for avoiding multiple reloads
    // of the inventory data when initializing the page.
    // The problem occurs due to retriggering of data reload, summarized by this issue:
    // https://github.com/angular-ui/ui-grid/issues/5280
    // Note that this implementation can _still_ result in an unwanted race condition
    // but for the most part seems to avoid it without arbitrary wait timers
    const RESTORE_NOT_STARTED = 'not started';
    const RESTORE_SETTINGS = 'restoring settings';
    const RESTORE_SETTINGS_DONE = 'restore settings done';
    const RESTORE_COMPLETE = 'restore done';
    $scope.restore_status = RESTORE_NOT_STARTED;
    $scope.$watch('restore_status', () => {
      // Load the initial data for the page
      // this only happens ONCE (after the ui-grid's saveState.restore has completed)
      if ($scope.restore_status === RESTORE_SETTINGS_DONE) {
        updateColumnFilterSort();
        get_and_filter_by_labels();
        $scope.restore_status = RESTORE_COMPLETE;
      }
    });

    // stores columns that have filtering and/or sorting applied
    $scope.column_filters = [];
    $scope.column_sorts = [];

    // remove editing on list inputs (ngTagsInput doesn't support readonly yet)
    const findList = {};
    for (const elementId of ['filters-list', 'sort-list']) {
      findList[elementId] = { attempts: 0 };
      const element = document.getElementById(elementId);
      if (!element) continue;
      findList[elementId].interval = setInterval(() => {
        const listInput = element.getElementsByTagName('input')[0];
        if (listInput) {
          listInput.readOnly = true;
          clearInterval(findList[elementId].interval);
        }
        findList[elementId].attempts++;
        if (findList[elementId].attempts > 10) {
          clearInterval(findList[elementId].interval);
        }
      }, 1000);
    }

    // Find labels that should be displayed and organize by applied inventory id
    $scope.show_labels_by_inventory_id = {};
    $scope.build_labels = () => {
      $scope.show_labels_by_inventory_id = {};
      for (const n in $scope.labels) {
        const label = $scope.labels[n];
        if (label.show_in_list) {
          for (const m in label.is_applied) {
            const id = label.is_applied[m];
            if (!$scope.show_labels_by_inventory_id[id]) {
              $scope.show_labels_by_inventory_id[id] = [];
            }
            $scope.show_labels_by_inventory_id[id].push(label);
          }
        }
      }
    };

    // Builds the html to display labels associated with this row entity
    $scope.display_labels = (entity) => {
      const id = $scope.inventory_type === 'properties' ? entity.property_view_id : entity.taxlot_view_id;
      const labels = [];
      const titles = [];
      if ($scope.show_labels_by_inventory_id[id]) {
        for (const i in $scope.show_labels_by_inventory_id[id]) {
          const label = $scope.show_labels_by_inventory_id[id][i];
          labels.push('<span class="', $scope.show_full_labels ? 'label' : 'label-bar', ' label-', label.label, '">', $scope.show_full_labels ? label.text : '', '</span>');
          titles.push(label.text);
        }
      }
      return ['<span title="', titles.join(', '), '" class="label-bars" style="overflow-x:scroll">', labels.join(''), '</span>'].join('');
    };

    $scope.show_full_labels = false;
    $scope.toggle_labels = () => {
      $scope.show_full_labels = !$scope.show_full_labels;
      setTimeout(() => {
        $scope.gridApi.grid.getColumn('labels').width = $scope.get_label_column_width();
        const icon = document.getElementById('label-header-icon');
        icon.classList.add($scope.show_full_labels ? 'fa-chevron-circle-left' : 'fa-chevron-circle-right');
        icon.classList.remove($scope.show_full_labels ? 'fa-chevron-circle-right' : 'fa-chevron-circle-left');
        $scope.gridApi.grid.refresh();
      }, 0);
    };

    $scope.max_label_width = 750;
    $scope.get_label_column_width = () => {
      if (!$scope.show_full_labels) {
        return 30;
      }
      let maxWidth = 0;
      const renderContainer = document.body.getElementsByClassName('ui-grid-render-container-left')[0];
      const col = $scope.gridApi.grid.getColumn('labels');
      const cells = renderContainer.querySelectorAll(`.${uiGridConstants.COL_CLASS_PREFIX}${col.uid} .ui-grid-cell-contents`);
      Array.prototype.forEach.call(cells, (cell) => {
        gridUtil.fakeElement(cell, {}, (newElm) => {
          const e = angular.element(newElm);
          e.attr('style', 'float: left;');
          const width = gridUtil.elementWidth(e);
          if (width > maxWidth) {
            maxWidth = width;
          }
        });
      });
      maxWidth = Math.max(30, maxWidth + 2);
      return Math.min(maxWidth, $scope.max_label_width);
    };

    $scope.show_tags_input = { and: true, or: true, exclude: true };
    // Reduce labels to only records found in the current cycle
    $scope.selected_and_labels = [];
    $scope.selected_or_labels = [];
    $scope.selected_exclude_labels = [];

    const localStorageKey = `grid.${$scope.inventory_type}`;
    const localStorageLabelKey = `grid.${$scope.inventory_type}.labels`;

    // reset the selected_labels to [] and re-render the <tags-input> component as invalid text is not attached to the model.
    $scope.clear_labels = (action) => {
      const selected_labels = {
        and: $scope.selected_and_labels,
        or: $scope.selected_or_labels,
        exclude: $scope.selected_exclude_labels
      };
      selected_labels[action].splice(0);
      $scope.show_tags_input[action] = false;
      // immediately re-render
      setTimeout(() => {
        $scope.$apply(() => {
          $scope.show_tags_input[action] = true;
        });
      }, 0);
      $scope.filterUsingLabels();
    };

    let ignoreNextChange = true;
    $scope.$watch('currentProfile', (newProfile) => {
      if (ignoreNextChange) {
        ignoreNextChange = false;
        return;
      }

      inventory_service.save_last_profile(newProfile.id, $scope.inventory_type);
      spinner_utility.show();
      $window.location.reload();
    });

    $scope.newProfile = () => {
      const modalInstance = $uibModal.open({
        templateUrl: `${urls.static_url}seed/partials/settings_profile_modal.html`,
        controller: 'settings_profile_modal_controller',
        resolve: {
          action: () => 'new',
          data: () => ({
            columns: currentColumns(),
            derived_columns: []
          }),
          profile_location: () => 'List View Profile',
          inventory_type: () => ($scope.inventory_type === 'properties' ? 'Property' : 'Tax Lot')
        }
      });

      return modalInstance.result.then((newProfile) => {
        $scope.profiles.push(newProfile);
        ignoreNextChange = true;
        $scope.currentProfile = _.last($scope.profiles);
        inventory_service.save_last_profile(newProfile.id, $scope.inventory_type);
      });
    };

    $scope.open_show_populated_columns_modal = () => {
      if (!profiles.length) {
        // Create a profile first
        $scope.newProfile().then(() => {
          populated_columns_modal();
        });
      } else {
        populated_columns_modal();
      }
    };

    function populated_columns_modal() {
      $uibModal.open({
        backdrop: 'static',
        templateUrl: `${urls.static_url}seed/partials/show_populated_columns_modal.html`,
        controller: 'show_populated_columns_modal_controller',
        resolve: {
          columns: () => all_columns,
          currentProfile: () => $scope.currentProfile,
          cycle: () => $scope.cycle.selected_cycle,
          inventory_type: () => $stateParams.inventory_type,
          provided_inventory: () => null
        }
      });
    }

    $scope.show_access_level_instances = true;
    $scope.toggle_access_level_instances = () => {
      $scope.show_access_level_instances = !$scope.show_access_level_instances;
      $scope.gridOptions.columnDefs.forEach((col) => {
        if (col.group === 'access_level_instance') {
          col.visible = $scope.show_access_level_instances;
        }
      });
      $scope.gridApi.core.refresh();
    };

    $scope.loadLabelsForFilter = (
      query // Find all labels associated with the current cycle.
    ) => _.filter($scope.labels, (lbl) => {
      if (_.isEmpty(query)) {
        // Empty query so return the whole list.
        return true;
      }
      // Only include element if its name contains the query string.
      return _.includes(_.toLower(lbl.name), _.toLower(query));
    });

    $scope.filterUsingLabels = () => {
      inventory_service.saveSelectedLabels(localStorageLabelKey, _.map($scope.selected_and_labels, 'id'), 'and');
      inventory_service.saveSelectedLabels(localStorageLabelKey, _.map($scope.selected_or_labels, 'id'), 'or');
      inventory_service.saveSelectedLabels(localStorageLabelKey, _.map($scope.selected_exclude_labels, 'id'), 'exclude');
      $scope.load_inventory(1);
      $scope.isModified();
    };

    /**
     Opens the update building labels modal.
     All further actions for labels happen with that modal and its related controller,
     including creating a new label or applying to/removing from a building.
     When the modal is closed, and refresh labels.
     */
    $scope.open_update_labels_modal = (selectedViewIds) => {
      const modalInstance = $uibModal.open({
        templateUrl: `${urls.static_url}seed/partials/update_item_labels_modal.html`,
        controller: 'update_item_labels_modal_controller',
        resolve: {
          inventory_ids: () => selectedViewIds,
          inventory_type: () => $scope.inventory_type,
          is_ali_root: () => $scope.menu.user.is_ali_root
        }
      });
      modalInstance.result.then(() => {
        // dialog was closed with 'Done' button.
        get_and_filter_by_labels();
      });
    };

    /**
     Opens the postoffice modal for sending emails.
     'property_state_id's/'taxlot_state_id's for selected rows are stored as part of the resolver
     */
    $scope.open_postoffice_modal = (selectedViewIds) => {
      $uibModal.open({
        templateUrl: `${urls.static_url}seed/partials/postoffice_modal.html`,
        controller: 'postoffice_modal_controller',
        resolve: {
          property_states: () => ($scope.inventory_type === 'properties' ?
            $scope.data.filter((d) => selectedViewIds.includes(d.property_view_id)).map((d) => d.property_state_id) :
            []),
          taxlot_states: () => ($scope.inventory_type === 'taxlots' ?
            $scope.data.filter((d) => selectedViewIds.includes(d.property_view_id)).map((d) => d.taxlot_state_id) :
            []),
          inventory_type: () => $scope.inventory_type
        }
      });
    };

    /**
       Opens the update building groups modal.
     */
    $scope.open_update_inventory_groups_modal = function (selectedViewIds) {
      const modalInstance = $uibModal.open({
        templateUrl: `${urls.static_url}seed/partials/update_inventory_groups_modal.html`,
        controller: 'update_inventory_groups_modal_controller',
        resolve: {
          inventory_ids: () => selectedViewIds,
          inventory_type: () => $scope.inventory_type,
          org_id: () => $scope.organization.id
        }
      });
      modalInstance.result.then(() => {
        // dialog was closed with 'Done' button.
        get_inventory_groups();
      });
    };

    $scope.open_merge_modal = (selectedViewIds) => {
      spinner_utility.show();
      selectedViewIds.reverse();
      const modalInstance = $uibModal.open({
        templateUrl: `${urls.static_url}seed/partials/merge_modal.html`,
        controller: 'merge_modal_controller',
        windowClass: 'merge-modal',
        resolve: {
          columns() {
            let func;
            if ($stateParams.inventory_type === 'properties') func = inventory_service.get_mappable_property_columns;
            else func = inventory_service.get_mappable_taxlot_columns;

            return func().then((columns) => _.map(columns, (column) => _.pick(column, ['column_name', 'displayName', 'id', 'is_extra_data', 'name', 'table_name', 'merge_protection'])));
          },
          data() {
            const viewIdProp = $scope.inventory_type === 'properties' ? 'property_view_id' : 'taxlot_view_id';
            const data = new Array(selectedViewIds.length);

            if ($scope.inventory_type === 'properties') {
              return inventory_service.get_properties(1, undefined, $scope.cycle.selected_cycle, -1, selectedViewIds).then((inventory_data) => {
                _.forEach(selectedViewIds, (id, index) => {
                  const match = _.find(inventory_data.results, [viewIdProp, id]);
                  if (match) {
                    data[index] = match;
                  }
                });
                return data;
              });
            }
            if ($scope.inventory_type === 'taxlots') {
              return inventory_service.get_taxlots(1, undefined, $scope.cycle.selected_cycle, -1, selectedViewIds).then((inventory_data) => {
                _.forEach(selectedViewIds, (id, index) => {
                  const match = _.find(inventory_data.results, [viewIdProp, id]);
                  if (match) {
                    data[index] = match;
                  }
                });
                return data;
              });
            }
          },
          inventory_type: () => $scope.inventory_type,
          has_meters() {
            if ($scope.inventory_type === 'properties') {
              return inventory_service.properties_meters_exist(selectedViewIds).then((has_meters) => has_meters);
            }
            return false;
          },
          org_id: () => $scope.organization.id
        }
      });
      modalInstance.result.then(() => {
        // dialog was closed with 'Merge' button.
        $scope.selectedOrder = [];
        get_inventory_groups(); // refreshes groups, then runs load_inventory(1), which will update the group's ids correctly
      });
    };

    const propertyPolygonCache = {};
    const taxlotPolygonCache = {};
    const propertyFootprintColumn = _.find($scope.columns, { column_name: 'property_footprint', table_name: 'PropertyState' });
    const taxlotFootprintColumn = _.find($scope.columns, { column_name: 'taxlot_footprint', table_name: 'TaxLotState' });
    $scope.polygon = (record, tableName) => {
      const outputSize = 180;

      let cache;
      let field;
      if (tableName === 'PropertyState') {
        cache = propertyPolygonCache;
        field = propertyFootprintColumn.name;
      } else {
        cache = taxlotPolygonCache;
        field = taxlotFootprintColumn.name;
      }

      if (!_.has(cache, record.id)) {
        let footprint;
        try {
          footprint = Terraformer.WKT.parse(record[field]);
        } catch (e) {
          return record[field];
        }
        const coords = Terraformer.toMercator(footprint).coordinates[0];
        const envelope = Terraformer.Tools.calculateEnvelope(footprint);

        // padding to allow for svg stroke
        const padding = 2;
        const scale = (outputSize - padding) / Math.max(envelope.h, envelope.w);

        const width = envelope.w <= envelope.h ? Math.ceil(envelope.w * scale + padding) : outputSize;
        const height = envelope.h <= envelope.w ? Math.ceil(envelope.h * scale + padding) : outputSize;

        const xOffset = (width - envelope.w * scale) / 2;
        const yOffset = (height - envelope.h * scale) / 2;

        const points = _.map(coords, (coord) => {
          const x = _.round((coord[0] - envelope.x) * scale + xOffset, 2);
          const y = _.round(height - ((coord[1] - envelope.y) * scale + yOffset), 2);
          return `${x},${y}`;
        });

        const svg = `<svg height="${height}" width="${width}"><polygon points="${_.initial(points).join(' ')}" style="fill:#ffab66;stroke:#aaa;stroke-width:1;" /></svg>`;

        cache[record.id] = $sce.trustAsHtml(svg);
      }
      return cache[record.id];
    };

    $scope.run_data_quality_check = (selectedViewIds) => {
      spinner_utility.show();

      const property_view_ids = $scope.inventory_type === 'properties' ? selectedViewIds : [];
      const taxlot_view_ids = $scope.inventory_type === 'taxlots' ? selectedViewIds : [];

      data_quality_service.start_data_quality_checks(property_view_ids, taxlot_view_ids, null).then((response) => {
        data_quality_service
          .data_quality_checks_status(response.progress_key)
          .then((result) => {
            data_quality_service.get_data_quality_results($scope.organization.id, result.unique_id).then((dq_result) => {
              const modalInstance = $uibModal.open({
                templateUrl: `${urls.static_url}seed/partials/data_quality_modal.html`,
                controller: 'data_quality_modal_controller',
                size: 'lg',
                resolve: {
                  dataQualityResults: () => dq_result,
                  name: () => null,
                  uploaded: () => null,
                  run_id: () => result.unique_id,
                  orgId: () => $scope.organization.id
                }
              });
              modalInstance.result.then(() => {
                // dialog was closed with 'Done' button.
                get_and_filter_by_labels();
              });
            });
          })
          .finally(() => {
            spinner_utility.hide();
          });
      });
    };

    // Column defaults. Column description popover
    const defaults = {
      headerCellFilter: 'translate',
      headerCellTemplate:
        '<div role="columnheader" ng-class="{ \'sortable\': sortable, \'ui-grid-header-cell-last-col\': isLastCol }" ui-grid-one-bind-aria-labelledby-grid="col.uid + \'-header-text \' + col.uid + \'-sortdir-text\'" aria-sort="{{col.sort.direction == asc ? \'ascending\' : ( col.sort.direction == desc ? \'descending\' : (!col.sort.direction ? \'none\' : \'other\'))}}"><div role="button" tabindex="0" ng-keydown="handleKeyDown($event)" class="ui-grid-cell-contents ui-grid-header-cell-primary-focus" col-index="renderIndex" uib-tooltip="{{ col.colDef.column_description }}" tooltip-append-to-body="true"><span class="ui-grid-header-cell-label" ui-grid-one-bind-id-grid="col.uid + \'-header-text\'">{{ col.displayName CUSTOM_FILTERS }}</span> <span ui-grid-one-bind-id-grid="col.uid + \'-sortdir-text\'" ui-grid-visible="col.sort.direction" aria-label="{{getSortDirectionAriaLabel()}}"><i ng-class="{ \'ui-grid-icon-up-dir\': col.sort.direction == asc, \'ui-grid-icon-down-dir\': col.sort.direction == desc, \'ui-grid-icon-blank\': !col.sort.direction }" title="{{isSortPriorityVisible() ? i18n.headerCell.priority + \' \' + ( col.sort.priority + 1 )  : null}}" aria-hidden="true"></i> <sub ui-grid-visible="isSortPriorityVisible()" class="ui-grid-sort-priority-number">{{col.sort.priority + 1}}</sub></span></div><div role="button" tabindex="0" ui-grid-one-bind-id-grid="col.uid + \'-menu-button\'" class="ui-grid-column-menu-button" ng-if="grid.options.enableColumnMenus && !col.isRowHeader  && col.colDef.enableColumnMenu !== false" ng-click="toggleMenu($event)" ng-keydown="headerCellArrowKeyDown($event)" ui-grid-one-bind-aria-label="i18n.headerCell.aria.columnMenuButtonLabel" aria-expanded="{{col.menuShown}}" aria-haspopup="true"><i class="ui-grid-icon-angle-down" aria-hidden="true">&nbsp;</i></div><div ui-grid-filter ng-hide="col.filterContainer === \'columnMenu\'"></div></div>',
      minWidth: 75,
      width: 150
    };
    _.map($scope.columns, (col) => {
      const options = {};
      // Modify cellTemplate
      if (_.isMatch(col, { column_name: 'property_footprint', table_name: 'PropertyState' })) {
        col.cellTemplate =
          '<div class="ui-grid-cell-contents" uib-tooltip-html="grid.appScope.polygon(row.entity, \'PropertyState\')" tooltip-append-to-body="true" tooltip-popup-delay="500">{{COL_FIELD CUSTOM_FILTERS}}</div>';
      } else if (_.isMatch(col, { column_name: 'taxlot_footprint', table_name: 'TaxLotState' })) {
        col.cellTemplate =
          '<div class="ui-grid-cell-contents" uib-tooltip-html="grid.appScope.polygon(row.entity, \'TaxLotState\')" tooltip-append-to-body="true" tooltip-popup-delay="500">{{COL_FIELD CUSTOM_FILTERS}}</div>';
      } else {
        col.cellTemplate = '<div class="ui-grid-cell-contents" uib-tooltip="{{COL_FIELD CUSTOM_FILTERS}}" tooltip-append-to-body="true" tooltip-popup-delay="500">{{COL_FIELD CUSTOM_FILTERS}}</div>';
      }

      // Modify headerCellClass
      if (col.derived_column) {
        col.headerCellClass = col.is_updating ? 'updating-derived-column-display-name' : 'derived-column-display-name';
      }

      // Modify misc
      if (col.data_type === 'datetime') {
        options.cellFilter = "date:'yyyy-MM-dd h:mm a'";
      } else if (['longitude', 'latitude'].includes(col.column_name)) {
        options.cellFilter = 'floatingPoint';
      } else if (['area', 'eui', 'float', 'number'].includes(col.data_type)) {
        options.cellFilter = `tolerantNumber: ${$scope.organization.display_decimal_places}`;
      } else if (col.is_derived_column) {
        options.cellFilter = `number: ${$scope.organization.display_decimal_places}`;
      }

      if (col.column_name === 'number_properties' && col.related) options.treeAggregationType = 'total';
      else if (col.related || col.is_extra_data) options.treeAggregationType = 'uniqueList';
      return _.defaults(col, options, defaults);
    });

    // Add access level instances to grid
    for (const level of $scope.organization.access_level_names.reverse().slice(0, -1)) {
      $scope.columns.unshift({
        name: level,
        displayName: level,
        group: 'access_level_instance',
        enableColumnMenu: true,
        enableColumnMoving: false,
        enableColumnResizing: true,
        enableFiltering: true,
        enableHiding: true,
        enableSorting: true,
        enablePinning: false,
        exporterSuppressExport: true,
        pinnedLeft: true,
        visible: true,
        width: 100,
        cellClass: 'ali-cell',
        headerCellClass: 'ali-header'
      });
    }
    // The meters_exist_indicator column is only applicable to properties
    if ($stateParams.inventory_type === 'properties') {
      $scope.columns.unshift(
        {
          name: 'merged_indicator',
          displayName: '',
          headerCellTemplate: '<span></span>', // remove header
          cellTemplate:
            '<div class="ui-grid-row-header-link">' +
            `  <div title="${$translate.instant('Merged Records')}" class="ui-grid-cell-contents merged-indicator">` +
            '    <i class="fa-solid fa-code-fork fa-lg fa-rotate-180" ng-class="{\'text-muted\': !row.entity.merged_indicator, \'text-info\': row.entity.merged_indicator}"></i>' +
            '  </div>' +
            '</div>',
          enableColumnMenu: false,
          enableColumnMoving: false,
          enableColumnResizing: false,
          enableFiltering: false,
          enableHiding: false,
          enableSorting: false,
          exporterSuppressExport: true,
          pinnedLeft: true,
          visible: true,
          width: 30
        },
        {
          name: 'notes_count',
          displayName: '',
          headerCellTemplate: '<span></span>', // remove header
          cellTemplate:
            '<div class="ui-grid-row-header-link">' +
            `  <a title="${$translate.instant(
              'Go to Notes'
            )}" class="ui-grid-cell-contents notes-button" ng-if="row.entity.$$treeLevel === 0" ng-click="grid.appScope.view_notes(grid.appScope.inventory_type === 'properties' ? {inventory_type: 'properties', view_id: row.entity.property_view_id, record: row.entity} : {inventory_type: 'taxlots', view_id: row.entity.taxlot_view_id, record: row.entity})">` +
            "    <i class=\"fa fa-comment\" ng-class=\"{'text-muted': !row.entity.notes_count}\"></i><div>{$ row.entity.notes_count > 999 ? '> 999' : row.entity.notes_count || '' $}</div>" +
            '  </a>' +
            `  <a title="${$translate.instant(
              'Go to Notes'
            )}" class="ui-grid-cell-contents notes-button" ng-if="!row.entity.hasOwnProperty($$treeLevel)" ng-click="grid.appScope.view_notes(grid.appScope.inventory_type === 'properties' ? {inventory_type: 'taxlots', view_id: row.entity.taxlot_view_id, record: row.entity} : {inventory_type: 'properties', view_id: row.entity.property_view_id, record: row.entity})">` +
            "    <i class=\"fa fa-comment\" ng-class=\"{'text-muted': !row.entity.notes_count}\"></i><div>{$ row.entity.notes_count > 999 ? '> 999' : row.entity.notes_count || '' $}</div>" +
            '  </a>' +
            '</div>',
          enableColumnMenu: false,
          enableColumnMoving: false,
          enableColumnResizing: false,
          enableFiltering: false,
          enableHiding: false,
          enableSorting: false,
          exporterSuppressExport: true,
          pinnedLeft: true,
          visible: true,
          width: 30
        },
        {
          name: 'meters_exist_indicator',
          displayName: '',
          headerCellTemplate: '<span></span>', // remove header
          cellTemplate:
            '<div class="ui-grid-row-header-link">' +
            `  <a title="${$translate.instant(
              'Go to Meters'
            )}" class="ui-grid-cell-contents meters-exist-indicator" ng-if="row.entity.$$treeLevel === 0" ui-sref="inventory_detail_meters(grid.appScope.inventory_type === 'properties' ? {inventory_type: 'properties', view_id: row.entity.property_view_id} : {inventory_type: 'taxlots', view_id: row.entity.taxlot_view_id})">` +
            '    <i class="fa fa-bolt" ng-class="{\'text-muted\': !row.entity.meters_exist_indicator, \'text-info\': row.entity.meters_exist_indicator}"></i>' +
            '  </a>' +
            '</div>',
          enableColumnMenu: false,
          enableColumnMoving: false,
          enableColumnResizing: false,
          enableFiltering: false,
          enableHiding: false,
          enableSorting: false,
          exporterSuppressExport: true,
          pinnedLeft: true,
          visible: true,
          width: 30
        },
        {
          name: 'id',
          displayName: '',
          headerCellTemplate: '<span></span>', // remove header
          cellTemplate:
            '<div class="ui-grid-row-header-link">' +
            `  <a title="${$translate.instant(
              'Go to Detail Page'
            )}" class="ui-grid-cell-contents" ng-if="row.entity.$$treeLevel === 0" ui-sref="inventory_detail(grid.appScope.inventory_type === 'properties' ? {inventory_type: 'properties', view_id: row.entity.property_view_id} : {inventory_type: 'taxlots', view_id: row.entity.taxlot_view_id})">` +
            '    <i class="ui-grid-icon-info-circled"></i>' +
            '  </a>' +
            `  <a title="${$translate.instant(
              'Go to Detail Page'
            )}" class="ui-grid-cell-contents" ng-if="!row.entity.hasOwnProperty($$treeLevel)" ui-sref="inventory_detail(grid.appScope.inventory_type === 'properties' ? {inventory_type: 'taxlots', view_id: row.entity.taxlot_view_id} : {inventory_type: 'properties', view_id: row.entity.property_view_id})">` +
            '    <i class="ui-grid-icon-info-circled"></i>' +
            '  </a>' +
            '</div>',
          enableColumnMenu: false,
          enableColumnMoving: false,
          enableColumnResizing: false,
          enableFiltering: false,
          enableHiding: false,
          enableSorting: false,
          exporterSuppressExport: true,
          pinnedLeft: true,
          visible: true,
          width: 30
        },
        {
          name: 'labels',
          displayName: '',
          headerCellTemplate: '<i ng-click="grid.appScope.toggle_labels()" class="ui-grid-cell-contents fas fa-chevron-circle-right" id="label-header-icon" style="margin:2px; float:right;"></i>',
          cellTemplate: '<div ng-click="grid.appScope.toggle_labels()" class="ui-grid-cell-contents ui-grid-row-label-bars" ng-bind-html="grid.appScope.display_labels(row.entity)"></div>',
          enableColumnMenu: false,
          enableColumnMoving: false,
          enableColumnResizing: false,
          enableFiltering: false,
          enableHiding: false,
          enableSorting: false,
          exporterSuppressExport: true,
          pinnedLeft: true,
          visible: true,
          width: $scope.get_label_column_width(),
          maxWidth: $scope.max_label_width
        }
      );
    } else {
      $scope.columns.unshift(
        {
          name: 'merged_indicator',
          displayName: '',
          headerCellTemplate: '<span></span>', // remove header
          cellTemplate:
            '<div class="ui-grid-row-header-link">' +
            `  <div title="${$translate.instant('Merged Records')}" class="ui-grid-cell-contents merged-indicator">` +
            '    <i class="fa-solid fa-code-fork fa-lg fa-rotate-180" ng-class="{\'text-muted\': !row.entity.merged_indicator, \'text-info\': row.entity.merged_indicator}"></i>' +
            '  </div>' +
            '</div>',
          enableColumnMenu: false,
          enableColumnMoving: false,
          enableColumnResizing: false,
          enableFiltering: false,
          enableHiding: false,
          enableSorting: false,
          exporterSuppressExport: true,
          pinnedLeft: true,
          visible: true,
          width: 30
        },
        {
          name: 'notes_count',
          displayName: '',
          headerCellTemplate:
            '<div role="columnheader" ng-class="{ \'sortable\': sortable }" ui-grid-one-bind-aria-labelledby-grid="col.uid + \'-header-text \' + col.uid + \'-sortdir-text\'" aria-sort="{{col.sort.direction == asc ? \'ascending\' : ( col.sort.direction == desc ? \'descending\' : \'none\')}}"><div role="button" tabindex="0" ng-keydown="handleKeyDown($event)" class="ui-grid-cell-contents ui-grid-header-cell-primary-focus" col-index="renderIndex"><span ui-grid-one-bind-id-grid="col.uid + \'-sortdir-text\'" aria-label="{{getSortDirectionAriaLabel()}}"><i ng-class="{ \'ui-grid-icon-up-dir\': col.sort.direction == asc, \'ui-grid-icon-down-dir\': col.sort.direction == desc, \'ui-grid-icon-up-dir translucent\': !col.sort.direction }" title="{{isSortPriorityVisible() ? i18n.headerCell.priority + \' \' + ( col.sort.priority + 1 ) : null}}" aria-hidden="true"></i><sub ui-grid-visible="isSortPriorityVisible()" class="ui-grid-sort-priority-number">{{col.sort.priority + 1}}</sub></span></div></div>',
          cellTemplate:
            '<div class="ui-grid-row-header-link">' +
            `  <a title="${$translate.instant(
              'Go to Notes'
            )}" class="ui-grid-cell-contents notes-button" ng-if="row.entity.$$treeLevel === 0" ng-click="grid.appScope.view_notes(grid.appScope.inventory_type === 'properties' ? {inventory_type: 'properties', view_id: row.entity.property_view_id, record: row.entity} : {inventory_type: 'taxlots', view_id: row.entity.taxlot_view_id, record: row.entity})">` +
            "    <i class=\"fa fa-comment\" ng-class=\"{'text-muted': !row.entity.notes_count}\"></i><div>{$ row.entity.notes_count > 999 ? '> 999' : row.entity.notes_count || '' $}</div>" +
            '  </a>' +
            `  <a title="${$translate.instant(
              'Go to Notes'
            )}" class="ui-grid-cell-contents notes-button" ng-if="!row.entity.hasOwnProperty($$treeLevel)" ng-click="grid.appScope.view_notes(grid.appScope.inventory_type === 'properties' ? {inventory_type: 'taxlots', view_id: row.entity.taxlot_view_id, record: row.entity} : {inventory_type: 'properties', view_id: row.entity.property_view_id, record: row.entity})">` +
            "    <i class=\"fa fa-comment\" ng-class=\"{'text-muted': !row.entity.notes_count}\"></i><div>{$ row.entity.notes_count > 999 ? '> 999' : row.entity.notes_count || '' $}</div>" +
            '  </a>' +
            '</div>',
          enableColumnMenu: false,
          enableColumnMoving: false,
          enableColumnResizing: false,
          enableFiltering: false,
          enableHiding: false,
          enableSorting: true,
          exporterSuppressExport: true,
          pinnedLeft: true,
          visible: true,
          width: 30
        },
        {
          name: 'id',
          displayName: '',
          headerCellTemplate: '<span></span>', // remove header
          cellTemplate:
            '<div class="ui-grid-row-header-link">' +
            `  <a title="${$translate.instant(
              'Go to Detail Page'
            )}" class="ui-grid-cell-contents" ng-if="row.entity.$$treeLevel === 0" ui-sref="inventory_detail(grid.appScope.inventory_type === 'properties' ? {inventory_type: 'properties', view_id: row.entity.property_view_id} : {inventory_type: 'taxlots', view_id: row.entity.taxlot_view_id})">` +
            '    <i class="ui-grid-icon-info-circled"></i>' +
            '  </a>' +
            `  <a title="${$translate.instant(
              'Go to Detail Page'
            )}" class="ui-grid-cell-contents" ng-if="!row.entity.hasOwnProperty($$treeLevel)" ui-sref="inventory_detail(grid.appScope.inventory_type === 'properties' ? {inventory_type: 'taxlots', view_id: row.entity.taxlot_view_id} : {inventory_type: 'properties', view_id: row.entity.property_view_id})">` +
            '    <i class="ui-grid-icon-info-circled"></i>' +
            '  </a>' +
            '</div>',
          enableColumnMenu: false,
          enableColumnMoving: false,
          enableColumnResizing: false,
          enableFiltering: false,
          enableHiding: false,
          enableSorting: false,
          exporterSuppressExport: true,
          pinnedLeft: true,
          visible: true,
          width: 30
        },
        {
          name: 'labels',
          displayName: '',
          headerCellTemplate: '<i ng-click="grid.appScope.toggle_labels()" class="ui-grid-cell-contents fas fa-chevron-circle-right" id="label-header-icon" style="margin:2px; float:right;"></i>',
          cellTemplate: '<div ng-click="grid.appScope.toggle_labels()" class="ui-grid-cell-contents ui-grid-row-label-bars" ng-bind-html="grid.appScope.display_labels(row.entity)"></div>',
          enableColumnMenu: false,
          enableColumnMoving: false,
          enableColumnResizing: false,
          enableFiltering: false,
          enableHiding: false,
          enableSorting: false,
          exporterSuppressExport: true,
          pinnedLeft: true,
          visible: true,
          width: $scope.get_label_column_width(),
          maxWidth: $scope.max_label_width
        }
      );
    }

    // disable sorting (but not filtering) on related data until the backend can filter/sort over two models
    for (const i in $scope.columns) {
      const column = $scope.columns[i];
      if (column.related) {
        column.enableSorting = false;
        // let title = 'Filtering disabled for property columns on the taxlot list.';
        // if ($scope.inventory_type === 'properties') {
        //   title = 'Filtering disabled for taxlot columns on the property list.';
        // }
      }
      if (column.derived_column != null) {
        column.enableSorting = false;
        const title = 'Sorting and filtering disabled for derived columns.';
        column.filterHeaderTemplate = `<div class="ui-grid-filter-container"><input type="text" title="${title}" class="ui-grid-filter-input" disabled=disabled />`;
      }
    }

    const findColumn = _.memoize((name) => _.find(all_columns, { name }));

    // Data
    const processData = (data) => {
      if (_.isUndefined(data)) data = $scope.data;
      const visibleColumns = [
        ..._.map($scope.columns, 'name'),
        ...['$$treeLevel', 'notes_count', 'meters_exist_indicator', 'merged_indicator', 'id', 'property_state_id', 'property_view_id', 'taxlot_state_id', 'taxlot_view_id'],
        ...$scope.organization.access_level_names
      ];

      const columnsToAggregate = _.filter($scope.columns, 'treeAggregationType').reduce((obj, col) => {
        obj[col.name] = col.treeAggregationType;
        return obj;
      }, {});
      const columnNamesToAggregate = _.keys(columnsToAggregate);

      const roots = data.length;
      for (let i = 0, trueIndex = 0; i < roots; ++i, ++trueIndex) {
        data[trueIndex].$$treeLevel = 0;
        const { related } = data[trueIndex];
        const relatedIndex = trueIndex;
        let aggregations = {};
        for (let j = 0; j < related.length; ++j) {
          // eslint-disable-next-line no-loop-func
          const updated = Object.entries(related[j]).reduce((result, [key, value]) => {
            if (columnNamesToAggregate.includes(key)) aggregations[key] = (aggregations[key] ?? []).concat(String(value ?? '').split('; '));
            result[key] = value;
            return result;
          }, {});

          data.splice(++trueIndex, 0, _.pick(updated, visibleColumns));
        }

        aggregations = _.pickBy(
          _.mapValues(aggregations, (values, key) => {
            const col = findColumn(key);
            let cleanedValues = _.without(values, undefined, null, '');

            if (col.data_type === 'datetime') {
              cleanedValues = _.map(cleanedValues, (value) => $filter('date')(value, 'yyyy-MM-dd h:mm a'));
            }

            if (cleanedValues.length > 1) cleanedValues = _.uniq(cleanedValues);

            if (col.column_name === 'number_properties') {
              return _.sum(_.map(cleanedValues, _.toNumber)) || null;
            }
            if (cleanedValues.length === 1) return cleanedValues[0];
            return _.join(_.uniq(cleanedValues).sort(naturalSort), '; ');
          }),
          (result) => _.isNumber(result) || !_.isEmpty(result)
        );

        // Remove unnecessary data
        data[relatedIndex] = _.pick(data[relatedIndex], visibleColumns);
        // Insert aggregated child values into parent row
        _.merge(data[relatedIndex], aggregations);
      }
      $scope.data = data;
      $scope.updateQueued = true;
    };

    const fetchRecords = (page, chunk, ids_only = false) => {
      let fn;
      if ($scope.inventory_type === 'properties') {
        fn = inventory_service.get_properties;
      } else if ($scope.inventory_type === 'taxlots') {
        fn = inventory_service.get_taxlots;
      }

      // add label filtering
      let include_ids;
      let exclude_ids;

      if ($scope.selected_and_labels.length) {
        const intersection = _.intersection.apply(null, _.map($scope.selected_and_labels, 'is_applied'));
        include_ids = intersection.length ? intersection : [0];
      }
      if ($scope.selected_or_labels.length) {
        const union = _.union.apply(null, _.map($scope.selected_or_labels, 'is_applied'));
        if (include_ids !== undefined) {
          if (_.intersection(include_ids, union).length) {
            include_ids = _.intersection(include_ids, union);
          } else {
            include_ids = [0];
          }
        } else {
          include_ids = union;
        }
      }
      if ($scope.selected_exclude_labels.length) {
        exclude_ids = _.union.apply(null, _.map($scope.selected_exclude_labels, 'is_applied'));
      }

      if ($scope.group_id) {
        const group_ids = _.filter($scope.inventory_groups, { id: $scope.group_id })[0].member_list;
        if (typeof include_ids !== 'undefined' && group_ids.length && include_ids[0] !== 0) { // if there's a sort
          include_ids = _.intersection(include_ids, group_ids);
        } else if (!group_ids.length) {
          include_ids = [0];
        } else if (typeof include_ids === 'undefined') { // if there's no sort & there are group_ids
          include_ids = group_ids;
        }
      }
      return fn(
        page,
        chunk,
        $scope.cycle.selected_cycle,
        _.get($scope, 'currentProfile.id'),
        include_ids,
        exclude_ids,
        true,
        $scope.organization.id,
        true,
        $scope.column_filters,
        $scope.column_sorts,
        ids_only
      );
    };

    $scope.load_inventory = (page) => {
      const page_size = 100;
      spinner_utility.show();
      return fetchRecords(page, page_size).then((data) => {
        if (data.status === 'error') {
          let { message } = data;
          if (data.recommended_action === 'update_column_settings') {
            const columnSettingsUrl = $state.href('organization_column_settings', { organization_id: $scope.organization.id, inventory_type: $scope.inventory_type });
            message = `${message}<br><a href="${columnSettingsUrl}">Click here to update your column settings</a>`;
          }
          Notification.error({ message, delay: 15000 });
          spinner_utility.hide();
          return;
        }
        $scope.inventory_pagination = data.pagination;
        processData(data.results);
        $scope.gridApi.core.notifyDataChange(uiGridConstants.dataChange.EDIT);
        $scope.select_none();
        spinner_utility.hide();
      });
    };

    $scope.filters_exist = () => !$scope.column_filters.length;

    $scope.sorts_exist = () => !$scope.column_sorts.length;

    // it appears resetColumnSorting() doesn't trigger on.sortChanged so we do it manually
    $scope.reset_column_sorting = () => {
      $scope.gridApi.grid.resetColumnSorting();
      $scope.gridApi.core.raise.sortChanged();
    };

    const get_and_filter_by_labels = () => {
      spinner_utility.show(); // closed by filterUsingLabels, which calls load_inventory.
      label_service.get_labels($scope.inventory_type, undefined, $scope.cycle.selected_cycle.id).then((current_labels) => {
        $scope.labels = _.filter(current_labels, (label) => !_.isEmpty(label.is_applied));

        // load saved label filter
        let ids = inventory_service.loadSelectedLabels(localStorageLabelKey, 'and');
        $scope.selected_and_labels = _.filter($scope.labels, (label) => _.includes(ids, label.id));
        ids = inventory_service.loadSelectedLabels(localStorageLabelKey, 'or');
        $scope.selected_or_labels = _.filter($scope.labels, (label) => _.includes(ids, label.id));
        ids = inventory_service.loadSelectedLabels(localStorageLabelKey, 'exclude');
        $scope.selected_exclude_labels = _.filter($scope.labels, (label) => _.includes(ids, label.id));

        $scope.filterUsingLabels();
        $scope.build_labels();
      });
    };

    $scope.update_cycle = (cycle) => {
      inventory_service.save_last_cycle(cycle.id);
      $scope.cycle.selected_cycle = cycle;
      get_and_filter_by_labels();
    };

    const get_inventory_groups = () => {
      inventory_group_service.get_groups_for_inventory($stateParams.inventory_type, []).then((inventory_groups) => {
        $scope.inventory_groups = inventory_groups;
        $scope.load_inventory(1);
      });
    };

    $scope.open_ubid_decode_modal = (selectedViewIds) => {
      $uibModal.open({
        templateUrl: `${urls.static_url}seed/partials/ubid_decode_modal.html`,
        controller: 'ubid_decode_modal_controller',
        resolve: {
          property_view_ids: () => ($scope.inventory_type === 'properties' ? selectedViewIds : []),
          taxlot_view_ids: () => ($scope.inventory_type === 'taxlots' ? selectedViewIds : [])
        }
      });
    };

    $scope.open_ubid_jaccard_index_modal = (selectedViewIds) => {
      $uibModal.open({
        templateUrl: `${urls.static_url}seed/partials/ubid_jaccard_index_modal.html`,
        controller: 'ubid_jaccard_index_modal_controller',
        backdrop: 'static',
        resolve: {
          ubids: () => {
            if (!selectedViewIds.length) {
              return [];
            }
            let ubid_column;
            let promise;
            if ($scope.inventory_type === 'properties') {
              promise = inventory_service.get_mappable_property_columns().then((columns) => {
                ubid_column = columns.find((c) => c.column_name === 'ubid');
                return inventory_service.get_properties(1, undefined, undefined, -1, selectedViewIds);
              });
            } else {
              promise = inventory_service.get_mappable_taxlot_columns().then((columns) => {
                ubid_column = columns.find((c) => c.column_name === 'ubid');
                return inventory_service.get_taxlots(1, undefined, undefined, -1, selectedViewIds);
              });
            }
            return promise.then((inventory_data) => inventory_data.results.map((d) => d[ubid_column.name]));
          }
        }
      });
    };

    $scope.open_ubid_admin_modal = (selectedViewId) => {
      $uibModal.open({
        backdrop: 'static',
        templateUrl: `${urls.static_url}seed/partials/ubid_admin_modal.html`,
        controller: 'ubid_admin_modal_controller',
        resolve: {
          property_view_id: () => ($scope.inventory_type === 'properties' ? selectedViewId[0] : null),
          taxlot_view_id: () => ($scope.inventory_type === 'taxlots' ? selectedViewId[0] : null),
          inventory_payload: [
            '$state',
            '$stateParams',
            'inventory_service',
            ($state, $stateParams, inventory_service) => ($scope.inventory_type === 'properties' ? inventory_service.get_property(selectedViewId[0]) : inventory_service.get_taxlot(selectedViewId[0]))
          ]
        }
      });
    };

    $scope.open_geocode_modal = (selectedViewIds) => {
      const modalInstance = $uibModal.open({
        templateUrl: `${urls.static_url}seed/partials/geocode_modal.html`,
        controller: 'geocode_modal_controller',
        resolve: {
          property_view_ids: () => ($scope.inventory_type === 'properties' ? selectedViewIds : []),
          taxlot_view_ids: () => ($scope.inventory_type === 'taxlots' ? selectedViewIds : []),
          org_id: () => $scope.organization.id,
          inventory_type: () => $scope.inventory_type
        }
      });

      modalInstance.result.then((/* result */) => {
        // dialog was closed with 'Close' button.
        $scope.load_inventory(1);
      });
    };

    $scope.open_update_derived_data_modal = (selectedViewIds) => {
      const modalInstance = $uibModal.open({
        templateUrl: `${urls.static_url}seed/partials/update_derived_data_modal.html`,
        controller: 'update_derived_data_modal_controller',
        resolve: {
          property_view_ids: () => ($scope.inventory_type === 'properties' ? selectedViewIds : []),
          taxlot_view_ids: () => ($scope.inventory_type === 'taxlots' ? selectedViewIds : [])
        }
      });
      modalInstance.result.then(() => {
        $scope.gridOptions.columnDefs.forEach((col) => {
          if (col.derived_column) {
            col.is_updating = true;
            col.headerCellClass = 'updating-derived-column-display-name';
          }
        });
        $scope.gridApi.core.notifyDataChange(uiGridConstants.dataChange.COLUMN);
      });
    };

    $scope.open_delete_modal = (selectedViewIds) => {
      const modalInstance = $uibModal.open({
        templateUrl: `${urls.static_url}seed/partials/delete_modal.html`,
        controller: 'delete_modal_controller',
        resolve: {
          property_view_ids: () => ($scope.inventory_type === 'properties' ? selectedViewIds : []),
          taxlot_view_ids: () => ($scope.inventory_type === 'taxlots' ? selectedViewIds : [])
        }
      });

      modalInstance.result.then(
        (result) => {
          if (_.includes(['fail', 'incomplete'], result.delete_state)) $scope.load_inventory(1);
          else if (result.delete_state === 'success') {
            const selectedRows = $scope.gridApi.selection.getSelectedRows();
            const selectedChildRows = _.remove(selectedRows, (row) => !_.has(row, '$$treeLevel'));
            // Delete selected child rows first
            _.forEach(selectedChildRows, (row) => {
              const index = $scope.data.lastIndexOf(row);
              let count = 1;
              if (row.$$treeLevel === 0) {
                // Count children to delete
                let i = index + 1;
                while (i < $scope.data.length - 1 && !_.has($scope.data[i], '$$treeLevel')) {
                  count++;
                  i++;
                }
              }
              // console.debug('Deleting ' + count + ' child rows');
              $scope.data.splice(index, count);
            });
            // Delete parent rows and all child rows
            _.forEach(selectedRows, (row) => {
              const index = $scope.data.lastIndexOf(row);
              let count = 1;
              if (row.$$treeLevel === 0) {
                // Count children to delete
                let i = index + 1;
                while (i < $scope.data.length - 1 && !_.has($scope.data[i], '$$treeLevel')) {
                  count++;
                  i++;
                }
              }
              // console.debug('Deleting ' + count + ' rows');
              $scope.data.splice(index, count);
            });
            // Delete any child rows that may have been duplicated due to a M2M relationship
            if ($scope.inventory_type === 'properties') {
              _.remove($scope.data, (row) => !_.has(row, '$$treeLevel') && _.includes(result.taxlot_states, row.taxlot_state_id));
            } else if ($scope.inventory_type === 'taxlots') {
              _.remove($scope.data, (row) => !_.has(row, '$$treeLevel') && _.includes(result.property_states, row.property_state_id));
            }
            $scope.load_inventory(1);
          }
        },
        (result) => {
          if (_.includes(['fail', 'incomplete'], result.delete_state)) $scope.load_inventory(1);
        }
      );
    };

    $scope.updateHeight = () => {
      let height = 0;
      _.forEach(['.header', '.page_header_container', '.section_nav_container', '.inventory-list-controls', '.inventory-list-tab-container'], (selector) => {
        const element = angular.element(selector)[0];
        if (element) height += element.offsetHeight;
      });
      angular.element('#grid-container').css('height', `calc(100vh - ${height - 1}px)`);
      $scope.gridApi.core.handleWindowResize();
    };

    $scope.open_export_modal = (selectedViewIds) => {
      $uibModal.open({
        templateUrl: `${urls.static_url}seed/partials/export_inventory_modal.html`,
        controller: 'export_inventory_modal_controller',
        resolve: {
          ids: () => selectedViewIds,
          filter_header_string() {
            if ($scope.selected_and_labels.length || $scope.selected_or_labels.length || $scope.selected_exclude_labels.length) {
              return [
                'Must Have Filter Labels: "',
                $scope.selected_and_labels.map((label) => label.name).join(' - '),
                '",Include Any Filter Labels: "',
                $scope.selected_or_labels.map((label) => label.name).join(' - '),
                '",Exclude Filter Labels: "',
                $scope.selected_exclude_labels.map((label) => label.name).join(' - '),
                '"'
              ].join('');
            }
            return 'Filter Labels: ""none""';
          },
          columns: () => _.map($scope.columns, 'name'),
          inventory_type: () => $scope.inventory_type,
          profile_id() {
            // Check to see if the profile id is set
            if ($scope.currentProfile) {
              return $scope.currentProfile.id;
            }
            return null;
          }
        }
      });
    };

    $scope.open_export_to_audit_template_modal = (selectedViewIds) => {
      $uibModal.open({
        templateUrl: `${urls.static_url}seed/partials/export_to_audit_template_modal.html`,
        controller: 'export_to_audit_template_modal_controller',
        resolve: {
          ids: () => selectedViewIds,
          org_id: () => $scope.organization.id
        }
      });
    };

    $scope.open_export_cts_modal = (selectedViewIds) => {
      $uibModal.open({
        templateUrl: `${urls.static_url}seed/partials/export_to_cts_modal.html`,
        controller: 'export_to_cts_modal_controller',
        resolve: {
          ids: () => selectedViewIds,
          org_id: () => $scope.organization.id
        }
      });
    };

    $scope.open_at_submission_import_modal = (selectedViewIds) => {
      $uibModal.open({
        templateUrl: `${urls.static_url}seed/partials/at_submission_import_modal.html`,
        controller: 'at_submission_import_modal_controller',
        backdrop: 'static',
        resolve: {
          org: () => $scope.organization,
          view_ids: () => selectedViewIds
        }
      });
    };

    $scope.model_actions = 'none';
    const elSelectActions = document.getElementById('select-actions');
    $scope.run_action = (viewIds = [], action = null) => {
      let selectedViewIds = [];

      // was the function called with a list of ids?
      if (viewIds.length > 0) {
        selectedViewIds = viewIds;

        // if it appears everything selected, only get the full set of ids...
      } else if ($scope.selectedCount >= $scope.inventory_pagination.total && $scope.inventory_pagination.num_pages > 1) {
        selectedViewIds = [];

        if ($scope.inventory_type === 'properties') {
          selectedViewIds = fetchRecords(undefined, undefined, true).then((inventory_data) => {
            $scope.run_action(inventory_data.results);
          });
        } else if ($scope.inventory_type === 'taxlots') {
          selectedViewIds = fetchRecords(undefined, undefined, true).then((inventory_data) => {
            $scope.run_action(inventory_data.results);
          });
        }
        return;

        // ... otherwise use what's selected in the grid
      } else {
        const view_id_prop = $scope.inventory_type === 'taxlots' ? 'taxlot_view_id' : 'property_view_id';
        selectedViewIds = _.map(_.filter($scope.gridApi.selection.getSelectedRows(), { $$treeLevel: 0 }), view_id_prop);
      }

      if (!action) {
        action = elSelectActions.value;
      }
      switch (action) {
        case 'open_merge_modal':
          $scope.open_merge_modal(selectedViewIds);
          break;
        case 'open_delete_modal':
          $scope.open_delete_modal(selectedViewIds);
          break;
        case 'open_export_modal':
          $scope.open_export_modal(selectedViewIds);
          break;
        case 'open_export_to_audit_template_modal':
          $scope.open_export_to_audit_template_modal(selectedViewIds);
          break;
        case 'open_export_cts_modal':
          $scope.open_export_cts_modal(selectedViewIds);
          break;
        case 'open_at_submission_import_modal':
          $scope.open_at_submission_import_modal(selectedViewIds);
          break;
        case 'open_update_labels_modal':
          $scope.open_update_labels_modal(selectedViewIds);
          break;
        case 'run_data_quality_check':
          $scope.run_data_quality_check(selectedViewIds);
          break;
        case 'open_postoffice_modal':
          $scope.open_postoffice_modal(selectedViewIds);
          break;
        case 'open_analyses_modal':
          $scope.open_analyses_modal(selectedViewIds);
          break;
        case 'open_set_update_to_now_modal':
          $scope.open_set_update_to_now_modal(selectedViewIds);
          break;
        case 'open_geocode_modal':
          $scope.open_geocode_modal(selectedViewIds);
          break;
        case 'open_ubid_jaccard_index_modal':
          $scope.open_ubid_jaccard_index_modal(selectedViewIds);
          break;
        case 'open_ubid_decode_modal':
          $scope.open_ubid_decode_modal(selectedViewIds);
          break;
        case 'open_ubid_admin_modal':
          $scope.open_ubid_admin_modal(selectedViewIds);
          break;
        case 'open_show_populated_columns_modal':
          $scope.open_show_populated_columns_modal();
          break;
        case 'toggle_access_level_instances':
          $scope.toggle_access_level_instances();
          break;
        case 'open_move_inventory_modal':
          $scope.open_move_inventory_modal(selectedViewIds);
          break;
        case 'select_all':
          $scope.select_all();
          break;
        case 'select_none':
          $scope.select_none();
          break;
        case 'update_salesforce':
          $scope.update_salesforce(selectedViewIds);
          break;
<<<<<<< HEAD
        case 'open_update_inventory_groups_modal':
          $scope.open_update_inventory_groups_modal(selectedViewIds);
=======
        case 'update_derived_columns':
          $scope.open_update_derived_data_modal(selectedViewIds);
>>>>>>> 391e5b81
          break;
        default:
          console.error('Unknown action:', elSelectActions.value, 'Update "run_action()"');
      }
      $scope.model_actions = 'none';
    };

    $scope.open_move_inventory_modal = (selectedViewIds) => {
      const modalInstance = $uibModal.open({
        templateUrl: `${urls.static_url}seed/partials/move_inventory_modal.html`,
        controller: 'move_inventory_modal_controller',
        resolve: {
          ids: () => selectedViewIds,
          org_id: () => $scope.organization.id
        }
      });
      modalInstance.result.then(
        (data) => {
          setTimeout(() => {
            if (data.success) {
              Notification.success({ message: `Property Update Successful: ${data.message}`, delay: 5000 });
              $scope.selectedOrder = [];
              $scope.load_inventory(1);
            } else {
              Notification.error({ message: `Property Move Failed: ${data.message}`, delay: 5000 });
            }
          }, 1000);
        },
        () => {
          // Modal dismissed, do nothing
        }
      );
    };

    $scope.open_set_update_to_now_modal = () => {
      const primary_rows = $scope.gridApi.selection.getSelectedRows().filter((r) => r.$$treeLevel === 0);
      const secondary_rows = $scope.gridApi.selection.getSelectedRows().filter((r) => r.$$treeLevel === undefined);

      let property_rows;
      let taxlot_rows;
      if ($scope.inventory_type === 'properties') {
        property_rows = primary_rows;
        taxlot_rows = secondary_rows;
      } else {
        taxlot_rows = primary_rows;
        property_rows = secondary_rows;
      }

      $uibModal.open({
        templateUrl: `${urls.static_url}seed/partials/set_update_to_now_modal.html`,
        controller: 'set_update_to_now_modal_controller',
        backdrop: 'static',
        resolve: {
          property_views: () => [...new Set(property_rows.map((r) => r.property_view_id))],
          taxlot_views: () => [...new Set(taxlot_rows.map((r) => r.taxlot_view_id))]
        }
      });
    };

    $scope.open_analyses_modal = (selectedViewIds) => {
      const modalInstance = $uibModal.open({
        templateUrl: `${urls.static_url}seed/partials/inventory_detail_analyses_modal.html`,
        controller: 'inventory_detail_analyses_modal_controller',
        resolve: {
          inventory_ids: () => ($scope.inventory_type === 'properties' ? selectedViewIds : []),
          all_columns: () => all_columns.filter((x) => x.table_name === 'PropertyState'),
          cycles: () => cycles.cycles,
          current_cycle: () => $scope.cycle.selected_cycle,
          user: () => $scope.menu.user
        }
      });
      modalInstance.result.then(
        () => {
          setTimeout(() => {
            Notification.primary('<a href="#/analyses" style="color: #337ab7;">Click here to view your analyses</a>');
          }, 1000);
        },
        () => {
          // Modal dismissed, do nothing
        }
      );
    };

    $scope.update_salesforce = (selectedViewIds) => {
      inventory_service
        .update_salesforce(selectedViewIds)
        .then(() => {
          Notification.success({ message: 'Salesforce Update Successful!', delay: 5000 });
        })
        .catch((result) => {
          Notification.error({ message: `Error updating Salesforce: ${result.data.message}`, delay: 15000, closeOnClick: true });
        });
    };

    $scope.view_notes = (record) => {
      $uibModal
        .open({
          templateUrl: `${urls.static_url}seed/partials/notes_modal.html`,
          controller: 'notes_controller',
          size: 'lg',
          resolve: {
            inventory_type: () => record.inventory_type,
            view_id: () => record.view_id,
            inventory_payload: [
              '$state',
              '$stateParams',
              'inventory_service',
              ($state, $stateParams, inventory_service) => (record.inventory_type === 'properties' ? inventory_service.get_property(record.view_id) : inventory_service.get_taxlot(record.view_id))
            ],
            organization_payload: () => organization_payload,
            notes: ['note_service', (note_service) => note_service.get_notes($scope.organization.id, record.inventory_type, record.view_id)],
            auth_payload: [
              'auth_service',
              'user_service',
              (auth_service, user_service) => {
                const organization_id = user_service.get_organization().id;
                return auth_service.is_authorized(organization_id, ['requires_member']);
              }
            ]
          }
        })
        .result.then((notes_count) => {
          record.record.notes_count = notes_count;
        });
    };

    function currentColumns() {
      // Save all columns except first 3 and Access Level Instances
      let gridCols = _.filter(
        $scope.gridApi.grid.columns,
        (col) => !_.includes(['treeBaseRowHeaderCol', 'selectionRowHeaderCol', 'notes_count', 'meters_exist_indicator', 'merged_indicator', 'id', 'labels'], col.name) &&
          col.visible &&
          !col.colDef.is_derived_column &&
          col.colDef.group !== 'access_level_instance'
      );

      // Ensure pinned ordering first
      const pinned = _.remove(gridCols, (col) => col.renderContainer === 'left');
      gridCols = pinned.concat(gridCols);

      const columns = [];
      _.forEach(gridCols, (col) => {
        columns.push({
          column_name: col.colDef.column_name,
          id: col.colDef.id,
          order: columns.length + 1,
          pinned: col.renderContainer === 'left',
          table_name: col.colDef.table_name
        });
      });

      return columns;
    }

    const saveSettings = () => {
      if (!profiles.length) {
        // Create a profile first
        $scope.newProfile().then(() => {
          const { id } = $scope.currentProfile;
          const profile = _.omit($scope.currentProfile, 'id');
          profile.columns = currentColumns();
          inventory_service.update_column_list_profile(id, profile);
        });
      } else {
        const { id } = $scope.currentProfile;
        const profile = _.omit($scope.currentProfile, 'id');
        profile.columns = currentColumns();
        inventory_service.update_column_list_profile(id, profile);
      }
    };

    $scope.selected_display = '';
    $scope.update_selected_display = () => {
      if ($scope.gridApi && $scope.gridApi.grid.gridMenuScope) {
        uiGridGridMenuService.removeFromGridMenu($scope.gridApi.grid, 'dynamic-export');
        $scope.gridApi.core.addToGridMenu($scope.gridApi.grid, [
          {
            id: 'dynamic-export',
            title: $scope.selectedCount === 0 ? 'Export All' : 'Export Selected',
            order: 100,
            action() {
              $scope.run_action([], 'open_export_modal');
            }
          }
        ]);
      }
      $scope.selected_display = [$scope.selectedCount.toLocaleString(), $translate.instant('selected')].join(' ');
    };
    $scope.update_selected_display();

    const operatorLookup = {
      ne: '!=',
      exact: '=',
      lt: '<',
      lte: '<=',
      gt: '>',
      gte: '>=',
      icontains: ''
    };
    const operatorArr = ['>', '<', '=', '!', '!=', '<=', '>='];

    $scope.delete_filter = (filterToDelete) => {
      const column = $scope.gridApi.grid.getColumn(filterToDelete.name);
      if (!column || column.filters.size < 1) {
        return false;
      }
      const newTerm = [];
      for (const i in $scope.column_filters) {
        const filter = $scope.column_filters[i];
        if (filter.name !== filterToDelete.name || filter === filterToDelete) {
          continue;
        }
        newTerm.push(operatorLookup[filter.operator] + filter.value);
      }
      column.filters[0].term = newTerm.join(', ');
      return false;
    };

    $scope.delete_sort = (sortToDelete) => {
      $scope.gridApi.grid.getColumn(sortToDelete.name).unsort();
      return true;
    };

    // https://regexr.com/6cka2
    const combinedRegex = /^(!?)=\s*(-?\d+(?:\.\d+)?)$|^(!?)=?\s*"((?:[^"]|\\")*)"$|^(<=?|>=?)\s*((-?\d+(?:\.\d+)?)|(\d{4}-\d{2}-\d{2}))$/;
    const parseFilter = (expression) => {
      // parses an expression string into an object containing operator and value
      const filterData = expression.match(combinedRegex);
      if (filterData) {
        if (!_.isUndefined(filterData[2])) {
          // Numeric Equality
          const operator = filterData[1];
          const value = Number(filterData[2].replace('\\.', '.'));
          if (operator === '!') {
            return { string: 'is not', operator: 'ne', value };
          }
          return { string: 'is', operator: 'exact', value };
        }
        if (!_.isUndefined(filterData[4])) {
          // Text Equality
          const operator = filterData[3];
          const value = filterData[4];
          if (operator === '!') {
            return { string: 'is not', operator: 'ne', value };
          }
          return { string: 'is', operator: 'exact', value };
        }
        if (!_.isUndefined(filterData[7])) {
          // Numeric Comparison
          const operator = filterData[5];
          const value = Number(filterData[6].replace('\\.', '.'));
          switch (operator) {
            case '<':
              return { string: '<', operator: 'lt', value };
            case '<=':
              return { string: '<=', operator: 'lte', value };
            case '>':
              return { string: '>', operator: 'gt', value };
            case '>=':
              return { string: '>=', operator: 'gte', value };
          }
        } else {
          // Date Comparison
          const operator = filterData[5];
          const value = filterData[8];
          switch (operator) {
            case '<':
              return { string: '<', operator: 'lt', value };
            case '<=':
              return { string: '<=', operator: 'lte', value };
            case '>':
              return { string: '>', operator: 'gt', value };
            case '>=':
              return { string: '>=', operator: 'gte', value };
          }
        }
      } else {
        // Case-insensitive Contains
        return { string: 'contains', operator: 'icontains', value: expression };
      }
    };

    const updateColumnFilterSort = () => {
      const columns = _.filter($scope.gridApi.saveState.save().columns, (col) => _.keys(col.sort).filter((key) => key !== 'ignoreSort').length + (_.get(col, 'filters[0].term', '') || '').length > 0);

      inventory_service.saveGridSettings(`${localStorageKey}.sort`, {
        columns
      });

      $scope.column_filters = [];
      $scope.column_sorts = [];
      // parse the filters and sorts
      for (const column of columns) {
        const { name, filters, sort } = column;
        // remove the column id at the end of the name
        const column_name = name.split('_').slice(0, -1).join('_');

        for (const filter of filters) {
          if (_.isEmpty(filter)) {
            continue;
          }

          // a filter can contain many comma-separated filters
          const subFilters = _.map(_.split(filter.term, ','), _.trim);
          for (const subFilter of subFilters) {
            if (subFilter) {
              // ignore filters with only an operator. user is not done typing
              if (operatorArr.includes(subFilter)) {
                continue;
              }

              const { string, operator, value } = parseFilter(subFilter);
              const display = [$scope.columnDisplayByName[name], string, value].join(' ');
              $scope.column_filters.push({
                name,
                column_name,
                operator,
                value,
                display
              });
            }
          }
        }

        if (sort.direction) {
          // remove the column id at the end of the name
          const column_name = name.split('_').slice(0, -1).join('_');
          const display = [$scope.columnDisplayByName[name], sort.direction].join(' ');
          $scope.column_sorts.push({
            name,
            column_name,
            direction: sort.direction,
            display,
            priority: sort.priority
          });
          $scope.column_sorts.sort((a, b) => a.priority > b.priority);
        }
      }
      $scope.isModified();
    };

    const restoreGridSettings = () => {
      $scope.restore_status = RESTORE_SETTINGS;
      let state = inventory_service.loadGridSettings(`${localStorageKey}.sort`);
      // If save state has filters or sorts, ignore the grids first attempt to run filterChanged or sortChanged
      const { columns } = JSON.parse(state) ?? {};
      $scope.ignore_filter_or_sort = !_.isEmpty(columns);
      if (!_.isNull(state)) {
        state = JSON.parse(state);
        $scope.gridApi.saveState.restore($scope, state).then(() => {
          $scope.restore_status = RESTORE_SETTINGS_DONE;
        });
      } else {
        $scope.restore_status = RESTORE_SETTINGS_DONE;
      }
    };

    $scope.select_all = () => {
      // select all rows to visibly support everything has been selected
      $scope.gridApi.selection.selectAllRows();
      $scope.selectedCount = $scope.inventory_pagination.total;
      $scope.update_selected_display();
    };

    $scope.select_none = () => {
      $scope.gridApi.selection.clearSelectedRows();
      $scope.selectedCount = 0;
      $scope.update_selected_display();
    };

    const filterOrSortChanged = _.debounce(() => {
      if ($scope.ignore_filter_or_sort) {
        $scope.ignore_filter_or_sort = false;
      } else if ($scope.restore_status === RESTORE_COMPLETE) {
        updateColumnFilterSort();
        $scope.load_inventory(1);
      }
    }, 1000);

    $scope.gridOptions = {
      data: 'data',
      enableFiltering: true,
      enableGridMenu: true,
      enableSorting: true,
      exporterMenuCsv: false,
      exporterMenuExcel: false,
      exporterMenuPdf: false,
      fastWatch: true,
      flatEntityAccess: true,
      gridMenuShowHideColumns: false,
      hidePinRight: true,
      saveFocus: false,
      saveGrouping: false,
      saveGroupingExpandedStates: false,
      saveOrder: false,
      savePinning: false,
      saveScroll: false,
      saveSelection: false,
      saveTreeView: false,
      saveVisible: false,
      saveWidths: false,
      showTreeExpandNoChildren: false,
      useExternalFiltering: true,
      useExternalSorting: true,
      columnDefs: $scope.columns,
      onRegisterApi(gridApi) {
        $scope.gridApi = gridApi;

        _.delay($scope.updateHeight, 150);

        const debouncedHeightUpdate = _.debounce($scope.updateHeight, 150);
        angular.element($window).on('resize', debouncedHeightUpdate);
        $scope.$on('$destroy', () => {
          angular.element($window).off('resize', debouncedHeightUpdate);
        });

        gridApi.colMovable.on.columnPositionChanged($scope, () => {
          // Ensure that 'merged_indicator', 'notes_count', 'meters_exist_indicator', and 'id' remain first
          let col;
          let staticColIndex;
          staticColIndex = _.findIndex($scope.gridApi.grid.columns, { name: 'merged_indicator' });
          if (staticColIndex !== 2) {
            col = $scope.gridApi.grid.columns[staticColIndex];
            $scope.gridApi.grid.columns.splice(staticColIndex, 1);
            $scope.gridApi.grid.columns.splice(2, 0, col);
          }
          staticColIndex = _.findIndex($scope.gridApi.grid.columns, { name: 'notes_count' });
          if (staticColIndex !== 3) {
            col = $scope.gridApi.grid.columns[staticColIndex];
            $scope.gridApi.grid.columns.splice(staticColIndex, 1);
            $scope.gridApi.grid.columns.splice(3, 0, col);
          }
          staticColIndex = _.findIndex($scope.gridApi.grid.columns, { name: 'meters_exist_indicator' });
          if (staticColIndex !== 4 && $scope.inventory_type !== 'taxlots') {
            col = $scope.gridApi.grid.columns[staticColIndex];
            $scope.gridApi.grid.columns.splice(staticColIndex, 1);
            $scope.gridApi.grid.columns.splice(4, 0, col);
          }
          staticColIndex = _.findIndex($scope.gridApi.grid.columns, { name: 'id' });
          if (staticColIndex !== 5) {
            col = $scope.gridApi.grid.columns[staticColIndex];
            $scope.gridApi.grid.columns.splice(staticColIndex, 1);
            $scope.gridApi.grid.columns.splice(5, 0, col);
          }
          saveSettings();
        });
        gridApi.core.on.columnVisibilityChanged($scope, saveSettings);
        gridApi.core.on.filterChanged($scope, filterOrSortChanged);
        gridApi.core.on.sortChanged($scope, filterOrSortChanged);
        gridApi.pinning.on.columnPinned($scope, (colDef, container) => {
          if (container) {
            saveSettings();
          } else {
            // Hack to fix disappearing filter after unpinning a column
            const gridCol = gridApi.grid.columns.find(({ colDef: { name } }) => name === colDef.name);
            if (gridCol) {
              gridCol.colDef.visible = false;
              gridApi.grid.refresh();

              $timeout(() => {
                gridCol.colDef.visible = true;
                gridApi.grid.refresh();
                saveSettings();
              }, 0);
            }
          }
        });

        const selectionChanged = () => {
          const selected = gridApi.selection.getSelectedRows();
          const parentsSelectedIds = _.map(_.filter(selected, { $$treeLevel: 0 }), 'id');
          $scope.selectedCount = selectionLengthByInventoryType(selected);
          $scope.selectedParentCount = parentsSelectedIds.length;

          const removed = _.difference($scope.selectedOrder, parentsSelectedIds);
          const added = _.difference(parentsSelectedIds, $scope.selectedOrder);
          if (removed.length === 1 && !added.length) {
            _.remove($scope.selectedOrder, (item) => item === removed[0]);
          } else if (added.length === 1 && !removed.length) {
            $scope.selectedOrder.push(added[0]);
          }
          $scope.update_selected_display();
        };

        const selectPageChanged = () => {
          const allSelected = $scope.gridApi.selection.getSelectedRows();

          if (!allSelected.length) {
            $scope.selectedCount = 0;
            $scope.selectedParentCount = 0;
            $scope.selectedOrder = [];
          } else {
            const parentsSelectedIds = _.map(_.filter(allSelected, { $$treeLevel: 0 }), 'id');
            const sortedIds = _.map($scope.gridApi.core.getVisibleRows($scope.gridApi.grid), (row) => row.entity.id);
            $scope.selectedOrder = _.filter(sortedIds, (id) => _.includes(parentsSelectedIds, id));
            $scope.selectedCount = selectionLengthByInventoryType(allSelected);
            $scope.selectedParentCount = parentsSelectedIds.length;
          }
          $scope.update_selected_display();
        };

        const selectionLengthByInventoryType = (selection) => ($scope.inventory_type === 'properties' ?
          selection.filter((item) => item.property_state_id || item.property_view_id).length :
          selection.filter((item) => item.taxlot_state_id || item.taxlot_view_id).length);

        gridApi.selection.on.rowSelectionChanged($scope, selectionChanged);
        gridApi.selection.on.rowSelectionChangedBatch($scope, selectPageChanged);

        gridApi.core.on.rowsRendered(
          $scope,
          _.debounce(() => {
            $scope.$apply(() => {
              spinner_utility.hide();
              $scope.total = _.filter($scope.gridApi.core.getVisibleRows($scope.gridApi.grid), { treeLevel: 0 }).length;
              if ($scope.updateQueued) {
                $scope.updateQueued = false;
              }
            });
          }, 150)
        );

        _.defer(() => {
          restoreGridSettings();
        });
      }
    };
  }
]);<|MERGE_RESOLUTION|>--- conflicted
+++ resolved
@@ -17,11 +17,7 @@
   'data_quality_service',
   'geocode_service',
   'user_service',
-<<<<<<< HEAD
   'inventory_group_service',
-  'derived_columns_service',
-=======
->>>>>>> 391e5b81
   'Notification',
   'cycles',
   'profiles',
@@ -57,11 +53,7 @@
     data_quality_service,
     geocode_service,
     user_service,
-<<<<<<< HEAD
     inventory_group_service,
-    derived_columns_service,
-=======
->>>>>>> 391e5b81
     Notification,
     cycles,
     profiles,
@@ -1636,13 +1628,11 @@
         case 'update_salesforce':
           $scope.update_salesforce(selectedViewIds);
           break;
-<<<<<<< HEAD
         case 'open_update_inventory_groups_modal':
           $scope.open_update_inventory_groups_modal(selectedViewIds);
-=======
+          break;
         case 'update_derived_columns':
           $scope.open_update_derived_data_modal(selectedViewIds);
->>>>>>> 391e5b81
           break;
         default:
           console.error('Unknown action:', elSelectActions.value, 'Update "run_action()"');
