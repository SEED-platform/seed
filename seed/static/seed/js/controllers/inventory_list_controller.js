/**
 * SEED Platform (TM), Copyright (c) Alliance for Sustainable Energy, LLC, and other contributors.
 * See also https://github.com/SEED-platform/seed/blob/main/LICENSE.md
 */
angular.module('SEED.controller.inventory_list', []).controller('inventory_list_controller', [
  '$scope',
  '$filter',
  '$window',
  '$uibModal',
  '$sce',
  '$state',
  '$stateParams',
  '$q',
  '$timeout',
  'inventory_service',
  'label_service',
  'data_quality_service',
  'geocode_service',
  'user_service',
<<<<<<< HEAD
  'inventory_group_service',
  'derived_columns_service',
=======
>>>>>>> 4d7e516e
  'Notification',
  'access_level_tree',
  'cycles',
  'profiles',
  'current_profile',
  'inventory_groups',
  'inventory_group_tab',
  'filter_groups',
  'current_filter_group',
  'filter_groups_service',
  'all_columns',
  'urls',
  'spinner_utility',
  'naturalSort',
  '$translate',
  'uiGridConstants',
  'i18nService',
  'organization_payload',
  'gridUtil',
  'uiGridGridMenuService',
  // eslint-disable-next-line func-names
  function (
    $scope,
    $filter,
    $window,
    $uibModal,
    $sce,
    $state,
    $stateParams,
    $q,
    $timeout,
    inventory_service,
    label_service,
    data_quality_service,
    geocode_service,
    user_service,
<<<<<<< HEAD
    inventory_group_service,
    derived_columns_service,
=======
>>>>>>> 4d7e516e
    Notification,
    access_level_tree,
    cycles,
    profiles,
    current_profile,
    inventory_groups,
    inventory_group_tab,
    filter_groups,
    current_filter_group,
    filter_groups_service,
    all_columns,
    urls,
    spinner_utility,
    naturalSort,
    $translate,
    uiGridConstants,
    i18nService,
    organization_payload,
    gridUtil,
    uiGridGridMenuService
  ) {
    spinner_utility.show();
    $scope.selectedCount = 0;
    $scope.selectedParentCount = 0;
    $scope.selectedOrder = [];
    $scope.columnDisplayByName = {};
    for (const col of all_columns) {
      $scope.columnDisplayByName[col.name] = col.displayName;
    }

    $scope.inventory_type = $stateParams.inventory_type;
    $scope.group_id = $stateParams.group_id;
    $scope.data = [];
    const lastCycleId = inventory_service.get_last_cycle();
    $scope.cycle = {
      selected_cycle: _.find(cycles.cycles, { id: lastCycleId }) || _.first(cycles.cycles),
      cycles: cycles.cycles
    };
    $scope.organization = organization_payload.organization;

    // $scope.menu.user.is_ali_root not always populated (on redirects); force it
    $scope.menu.user.is_ali_root = window.SEED.is_ali_root;

    $scope.inventory_groups = inventory_groups;
    console.log('igs', inventory_groups)
    $scope.inventory_group_tab = inventory_group_tab;
    $scope.change_tab = function (id, inv_type) {
    // Switches to new tab (either viewing all or viewing by group)
      $scope.inventory_group_tab = id;
      if ($scope.inventory_type === (inv_type === 'Property' ? 'properties' : 'taxlots')) {
        $scope.load_inventory(1);
      }
      inventory_service.save_last_inventory_group(id);
    };

    // set up i18n
    //
    // let angular-translate be in charge ... need
    // to feed the language-only part of its $translate setting into
    // ui-grid's i18nService
    const stripRegion = (languageTag) => _.first(languageTag.split('_'));
    i18nService.setCurrentLang(stripRegion($translate.proposedLanguage() || $translate.use()));

    // Column List Profile
    $scope.profiles = profiles;
    $scope.currentProfile = current_profile;

    if ($scope.currentProfile) {
      $scope.columns = [];
      // add columns
      _.forEach($scope.currentProfile.columns, (col) => {
        const foundCol = _.find(all_columns, { id: col.id });
        if (foundCol) {
          foundCol.pinnedLeft = col.pinned;
          $scope.columns.push(foundCol);
        }
      });
    } else {
      // No profiles exist
      $scope.columns = _.reject(all_columns, 'is_extra_data');
    }

    // Filter Groups
    $scope.filterGroups = [
      {
        id: -1,
        name: '-- No filter --',
        inventory_type: $scope.inventory_type,
        and_labels: [],
        or_labels: [],
        exclude_labels: [],
        query_dict: {}
      }
    ];
    $scope.filterGroups = $scope.filterGroups.concat(filter_groups);
    if (current_filter_group === null) {
      $scope.currentFilterGroup = $scope.filterGroups[0];
    } else {
      $scope.currentFilterGroup = current_filter_group;
    }
    $scope.currentFilterGroupId = current_filter_group ? String(current_filter_group.id) : '-1';

    $scope.Modified = false;

    $scope.new_filter_group = () => {
      const and_label_ids = $scope.selected_and_labels.map((l) => l.id);
      const or_label_ids = $scope.selected_or_labels.map((l) => l.id);
      const exclude_label_ids = $scope.selected_exclude_labels.map((l) => l.id);
      const filter_group_inventory_type = $scope.inventory_type === 'properties' ? 'Property' : 'Tax Lot';
      const query_dict = inventory_service.get_format_column_filters($scope.column_filters);

      const filterGroupData = {
        query_dict,
        inventory_type: filter_group_inventory_type,
        and_labels: and_label_ids,
        or_labels: or_label_ids,
        exclude_labels: exclude_label_ids
      };

      const modalInstance = $uibModal.open({
        templateUrl: `${urls.static_url}seed/partials/filter_group_modal.html`,
        controller: 'filter_group_modal_controller',
        resolve: {
          action: () => 'new',
          data: () => filterGroupData
        }
      });

      modalInstance.result.then((new_filter_group) => {
        $scope.filterGroups.push(new_filter_group);
        $scope.Modified = false;
        $scope.currentFilterGroup = _.last($scope.filterGroups);
        $scope.currentFilterGroupId = String(new_filter_group.id);
        updateCurrentFilterGroup($scope.currentFilterGroup);

        Notification.primary(`Created ${$scope.currentFilterGroup.name}`);
      });
    };

    $scope.remove_filter_group = () => {
      const oldFilterGroupName = $scope.currentFilterGroup.name;

      const modalInstance = $uibModal.open({
        templateUrl: `${urls.static_url}seed/partials/filter_group_modal.html`,
        controller: 'filter_group_modal_controller',
        resolve: {
          action: () => 'remove',
          data: () => $scope.currentFilterGroup
        }
      });

      modalInstance.result.then(() => {
        _.remove($scope.filterGroups, $scope.currentFilterGroup);
        $scope.Modified = false;
        $scope.currentFilterGroup = _.first($scope.filterGroups);
        $scope.currentFilterGroupId = String($scope.currentFilterGroup.id);
        updateCurrentFilterGroup($scope.currentFilterGroup);

        Notification.primary(`Removed ${oldFilterGroupName}`);
      });
    };

    $scope.rename_filter_group = () => {
      const oldFilterGroup = angular.copy($scope.currentFilterGroup);

      const modalInstance = $uibModal.open({
        templateUrl: `${urls.static_url}seed/partials/filter_group_modal.html`,
        controller: 'filter_group_modal_controller',
        resolve: {
          action: () => 'rename',
          data: () => $scope.currentFilterGroup
        }
      });

      modalInstance.result.then((newName) => {
        $scope.currentFilterGroup.name = newName;
        _.find($scope.filterGroups, { id: $scope.currentFilterGroup.id }).name = newName;
        Notification.primary(`Renamed ${oldFilterGroup.name} to ${newName}`);
      });
    };

    $scope.save_filter_group = () => {
      const and_label_ids = [];
      const or_label_ids = [];
      const exclude_label_ids = [];
      for (const label of $scope.selected_and_labels) {
        and_label_ids.push(label.id);
      }
      for (const label of $scope.selected_or_labels) {
        or_label_ids.push(label.id);
      }
      for (const label of $scope.selected_exclude_labels) {
        exclude_label_ids.push(label.id);
      }
      const filter_group_inventory_type = $scope.inventory_type === 'properties' ? 'Property' : 'Tax Lot';
      const query_dict = inventory_service.get_format_column_filters($scope.column_filters);
      const filterGroupData = {
        name: $scope.currentFilterGroup.name,
        query_dict,
        inventory_type: filter_group_inventory_type,
        and_labels: and_label_ids,
        or_labels: or_label_ids,
        exclude_labels: exclude_label_ids
      };
      filter_groups_service.update_filter_group($scope.currentFilterGroup.id, filterGroupData).then((result) => {
        $scope.currentFilterGroup = result;
        const currentFilterGroupIndex = $scope.filterGroups.findIndex((fg) => fg.id === result.id);
        $scope.filterGroups[currentFilterGroupIndex] = result;
        $scope.Modified = false;
        Notification.primary(`Saved ${$scope.currentFilterGroup.name}`);
      });
    };

    // compare filters if different then true, then compare labels. All must be the same to return false
    $scope.isModified = () => {
      if ($scope.currentFilterGroup == null) return false;

      if ($scope.filterGroups.length > 0) {
        const current_filters = inventory_service.get_format_column_filters($scope.column_filters);
        const saved_filters = $scope.currentFilterGroup.query_dict;
        const current_and_labels = new Set($scope.selected_and_labels.map((l) => l.id));
        const current_or_labels = new Set($scope.selected_or_labels.map((l) => l.id));
        const current_exclude_labels = new Set($scope.selected_exclude_labels.map((l) => l.id));

        const saved_and_labels = new Set($scope.currentFilterGroup.and_labels);
        const saved_or_labels = new Set($scope.currentFilterGroup.or_labels);
        const saved_exclude_labels = new Set($scope.currentFilterGroup.exclude_labels);

        $scope.Modified = !(
          _.isEqual(current_filters, saved_filters) &&
           _.isEqual(current_and_labels, saved_and_labels) &&
           _.isEqual(current_or_labels, saved_or_labels) &&
           _.isEqual(current_exclude_labels, saved_exclude_labels)
        );
      }
      return $scope.Modified;
    };

    const getTableFilter = (value, operator) => {
      switch (operator) {
        case 'exact':
          return `"${value}"`;
        case 'icontains':
          return value;
        case 'gt':
          return `>${value}`;
        case 'gte':
          return `>=${value}`;
        case 'lt':
          return `<${value}`;
        case 'lte':
          return `<=${value}`;
        case 'ne':
          return `!="${value}"`;
        default:
          console.error('Unknown action:', elSelectActions.value, 'Update "run_action()"');
      }
    };

    const updateCurrentFilterGroup = (filterGroup) => {
      // Set current filter group
      $scope.currentFilterGroup = filterGroup;

      if (filterGroup) {
        filter_groups_service.save_last_filter_group($scope.currentFilterGroup.id, $scope.inventory_type);

        // Update labels
        $scope.isModified();
        $scope.selected_and_labels = _.filter($scope.labels, (label) => _.includes($scope.currentFilterGroup.and_labels, label.id));
        $scope.selected_or_labels = _.filter($scope.labels, (label) => _.includes($scope.currentFilterGroup.or_labels, label.id));
        $scope.selected_exclude_labels = _.filter($scope.labels, (label) => _.includes($scope.currentFilterGroup.exclude_labels, label.id));
        $scope.filterUsingLabels();

        // clear table filters
        $scope.gridApi.grid.columns.forEach((column) => {
          column.filters[0] = {
            term: null
          };
        });

        // write new filter in table
        for (const key in $scope.currentFilterGroup.query_dict) {
          const value = $scope.currentFilterGroup.query_dict[key];
          const [column_name, operator] = key.split('__');

          // TODO: if this column is hidden, this whole operation falls apart.
          const column = $scope.gridApi.grid.columns.find(({ colDef }) => colDef.name === column_name);

          if (column.filters[0].term == null) {
            column.filters[0].term = getTableFilter(value, operator);
          } else {
            column.filters[0].term += `, ${getTableFilter(value, operator)}`;
          }
        }

        // update filtering
        updateColumnFilterSort();
      }
    };

    $scope.check_for_filter_group_changes = (currentFilterGroupId, oldFilterGroupId) => {
      currentFilterGroupId = +currentFilterGroupId;

      const selectedFilterGroup = $scope.filterGroups.find(({ id }) => id === currentFilterGroupId);

      if ($scope.Modified) {
        $uibModal
          .open({
            template:
              '<div class="modal-header"><h3 class="modal-title" translate>You have unsaved changes</h3></div><div class="modal-body" translate>You will lose your unsaved changes if you switch filter groups without saving. Would you like to continue?</div><div class="modal-footer"><button type="button" class="btn btn-warning" ng-click="$dismiss()" translate>Cancel</button><button type="button" class="btn btn-primary" ng-click="$close()" autofocus translate>Switch Filter Groups</button></div>',
            backdrop: 'static'
          })
          .result.then(() => {
            $scope.Modified = false;
            updateCurrentFilterGroup(selectedFilterGroup);
          })
          .catch(() => {
            $scope.currentFilterGroupId = String(oldFilterGroupId);
          });
      } else {
        updateCurrentFilterGroup(selectedFilterGroup);
      }
    };

    // restore_response is a state tracker for avoiding multiple reloads
    // of the inventory data when initializing the page.
    // The problem occurs due to retriggering of data reload, summarized by this issue:
    // https://github.com/angular-ui/ui-grid/issues/5280
    // Note that this implementation can _still_ result in an unwanted race condition
    // but for the most part seems to avoid it without arbitrary wait timers
    const RESTORE_NOT_STARTED = 'not started';
    const RESTORE_SETTINGS = 'restoring settings';
    const RESTORE_SETTINGS_DONE = 'restore settings done';
    const RESTORE_COMPLETE = 'restore done';
    $scope.restore_status = RESTORE_NOT_STARTED;
    $scope.$watch('restore_status', () => {
      // Load the initial data for the page
      // this only happens ONCE (after the ui-grid's saveState.restore has completed)
      if ($scope.restore_status === RESTORE_SETTINGS_DONE) {
        updateColumnFilterSort();
        get_and_filter_by_labels();
        $scope.restore_status = RESTORE_COMPLETE;
      }
    });

    // stores columns that have filtering and/or sorting applied
    $scope.column_filters = [];
    $scope.column_sorts = [];

    // remove editing on list inputs (ngTagsInput doesn't support readonly yet)
    const findList = {};
    for (const elementId of ['filters-list', 'sort-list']) {
      findList[elementId] = { attempts: 0 };
      const element = document.getElementById(elementId);
      if (!element) continue;
      findList[elementId].interval = setInterval(() => {
        const listInput = element.getElementsByTagName('input')[0];
        if (listInput) {
          listInput.readOnly = true;
          clearInterval(findList[elementId].interval);
        }
        findList[elementId].attempts++;
        if (findList[elementId].attempts > 10) {
          clearInterval(findList[elementId].interval);
        }
      }, 1000);
    }

    // Find labels that should be displayed and organize by applied inventory id
    $scope.show_labels_by_inventory_id = {};
    $scope.build_labels = () => {
      $scope.show_labels_by_inventory_id = {};
      for (const n in $scope.labels) {
        const label = $scope.labels[n];
        if (label.show_in_list) {
          for (const m in label.is_applied) {
            const id = label.is_applied[m];
            if (!$scope.show_labels_by_inventory_id[id]) {
              $scope.show_labels_by_inventory_id[id] = [];
            }
            $scope.show_labels_by_inventory_id[id].push(label);
          }
        }
      }
    };

    // Builds the html to display labels associated with this row entity
    $scope.display_labels = (entity) => {
      const id = $scope.inventory_type === 'properties' ? entity.property_view_id : entity.taxlot_view_id;
      const labels = [];
      const titles = [];
      if ($scope.show_labels_by_inventory_id[id]) {
        for (const i in $scope.show_labels_by_inventory_id[id]) {
          const label = $scope.show_labels_by_inventory_id[id][i];
          labels.push('<span class="', $scope.show_full_labels ? 'label' : 'label-bar', ' label-', label.label, '">', $scope.show_full_labels ? label.text : '', '</span>');
          titles.push(label.text);
        }
      }
      return ['<span title="', titles.join(', '), '" class="label-bars" style="overflow-x:scroll">', labels.join(''), '</span>'].join('');
    };

    $scope.show_full_labels = false;
    $scope.toggle_labels = () => {
      $scope.show_full_labels = !$scope.show_full_labels;
      setTimeout(() => {
        $scope.gridApi.grid.getColumn('labels').width = $scope.get_label_column_width();
        const icon = document.getElementById('label-header-icon');
        icon.classList.add($scope.show_full_labels ? 'fa-chevron-circle-left' : 'fa-chevron-circle-right');
        icon.classList.remove($scope.show_full_labels ? 'fa-chevron-circle-right' : 'fa-chevron-circle-left');
        $scope.gridApi.grid.refresh();
      }, 0);
    };

    $scope.max_label_width = 750;
    $scope.get_label_column_width = () => {
      if (!$scope.show_full_labels) {
        return 30;
      }
      let maxWidth = 0;
      const renderContainer = document.body.getElementsByClassName('ui-grid-render-container-left')[0];
      const col = $scope.gridApi.grid.getColumn('labels');
      const cells = renderContainer.querySelectorAll(`.${uiGridConstants.COL_CLASS_PREFIX}${col.uid} .ui-grid-cell-contents`);
      Array.prototype.forEach.call(cells, (cell) => {
        gridUtil.fakeElement(cell, {}, (newElm) => {
          const e = angular.element(newElm);
          e.attr('style', 'float: left;');
          const width = gridUtil.elementWidth(e);
          if (width > maxWidth) {
            maxWidth = width;
          }
        });
      });
      maxWidth = Math.max(30, maxWidth + 2);
      return Math.min(maxWidth, $scope.max_label_width);
    };

    $scope.show_tags_input = { and: true, or: true, exclude: true };
    // Reduce labels to only records found in the current cycle
    $scope.selected_and_labels = [];
    $scope.selected_or_labels = [];
    $scope.selected_exclude_labels = [];

    const localStorageKey = `grid.${$scope.inventory_type}`;
    const localStorageLabelKey = `grid.${$scope.inventory_type}.labels`;

    // reset the selected_labels to [] and re-render the <tags-input> component as invalid text is not attached to the model.
    $scope.clear_labels = (action) => {
      const selected_labels = {
        and: $scope.selected_and_labels,
        or: $scope.selected_or_labels,
        exclude: $scope.selected_exclude_labels
      };
      selected_labels[action].splice(0);
      $scope.show_tags_input[action] = false;
      // immediately re-render
      setTimeout(() => {
        $scope.$apply(() => {
          $scope.show_tags_input[action] = true;
        });
      }, 0);
      $scope.filterUsingLabels();
    };

    let ignoreNextChange = true;
    $scope.$watch('currentProfile', (newProfile) => {
      if (ignoreNextChange) {
        ignoreNextChange = false;
        return;
      }

      inventory_service.save_last_profile(newProfile.id, $scope.inventory_type);
      spinner_utility.show();
      $window.location.reload();
    });

    $scope.newProfile = () => {
      const modalInstance = $uibModal.open({
        templateUrl: `${urls.static_url}seed/partials/settings_profile_modal.html`,
        controller: 'settings_profile_modal_controller',
        resolve: {
          action: () => 'new',
          data: () => ({
            columns: currentColumns(),
            derived_columns: []
          }),
          profile_location: () => 'List View Profile',
          inventory_type: () => ($scope.inventory_type === 'properties' ? 'Property' : 'Tax Lot')
        }
      });

      return modalInstance.result.then((newProfile) => {
        $scope.profiles.push(newProfile);
        ignoreNextChange = true;
        $scope.currentProfile = _.last($scope.profiles);
        inventory_service.save_last_profile(newProfile.id, $scope.inventory_type);
      });
    };

    $scope.open_show_populated_columns_modal = () => {
      if (!profiles.length) {
        // Create a profile first
        $scope.newProfile().then(() => {
          populated_columns_modal();
        });
      } else {
        populated_columns_modal();
      }
    };

    function populated_columns_modal() {
      $uibModal.open({
        backdrop: 'static',
        templateUrl: `${urls.static_url}seed/partials/show_populated_columns_modal.html`,
        controller: 'show_populated_columns_modal_controller',
        resolve: {
          columns: () => all_columns,
          currentProfile: () => $scope.currentProfile,
          cycle: () => $scope.cycle.selected_cycle,
          inventory_type: () => $stateParams.inventory_type,
          provided_inventory: () => null
        }
      });
    }

    $scope.show_access_level_instances = true;
    $scope.toggle_access_level_instances = () => {
      $scope.show_access_level_instances = !$scope.show_access_level_instances;
      $scope.gridOptions.columnDefs.forEach((col) => {
        if (col.group === 'access_level_instance') {
          col.visible = $scope.show_access_level_instances;
        }
      });
      $scope.gridApi.core.refresh();
    };

    $scope.loadLabelsForFilter = (
      query // Find all labels associated with the current cycle.
    ) => _.filter($scope.labels, (lbl) => {
      if (_.isEmpty(query)) {
        // Empty query so return the whole list.
        return true;
      }
      // Only include element if its name contains the query string.
      return _.includes(_.toLower(lbl.name), _.toLower(query));
    });

    $scope.filterUsingLabels = () => {
      inventory_service.saveSelectedLabels(localStorageLabelKey, _.map($scope.selected_and_labels, 'id'), 'and');
      inventory_service.saveSelectedLabels(localStorageLabelKey, _.map($scope.selected_or_labels, 'id'), 'or');
      inventory_service.saveSelectedLabels(localStorageLabelKey, _.map($scope.selected_exclude_labels, 'id'), 'exclude');
      $scope.load_inventory(1);
      $scope.isModified();
    };

    /**
     Opens the update building labels modal.
     All further actions for labels happen with that modal and its related controller,
     including creating a new label or applying to/removing from a building.
     When the modal is closed, and refresh labels.
     */
    $scope.open_update_labels_modal = (selectedViewIds) => {
      const modalInstance = $uibModal.open({
        templateUrl: `${urls.static_url}seed/partials/update_item_labels_modal.html`,
        controller: 'update_item_labels_modal_controller',
        resolve: {
          inventory_ids: () => selectedViewIds,
          inventory_type: () => $scope.inventory_type,
          is_ali_root: () => $scope.menu.user.is_ali_root
        }
      });
      modalInstance.result.then(() => {
        // dialog was closed with 'Done' button.
        get_and_filter_by_labels();
      });
    };

    /**
     Opens the postoffice modal for sending emails.
     'property_state_id's/'taxlot_state_id's for selected rows are stored as part of the resolver
     */
    $scope.open_postoffice_modal = (selectedViewIds) => {
      $uibModal.open({
        templateUrl: `${urls.static_url}seed/partials/postoffice_modal.html`,
        controller: 'postoffice_modal_controller',
        resolve: {
          property_states: () => ($scope.inventory_type === 'properties' ?
            $scope.data.filter((d) => selectedViewIds.includes(d.property_view_id)).map((d) => d.property_state_id) :
            []),
          taxlot_states: () => ($scope.inventory_type === 'taxlots' ?
            $scope.data.filter((d) => selectedViewIds.includes(d.property_view_id)).map((d) => d.taxlot_state_id) :
            []),
          inventory_type: () => $scope.inventory_type
        }
      });
    };

    /**
       Opens the update building groups modal.
     */
    $scope.open_update_inventory_groups_modal = function (selectedViewIds) {
      const modalInstance = $uibModal.open({
        templateUrl: `${urls.static_url}seed/partials/update_inventory_groups_modal.html`,
        controller: 'update_inventory_groups_modal_controller',
        size: 'lg',
        resolve: {
          access_level_tree: () => access_level_tree,
          view_ids: () => selectedViewIds,
          inventory_type: () => $scope.inventory_type,
          org_id: () => $scope.organization.id
        }
      });
      modalInstance.result.then(() => {
        // dialog was closed with 'Done' button.
        $state.reload()
        get_inventory_groups();
      });
    };

    $scope.open_merge_modal = (selectedViewIds) => {
      spinner_utility.show();
      selectedViewIds.reverse();
      const modalInstance = $uibModal.open({
        templateUrl: `${urls.static_url}seed/partials/merge_modal.html`,
        controller: 'merge_modal_controller',
        windowClass: 'merge-modal',
        resolve: {
          columns() {
            let func;
            if ($stateParams.inventory_type === 'properties') func = inventory_service.get_mappable_property_columns;
            else func = inventory_service.get_mappable_taxlot_columns;

            return func().then((columns) => _.map(columns, (column) => _.pick(column, ['column_name', 'displayName', 'id', 'is_extra_data', 'name', 'table_name', 'merge_protection'])));
          },
          data() {
            const viewIdProp = $scope.inventory_type === 'properties' ? 'property_view_id' : 'taxlot_view_id';
            const data = new Array(selectedViewIds.length);

            if ($scope.inventory_type === 'properties') {
              return inventory_service.get_properties(1, undefined, $scope.cycle.selected_cycle, -1, selectedViewIds).then((inventory_data) => {
                _.forEach(selectedViewIds, (id, index) => {
                  const match = _.find(inventory_data.results, [viewIdProp, id]);
                  if (match) {
                    data[index] = match;
                  }
                });
                return data;
              });
            }
            if ($scope.inventory_type === 'taxlots') {
              return inventory_service.get_taxlots(1, undefined, $scope.cycle.selected_cycle, -1, selectedViewIds).then((inventory_data) => {
                _.forEach(selectedViewIds, (id, index) => {
                  const match = _.find(inventory_data.results, [viewIdProp, id]);
                  if (match) {
                    data[index] = match;
                  }
                });
                return data;
              });
            }
          },
          inventory_type: () => $scope.inventory_type,
          has_meters() {
            if ($scope.inventory_type === 'properties') {
              return inventory_service.properties_meters_exist(selectedViewIds).then((has_meters) => has_meters);
            }
            return false;
          },
          org_id: () => $scope.organization.id
        }
      });
      modalInstance.result.then(() => {
        // dialog was closed with 'Merge' button.
        $scope.selectedOrder = [];
        get_inventory_groups(); // refreshes groups, then runs load_inventory(1), which will update the group's ids correctly
      });
    };

    const propertyPolygonCache = {};
    const taxlotPolygonCache = {};
    const propertyFootprintColumn = _.find($scope.columns, { column_name: 'property_footprint', table_name: 'PropertyState' });
    const taxlotFootprintColumn = _.find($scope.columns, { column_name: 'taxlot_footprint', table_name: 'TaxLotState' });
    $scope.polygon = (record, tableName) => {
      const outputSize = 180;

      let cache;
      let field;
      if (tableName === 'PropertyState') {
        cache = propertyPolygonCache;
        field = propertyFootprintColumn.name;
      } else {
        cache = taxlotPolygonCache;
        field = taxlotFootprintColumn.name;
      }

      if (!_.has(cache, record.id)) {
        let footprint;
        try {
          footprint = Terraformer.WKT.parse(record[field]);
        } catch (e) {
          return record[field];
        }
        const coords = Terraformer.toMercator(footprint).coordinates[0];
        const envelope = Terraformer.Tools.calculateEnvelope(footprint);

        // padding to allow for svg stroke
        const padding = 2;
        const scale = (outputSize - padding) / Math.max(envelope.h, envelope.w);

        const width = envelope.w <= envelope.h ? Math.ceil(envelope.w * scale + padding) : outputSize;
        const height = envelope.h <= envelope.w ? Math.ceil(envelope.h * scale + padding) : outputSize;

        const xOffset = (width - envelope.w * scale) / 2;
        const yOffset = (height - envelope.h * scale) / 2;

        const points = _.map(coords, (coord) => {
          const x = _.round((coord[0] - envelope.x) * scale + xOffset, 2);
          const y = _.round(height - ((coord[1] - envelope.y) * scale + yOffset), 2);
          return `${x},${y}`;
        });

        const svg = `<svg height="${height}" width="${width}"><polygon points="${_.initial(points).join(' ')}" style="fill:#ffab66;stroke:#aaa;stroke-width:1;" /></svg>`;

        cache[record.id] = $sce.trustAsHtml(svg);
      }
      return cache[record.id];
    };

    $scope.run_data_quality_check = (selectedViewIds) => {
      spinner_utility.show();

      const property_view_ids = $scope.inventory_type === 'properties' ? selectedViewIds : [];
      const taxlot_view_ids = $scope.inventory_type === 'taxlots' ? selectedViewIds : [];

      data_quality_service.start_data_quality_checks(property_view_ids, taxlot_view_ids, null).then((response) => {
        data_quality_service
          .data_quality_checks_status(response.progress_key)
          .then((result) => {
            data_quality_service.get_data_quality_results($scope.organization.id, result.unique_id).then((dq_result) => {
              const modalInstance = $uibModal.open({
                templateUrl: `${urls.static_url}seed/partials/data_quality_modal.html`,
                controller: 'data_quality_modal_controller',
                size: 'lg',
                resolve: {
                  dataQualityResults: () => dq_result,
                  name: () => null,
                  uploaded: () => null,
                  run_id: () => result.unique_id,
                  orgId: () => $scope.organization.id
                }
              });
              modalInstance.result.then(() => {
                // dialog was closed with 'Done' button.
                get_and_filter_by_labels();
              });
            });
          })
          .finally(() => {
            spinner_utility.hide();
          });
      });
    };

    // Column defaults. Column description popover
    const defaults = {
      headerCellFilter: 'translate',
      headerCellTemplate:
        '<div role="columnheader" ng-class="{ \'sortable\': sortable, \'ui-grid-header-cell-last-col\': isLastCol }" ui-grid-one-bind-aria-labelledby-grid="col.uid + \'-header-text \' + col.uid + \'-sortdir-text\'" aria-sort="{{col.sort.direction == asc ? \'ascending\' : ( col.sort.direction == desc ? \'descending\' : (!col.sort.direction ? \'none\' : \'other\'))}}"><div role="button" tabindex="0" ng-keydown="handleKeyDown($event)" class="ui-grid-cell-contents ui-grid-header-cell-primary-focus" col-index="renderIndex" uib-tooltip="{{ col.colDef.column_description }}" tooltip-append-to-body="true"><span class="ui-grid-header-cell-label" ui-grid-one-bind-id-grid="col.uid + \'-header-text\'">{{ col.displayName CUSTOM_FILTERS }}</span> <span ui-grid-one-bind-id-grid="col.uid + \'-sortdir-text\'" ui-grid-visible="col.sort.direction" aria-label="{{getSortDirectionAriaLabel()}}"><i ng-class="{ \'ui-grid-icon-up-dir\': col.sort.direction == asc, \'ui-grid-icon-down-dir\': col.sort.direction == desc, \'ui-grid-icon-blank\': !col.sort.direction }" title="{{isSortPriorityVisible() ? i18n.headerCell.priority + \' \' + ( col.sort.priority + 1 )  : null}}" aria-hidden="true"></i> <sub ui-grid-visible="isSortPriorityVisible()" class="ui-grid-sort-priority-number">{{col.sort.priority + 1}}</sub></span></div><div role="button" tabindex="0" ui-grid-one-bind-id-grid="col.uid + \'-menu-button\'" class="ui-grid-column-menu-button" ng-if="grid.options.enableColumnMenus && !col.isRowHeader  && col.colDef.enableColumnMenu !== false" ng-click="toggleMenu($event)" ng-keydown="headerCellArrowKeyDown($event)" ui-grid-one-bind-aria-label="i18n.headerCell.aria.columnMenuButtonLabel" aria-expanded="{{col.menuShown}}" aria-haspopup="true"><i class="ui-grid-icon-angle-down" aria-hidden="true">&nbsp;</i></div><div ui-grid-filter ng-hide="col.filterContainer === \'columnMenu\'"></div></div>',
      minWidth: 75,
      width: 150
    };
    _.map($scope.columns, (col) => {
      const options = {};
      // Modify cellTemplate
      if (_.isMatch(col, { column_name: 'property_footprint', table_name: 'PropertyState' })) {
        col.cellTemplate =
          '<div class="ui-grid-cell-contents" uib-tooltip-html="grid.appScope.polygon(row.entity, \'PropertyState\')" tooltip-append-to-body="true" tooltip-popup-delay="500">{{COL_FIELD CUSTOM_FILTERS}}</div>';
      } else if (_.isMatch(col, { column_name: 'taxlot_footprint', table_name: 'TaxLotState' })) {
        col.cellTemplate =
          '<div class="ui-grid-cell-contents" uib-tooltip-html="grid.appScope.polygon(row.entity, \'TaxLotState\')" tooltip-append-to-body="true" tooltip-popup-delay="500">{{COL_FIELD CUSTOM_FILTERS}}</div>';
      } else {
        col.cellTemplate = '<div class="ui-grid-cell-contents" uib-tooltip="{{COL_FIELD CUSTOM_FILTERS}}" tooltip-append-to-body="true" tooltip-popup-delay="500">{{COL_FIELD CUSTOM_FILTERS}}</div>';
      }

      // Modify headerCellClass
      if (col.derived_column) {
        col.headerCellClass = col.is_updating ? 'updating-derived-column-display-name' : 'derived-column-display-name';
      }

      // Modify misc
      if (col.data_type === 'datetime') {
        options.cellFilter = "date:'yyyy-MM-dd h:mm a'";
      } else if (['longitude', 'latitude'].includes(col.column_name)) {
        options.cellFilter = 'floatingPoint';
      } else if (['area', 'eui', 'float', 'number'].includes(col.data_type)) {
        options.cellFilter = `tolerantNumber: ${$scope.organization.display_decimal_places}`;
      } else if (col.is_derived_column) {
        options.cellFilter = `number: ${$scope.organization.display_decimal_places}`;
      }

      if (col.column_name === 'number_properties' && col.related) options.treeAggregationType = 'total';
      else if (col.related || col.is_extra_data) options.treeAggregationType = 'uniqueList';
      return _.defaults(col, options, defaults);
    });

    // Add access level instances to grid
    for (const level of $scope.organization.access_level_names.reverse().slice(0, -1)) {
      $scope.columns.unshift({
        name: level,
        displayName: level,
        group: 'access_level_instance',
        enableColumnMenu: true,
        enableColumnMoving: false,
        enableColumnResizing: true,
        enableFiltering: true,
        enableHiding: true,
        enableSorting: true,
        enablePinning: false,
        exporterSuppressExport: true,
        pinnedLeft: true,
        visible: true,
        width: 100,
        cellClass: 'ali-cell',
        headerCellClass: 'ali-header'
      });
    }
    // The meters_exist_indicator column is only applicable to properties
    if ($stateParams.inventory_type === 'properties') {
      $scope.columns.unshift(
        {
          name: 'merged_indicator',
          displayName: '',
          headerCellTemplate: '<span></span>', // remove header
          cellTemplate:
            '<div class="ui-grid-row-header-link">' +
            `  <div title="${$translate.instant('Merged Records')}" class="ui-grid-cell-contents merged-indicator">` +
            '    <i class="fa-solid fa-code-fork fa-lg fa-rotate-180" ng-class="{\'text-muted\': !row.entity.merged_indicator, \'text-info\': row.entity.merged_indicator}"></i>' +
            '  </div>' +
            '</div>',
          enableColumnMenu: false,
          enableColumnMoving: false,
          enableColumnResizing: false,
          enableFiltering: false,
          enableHiding: false,
          enableSorting: false,
          exporterSuppressExport: true,
          pinnedLeft: true,
          visible: true,
          width: 30
        },
        {
          name: 'notes_count',
          displayName: '',
          headerCellTemplate: '<span></span>', // remove header
          cellTemplate:
            '<div class="ui-grid-row-header-link">' +
            `  <a title="${$translate.instant(
              'Go to Notes'
            )}" class="ui-grid-cell-contents notes-button" ng-if="row.entity.$$treeLevel === 0" ng-click="grid.appScope.view_notes(grid.appScope.inventory_type === 'properties' ? {inventory_type: 'properties', view_id: row.entity.property_view_id, record: row.entity} : {inventory_type: 'taxlots', view_id: row.entity.taxlot_view_id, record: row.entity})">` +
            "    <i class=\"fa fa-comment\" ng-class=\"{'text-muted': !row.entity.notes_count}\"></i><div>{$ row.entity.notes_count > 999 ? '> 999' : row.entity.notes_count || '' $}</div>" +
            '  </a>' +
            `  <a title="${$translate.instant(
              'Go to Notes'
            )}" class="ui-grid-cell-contents notes-button" ng-if="!row.entity.hasOwnProperty($$treeLevel)" ng-click="grid.appScope.view_notes(grid.appScope.inventory_type === 'properties' ? {inventory_type: 'taxlots', view_id: row.entity.taxlot_view_id, record: row.entity} : {inventory_type: 'properties', view_id: row.entity.property_view_id, record: row.entity})">` +
            "    <i class=\"fa fa-comment\" ng-class=\"{'text-muted': !row.entity.notes_count}\"></i><div>{$ row.entity.notes_count > 999 ? '> 999' : row.entity.notes_count || '' $}</div>" +
            '  </a>' +
            '</div>',
          enableColumnMenu: false,
          enableColumnMoving: false,
          enableColumnResizing: false,
          enableFiltering: false,
          enableHiding: false,
          enableSorting: false,
          exporterSuppressExport: true,
          pinnedLeft: true,
          visible: true,
          width: 30
        },
        {
          name: 'meters_exist_indicator',
          displayName: '',
          headerCellTemplate: '<span></span>', // remove header
          cellTemplate:
            '<div class="ui-grid-row-header-link">' +
            `  <a title="${$translate.instant(
              'Go to Meters'
            )}" class="ui-grid-cell-contents meters-exist-indicator" ng-if="row.entity.$$treeLevel === 0" ui-sref="inventory_detail_meters(grid.appScope.inventory_type === 'properties' ? {inventory_type: 'properties', view_id: row.entity.property_view_id} : {inventory_type: 'taxlots', view_id: row.entity.taxlot_view_id})">` +
            '    <i class="fa fa-bolt" ng-class="{\'text-muted\': !row.entity.meters_exist_indicator, \'text-info\': row.entity.meters_exist_indicator}"></i>' +
            '  </a>' +
            '</div>',
          enableColumnMenu: false,
          enableColumnMoving: false,
          enableColumnResizing: false,
          enableFiltering: false,
          enableHiding: false,
          enableSorting: false,
          exporterSuppressExport: true,
          pinnedLeft: true,
          visible: true,
          width: 30
        },
        {
          name: 'id',
          displayName: '',
          headerCellTemplate: '<span></span>', // remove header
          cellTemplate:
            '<div class="ui-grid-row-header-link">' +
            `  <a title="${$translate.instant(
              'Go to Detail Page'
            )}" class="ui-grid-cell-contents" ng-if="row.entity.$$treeLevel === 0" ui-sref="inventory_detail(grid.appScope.inventory_type === 'properties' ? {inventory_type: 'properties', view_id: row.entity.property_view_id} : {inventory_type: 'taxlots', view_id: row.entity.taxlot_view_id})">` +
            '    <i class="ui-grid-icon-info-circled"></i>' +
            '  </a>' +
            `  <a title="${$translate.instant(
              'Go to Detail Page'
            )}" class="ui-grid-cell-contents" ng-if="!row.entity.hasOwnProperty($$treeLevel)" ui-sref="inventory_detail(grid.appScope.inventory_type === 'properties' ? {inventory_type: 'taxlots', view_id: row.entity.taxlot_view_id} : {inventory_type: 'properties', view_id: row.entity.property_view_id})">` +
            '    <i class="ui-grid-icon-info-circled"></i>' +
            '  </a>' +
            '</div>',
          enableColumnMenu: false,
          enableColumnMoving: false,
          enableColumnResizing: false,
          enableFiltering: false,
          enableHiding: false,
          enableSorting: false,
          exporterSuppressExport: true,
          pinnedLeft: true,
          visible: true,
          width: 30
        },
        {
          name: 'labels',
          displayName: '',
          headerCellTemplate: '<i ng-click="grid.appScope.toggle_labels()" class="ui-grid-cell-contents fas fa-chevron-circle-right" id="label-header-icon" style="margin:2px; float:right;"></i>',
          cellTemplate: '<div ng-click="grid.appScope.toggle_labels()" class="ui-grid-cell-contents ui-grid-row-label-bars" ng-bind-html="grid.appScope.display_labels(row.entity)"></div>',
          enableColumnMenu: false,
          enableColumnMoving: false,
          enableColumnResizing: false,
          enableFiltering: false,
          enableHiding: false,
          enableSorting: false,
          exporterSuppressExport: true,
          pinnedLeft: true,
          visible: true,
          width: $scope.get_label_column_width(),
          maxWidth: $scope.max_label_width
        }
      );
    } else {
      $scope.columns.unshift(
        {
          name: 'merged_indicator',
          displayName: '',
          headerCellTemplate: '<span></span>', // remove header
          cellTemplate:
            '<div class="ui-grid-row-header-link">' +
            `  <div title="${$translate.instant('Merged Records')}" class="ui-grid-cell-contents merged-indicator">` +
            '    <i class="fa-solid fa-code-fork fa-lg fa-rotate-180" ng-class="{\'text-muted\': !row.entity.merged_indicator, \'text-info\': row.entity.merged_indicator}"></i>' +
            '  </div>' +
            '</div>',
          enableColumnMenu: false,
          enableColumnMoving: false,
          enableColumnResizing: false,
          enableFiltering: false,
          enableHiding: false,
          enableSorting: false,
          exporterSuppressExport: true,
          pinnedLeft: true,
          visible: true,
          width: 30
        },
        {
          name: 'notes_count',
          displayName: '',
          headerCellTemplate:
            '<div role="columnheader" ng-class="{ \'sortable\': sortable }" ui-grid-one-bind-aria-labelledby-grid="col.uid + \'-header-text \' + col.uid + \'-sortdir-text\'" aria-sort="{{col.sort.direction == asc ? \'ascending\' : ( col.sort.direction == desc ? \'descending\' : \'none\')}}"><div role="button" tabindex="0" ng-keydown="handleKeyDown($event)" class="ui-grid-cell-contents ui-grid-header-cell-primary-focus" col-index="renderIndex"><span ui-grid-one-bind-id-grid="col.uid + \'-sortdir-text\'" aria-label="{{getSortDirectionAriaLabel()}}"><i ng-class="{ \'ui-grid-icon-up-dir\': col.sort.direction == asc, \'ui-grid-icon-down-dir\': col.sort.direction == desc, \'ui-grid-icon-up-dir translucent\': !col.sort.direction }" title="{{isSortPriorityVisible() ? i18n.headerCell.priority + \' \' + ( col.sort.priority + 1 ) : null}}" aria-hidden="true"></i><sub ui-grid-visible="isSortPriorityVisible()" class="ui-grid-sort-priority-number">{{col.sort.priority + 1}}</sub></span></div></div>',
          cellTemplate:
            '<div class="ui-grid-row-header-link">' +
            `  <a title="${$translate.instant(
              'Go to Notes'
            )}" class="ui-grid-cell-contents notes-button" ng-if="row.entity.$$treeLevel === 0" ng-click="grid.appScope.view_notes(grid.appScope.inventory_type === 'properties' ? {inventory_type: 'properties', view_id: row.entity.property_view_id, record: row.entity} : {inventory_type: 'taxlots', view_id: row.entity.taxlot_view_id, record: row.entity})">` +
            "    <i class=\"fa fa-comment\" ng-class=\"{'text-muted': !row.entity.notes_count}\"></i><div>{$ row.entity.notes_count > 999 ? '> 999' : row.entity.notes_count || '' $}</div>" +
            '  </a>' +
            `  <a title="${$translate.instant(
              'Go to Notes'
            )}" class="ui-grid-cell-contents notes-button" ng-if="!row.entity.hasOwnProperty($$treeLevel)" ng-click="grid.appScope.view_notes(grid.appScope.inventory_type === 'properties' ? {inventory_type: 'taxlots', view_id: row.entity.taxlot_view_id, record: row.entity} : {inventory_type: 'properties', view_id: row.entity.property_view_id, record: row.entity})">` +
            "    <i class=\"fa fa-comment\" ng-class=\"{'text-muted': !row.entity.notes_count}\"></i><div>{$ row.entity.notes_count > 999 ? '> 999' : row.entity.notes_count || '' $}</div>" +
            '  </a>' +
            '</div>',
          enableColumnMenu: false,
          enableColumnMoving: false,
          enableColumnResizing: false,
          enableFiltering: false,
          enableHiding: false,
          enableSorting: true,
          exporterSuppressExport: true,
          pinnedLeft: true,
          visible: true,
          width: 30
        },
        {
          name: 'id',
          displayName: '',
          headerCellTemplate: '<span></span>', // remove header
          cellTemplate:
            '<div class="ui-grid-row-header-link">' +
            `  <a title="${$translate.instant(
              'Go to Detail Page'
            )}" class="ui-grid-cell-contents" ng-if="row.entity.$$treeLevel === 0" ui-sref="inventory_detail(grid.appScope.inventory_type === 'properties' ? {inventory_type: 'properties', view_id: row.entity.property_view_id} : {inventory_type: 'taxlots', view_id: row.entity.taxlot_view_id})">` +
            '    <i class="ui-grid-icon-info-circled"></i>' +
            '  </a>' +
            `  <a title="${$translate.instant(
              'Go to Detail Page'
            )}" class="ui-grid-cell-contents" ng-if="!row.entity.hasOwnProperty($$treeLevel)" ui-sref="inventory_detail(grid.appScope.inventory_type === 'properties' ? {inventory_type: 'taxlots', view_id: row.entity.taxlot_view_id} : {inventory_type: 'properties', view_id: row.entity.property_view_id})">` +
            '    <i class="ui-grid-icon-info-circled"></i>' +
            '  </a>' +
            '</div>',
          enableColumnMenu: false,
          enableColumnMoving: false,
          enableColumnResizing: false,
          enableFiltering: false,
          enableHiding: false,
          enableSorting: false,
          exporterSuppressExport: true,
          pinnedLeft: true,
          visible: true,
          width: 30
        },
        {
          name: 'labels',
          displayName: '',
          headerCellTemplate: '<i ng-click="grid.appScope.toggle_labels()" class="ui-grid-cell-contents fas fa-chevron-circle-right" id="label-header-icon" style="margin:2px; float:right;"></i>',
          cellTemplate: '<div ng-click="grid.appScope.toggle_labels()" class="ui-grid-cell-contents ui-grid-row-label-bars" ng-bind-html="grid.appScope.display_labels(row.entity)"></div>',
          enableColumnMenu: false,
          enableColumnMoving: false,
          enableColumnResizing: false,
          enableFiltering: false,
          enableHiding: false,
          enableSorting: false,
          exporterSuppressExport: true,
          pinnedLeft: true,
          visible: true,
          width: $scope.get_label_column_width(),
          maxWidth: $scope.max_label_width
        }
      );
    }

    // disable sorting (but not filtering) on related data until the backend can filter/sort over two models
    for (const i in $scope.columns) {
      const column = $scope.columns[i];
      if (column.related) {
        column.enableSorting = false;
        // let title = 'Filtering disabled for property columns on the taxlot list.';
        // if ($scope.inventory_type === 'properties') {
        //   title = 'Filtering disabled for taxlot columns on the property list.';
        // }
      }
      if (column.derived_column != null) {
        column.enableSorting = false;
        const title = 'Sorting and filtering disabled for derived columns.';
        column.filterHeaderTemplate = `<div class="ui-grid-filter-container"><input type="text" title="${title}" class="ui-grid-filter-input" disabled=disabled />`;
      }
    }

    const findColumn = _.memoize((name) => _.find(all_columns, { name }));

    // Data
    const processData = (data) => {
      if (_.isUndefined(data)) data = $scope.data;
      const visibleColumns = [
        ..._.map($scope.columns, 'name'),
        ...['$$treeLevel', 'notes_count', 'meters_exist_indicator', 'merged_indicator', 'id', 'property_state_id', 'property_view_id', 'taxlot_state_id', 'taxlot_view_id'],
        ...$scope.organization.access_level_names
      ];

      const columnsToAggregate = _.filter($scope.columns, 'treeAggregationType').reduce((obj, col) => {
        obj[col.name] = col.treeAggregationType;
        return obj;
      }, {});
      const columnNamesToAggregate = _.keys(columnsToAggregate);

      const roots = data.length;
      for (let i = 0, trueIndex = 0; i < roots; ++i, ++trueIndex) {
        data[trueIndex].$$treeLevel = 0;
        const { related } = data[trueIndex];
        const relatedIndex = trueIndex;
        let aggregations = {};
        for (let j = 0; j < related.length; ++j) {
          // eslint-disable-next-line no-loop-func
          const updated = Object.entries(related[j]).reduce((result, [key, value]) => {
            if (columnNamesToAggregate.includes(key)) aggregations[key] = (aggregations[key] ?? []).concat(String(value ?? '').split('; '));
            result[key] = value;
            return result;
          }, {});

          data.splice(++trueIndex, 0, _.pick(updated, visibleColumns));
        }

        aggregations = _.pickBy(
          _.mapValues(aggregations, (values, key) => {
            const col = findColumn(key);
            let cleanedValues = _.without(values, undefined, null, '');

            if (col.data_type === 'datetime') {
              cleanedValues = _.map(cleanedValues, (value) => $filter('date')(value, 'yyyy-MM-dd h:mm a'));
            }

            if (cleanedValues.length > 1) cleanedValues = _.uniq(cleanedValues);

            if (col.column_name === 'number_properties') {
              return _.sum(_.map(cleanedValues, _.toNumber)) || null;
            }
            if (cleanedValues.length === 1) return cleanedValues[0];
            return _.join(_.uniq(cleanedValues).sort(naturalSort), '; ');
          }),
          (result) => _.isNumber(result) || !_.isEmpty(result)
        );

        // Remove unnecessary data
        data[relatedIndex] = _.pick(data[relatedIndex], visibleColumns);
        // Insert aggregated child values into parent row
        _.merge(data[relatedIndex], aggregations);
      }
      $scope.data = data;
      $scope.updateQueued = true;
    };

    const fetchRecords = (page, chunk, ids_only = false) => {
      let fn;
      if ($scope.inventory_type === 'properties') {
        fn = inventory_service.get_properties;
      } else if ($scope.inventory_type === 'taxlots') {
        fn = inventory_service.get_taxlots;
      }

      // add label filtering
      let include_ids;
      let exclude_ids;

      if ($scope.selected_and_labels.length) {
        const intersection = _.intersection.apply(null, _.map($scope.selected_and_labels, 'is_applied'));
        include_ids = intersection.length ? intersection : [0];
      }
      if ($scope.selected_or_labels.length) {
        const union = _.union.apply(null, _.map($scope.selected_or_labels, 'is_applied'));
        if (include_ids !== undefined) {
          if (_.intersection(include_ids, union).length) {
            include_ids = _.intersection(include_ids, union);
          } else {
            include_ids = [0];
          }
        } else {
          include_ids = union;
        }
      }
      if ($scope.selected_exclude_labels.length) {
        exclude_ids = _.union.apply(null, _.map($scope.selected_exclude_labels, 'is_applied'));
      }

      if ($scope.group_id) {
        const group_view_ids = _.filter($scope.inventory_groups, { id: $scope.group_id })[0].views_list;
        if (typeof include_ids !== 'undefined' && group_view_ids.length && include_ids[0] !== 0) { // if there's a sort
          include_ids = _.intersection(include_ids, group_view_ids);
        } else if (!group_view_ids.length) {
          include_ids = [0];
        } else if (typeof include_ids === 'undefined') { // if there's no sort & there are group_view_ids
          include_ids = group_view_ids;
        }
      }
      console.log('include_ids', include_ids)
      return fn(
        page,
        chunk,
        $scope.cycle.selected_cycle,
        _.get($scope, 'currentProfile.id'),
        include_ids,
        exclude_ids,
        true,
        $scope.organization.id,
        true,
        $scope.column_filters,
        $scope.column_sorts,
        ids_only
      );
    };

    $scope.load_inventory = (page) => {
      const page_size = 100;
      spinner_utility.show();
      return fetchRecords(page, page_size).then((data) => {
        if (data.status === 'error') {
          let { message } = data;
          if (data.recommended_action === 'update_column_settings') {
            const columnSettingsUrl = $state.href('organization_column_settings', { organization_id: $scope.organization.id, inventory_type: $scope.inventory_type });
            message = `${message}<br><a href="${columnSettingsUrl}">Click here to update your column settings</a>`;
          }
          Notification.error({ message, delay: 15000 });
          spinner_utility.hide();
          return;
        }
        $scope.inventory_pagination = data.pagination;
        processData(data.results);
        $scope.gridApi.core.notifyDataChange(uiGridConstants.dataChange.EDIT);
        $scope.select_none();
        spinner_utility.hide();
      });
    };

    $scope.filters_exist = () => !$scope.column_filters.length;

    $scope.sorts_exist = () => !$scope.column_sorts.length;

    // it appears resetColumnSorting() doesn't trigger on.sortChanged so we do it manually
    $scope.reset_column_sorting = () => {
      $scope.gridApi.grid.resetColumnSorting();
      $scope.gridApi.core.raise.sortChanged();
    };

    const get_and_filter_by_labels = () => {
      spinner_utility.show(); // closed by filterUsingLabels, which calls load_inventory.
      label_service.get_labels($scope.inventory_type, undefined, $scope.cycle.selected_cycle.id).then((current_labels) => {
        $scope.labels = _.filter(current_labels, (label) => !_.isEmpty(label.is_applied));

        // load saved label filter
        let ids = inventory_service.loadSelectedLabels(localStorageLabelKey, 'and');
        $scope.selected_and_labels = _.filter($scope.labels, (label) => _.includes(ids, label.id));
        ids = inventory_service.loadSelectedLabels(localStorageLabelKey, 'or');
        $scope.selected_or_labels = _.filter($scope.labels, (label) => _.includes(ids, label.id));
        ids = inventory_service.loadSelectedLabels(localStorageLabelKey, 'exclude');
        $scope.selected_exclude_labels = _.filter($scope.labels, (label) => _.includes(ids, label.id));

        $scope.filterUsingLabels();
        $scope.build_labels();
      });
    };

    $scope.update_cycle = (cycle) => {
      inventory_service.save_last_cycle(cycle.id);
      $scope.cycle.selected_cycle = cycle;
      get_and_filter_by_labels();
    };

    const get_inventory_groups = () => {
      inventory_group_service.get_groups_for_inventory($stateParams.inventory_type, []).then((inventory_groups) => {
        $scope.inventory_groups = inventory_groups;
        $scope.load_inventory(1);
      });
    };

    $scope.open_ubid_decode_modal = (selectedViewIds) => {
      $uibModal.open({
        templateUrl: `${urls.static_url}seed/partials/ubid_decode_modal.html`,
        controller: 'ubid_decode_modal_controller',
        resolve: {
          property_view_ids: () => ($scope.inventory_type === 'properties' ? selectedViewIds : []),
          taxlot_view_ids: () => ($scope.inventory_type === 'taxlots' ? selectedViewIds : [])
        }
      });
    };

    $scope.open_ubid_jaccard_index_modal = (selectedViewIds) => {
      $uibModal.open({
        templateUrl: `${urls.static_url}seed/partials/ubid_jaccard_index_modal.html`,
        controller: 'ubid_jaccard_index_modal_controller',
        backdrop: 'static',
        resolve: {
          ubids: () => {
            if (!selectedViewIds.length) {
              return [];
            }
            let ubid_column;
            let promise;
            if ($scope.inventory_type === 'properties') {
              promise = inventory_service.get_mappable_property_columns().then((columns) => {
                ubid_column = columns.find((c) => c.column_name === 'ubid');
                return inventory_service.get_properties(1, undefined, undefined, -1, selectedViewIds);
              });
            } else {
              promise = inventory_service.get_mappable_taxlot_columns().then((columns) => {
                ubid_column = columns.find((c) => c.column_name === 'ubid');
                return inventory_service.get_taxlots(1, undefined, undefined, -1, selectedViewIds);
              });
            }
            return promise.then((inventory_data) => inventory_data.results.map((d) => d[ubid_column.name]));
          }
        }
      });
    };

    $scope.open_ubid_admin_modal = (selectedViewId) => {
      $uibModal.open({
        backdrop: 'static',
        templateUrl: `${urls.static_url}seed/partials/ubid_admin_modal.html`,
        controller: 'ubid_admin_modal_controller',
        resolve: {
          property_view_id: () => ($scope.inventory_type === 'properties' ? selectedViewId[0] : null),
          taxlot_view_id: () => ($scope.inventory_type === 'taxlots' ? selectedViewId[0] : null),
          inventory_payload: [
            '$state',
            '$stateParams',
            'inventory_service',
            ($state, $stateParams, inventory_service) => ($scope.inventory_type === 'properties' ? inventory_service.get_property(selectedViewId[0]) : inventory_service.get_taxlot(selectedViewId[0]))
          ]
        }
      });
    };

    $scope.open_geocode_modal = (selectedViewIds) => {
      const modalInstance = $uibModal.open({
        templateUrl: `${urls.static_url}seed/partials/geocode_modal.html`,
        controller: 'geocode_modal_controller',
        resolve: {
          property_view_ids: () => ($scope.inventory_type === 'properties' ? selectedViewIds : []),
          taxlot_view_ids: () => ($scope.inventory_type === 'taxlots' ? selectedViewIds : []),
          org_id: () => $scope.organization.id,
          inventory_type: () => $scope.inventory_type
        }
      });

      modalInstance.result.then((/* result */) => {
        // dialog was closed with 'Close' button.
        $scope.load_inventory(1);
      });
    };

    $scope.open_update_derived_data_modal = (selectedViewIds) => {
      const modalInstance = $uibModal.open({
        templateUrl: `${urls.static_url}seed/partials/update_derived_data_modal.html`,
        controller: 'update_derived_data_modal_controller',
        resolve: {
          property_view_ids: () => ($scope.inventory_type === 'properties' ? selectedViewIds : []),
          taxlot_view_ids: () => ($scope.inventory_type === 'taxlots' ? selectedViewIds : [])
        }
      });
      modalInstance.result.then(() => {
        $scope.gridOptions.columnDefs.forEach((col) => {
          if (col.derived_column) {
            col.is_updating = true;
            col.headerCellClass = 'updating-derived-column-display-name';
          }
        });
        $scope.gridApi.core.notifyDataChange(uiGridConstants.dataChange.COLUMN);
      });
    };

    $scope.open_delete_modal = (selectedViewIds) => {
      const modalInstance = $uibModal.open({
        templateUrl: `${urls.static_url}seed/partials/delete_modal.html`,
        controller: 'delete_modal_controller',
        resolve: {
          property_view_ids: () => ($scope.inventory_type === 'properties' ? selectedViewIds : []),
          taxlot_view_ids: () => ($scope.inventory_type === 'taxlots' ? selectedViewIds : [])
        }
      });

      modalInstance.result.then(
        (result) => {
          if (_.includes(['fail', 'incomplete'], result.delete_state)) $scope.load_inventory(1);
          else if (result.delete_state === 'success') {
            const selectedRows = $scope.gridApi.selection.getSelectedRows();
            const selectedChildRows = _.remove(selectedRows, (row) => !_.has(row, '$$treeLevel'));
            // Delete selected child rows first
            _.forEach(selectedChildRows, (row) => {
              const index = $scope.data.lastIndexOf(row);
              let count = 1;
              if (row.$$treeLevel === 0) {
                // Count children to delete
                let i = index + 1;
                while (i < $scope.data.length - 1 && !_.has($scope.data[i], '$$treeLevel')) {
                  count++;
                  i++;
                }
              }
              // console.debug('Deleting ' + count + ' child rows');
              $scope.data.splice(index, count);
            });
            // Delete parent rows and all child rows
            _.forEach(selectedRows, (row) => {
              const index = $scope.data.lastIndexOf(row);
              let count = 1;
              if (row.$$treeLevel === 0) {
                // Count children to delete
                let i = index + 1;
                while (i < $scope.data.length - 1 && !_.has($scope.data[i], '$$treeLevel')) {
                  count++;
                  i++;
                }
              }
              // console.debug('Deleting ' + count + ' rows');
              $scope.data.splice(index, count);
            });
            // Delete any child rows that may have been duplicated due to a M2M relationship
            if ($scope.inventory_type === 'properties') {
              _.remove($scope.data, (row) => !_.has(row, '$$treeLevel') && _.includes(result.taxlot_states, row.taxlot_state_id));
            } else if ($scope.inventory_type === 'taxlots') {
              _.remove($scope.data, (row) => !_.has(row, '$$treeLevel') && _.includes(result.property_states, row.property_state_id));
            }
            $scope.load_inventory(1);
          }
        },
        (result) => {
          if (_.includes(['fail', 'incomplete'], result.delete_state)) $scope.load_inventory(1);
        }
      );
    };

    $scope.updateHeight = () => {
      let height = 0;
      _.forEach(['.header', '.page_header_container', '.section_nav_container', '.inventory-list-controls', '.inventory-list-tab-container'], (selector) => {
        const element = angular.element(selector)[0];
        if (element) height += element.offsetHeight;
      });
      angular.element('#grid-container').css('height', `calc(100vh - ${height - 1}px)`);
      $scope.gridApi.core.handleWindowResize();
    };

    $scope.open_export_modal = (selectedViewIds) => {
      $uibModal.open({
        templateUrl: `${urls.static_url}seed/partials/export_inventory_modal.html`,
        controller: 'export_inventory_modal_controller',
        resolve: {
          ids: () => selectedViewIds,
          filter_header_string() {
            if ($scope.selected_and_labels.length || $scope.selected_or_labels.length || $scope.selected_exclude_labels.length) {
              return [
                'Must Have Filter Labels: "',
                $scope.selected_and_labels.map((label) => label.name).join(' - '),
                '",Include Any Filter Labels: "',
                $scope.selected_or_labels.map((label) => label.name).join(' - '),
                '",Exclude Filter Labels: "',
                $scope.selected_exclude_labels.map((label) => label.name).join(' - '),
                '"'
              ].join('');
            }
            return 'Filter Labels: ""none""';
          },
          columns: () => _.map($scope.columns, 'name'),
          inventory_type: () => $scope.inventory_type,
          profile_id() {
            // Check to see if the profile id is set
            if ($scope.currentProfile) {
              return $scope.currentProfile.id;
            }
            return null;
          }
        }
      });
    };

    $scope.open_export_to_audit_template_modal = (selectedViewIds) => {
      $uibModal.open({
        templateUrl: `${urls.static_url}seed/partials/export_to_audit_template_modal.html`,
        controller: 'export_to_audit_template_modal_controller',
        resolve: {
          ids: () => selectedViewIds,
          org_id: () => $scope.organization.id
        }
      });
    };

    $scope.open_export_cts_modal = (selectedViewIds) => {
      $uibModal.open({
        templateUrl: `${urls.static_url}seed/partials/export_to_cts_modal.html`,
        controller: 'export_to_cts_modal_controller',
        resolve: {
          ids: () => selectedViewIds,
          org_id: () => $scope.organization.id
        }
      });
    };

    $scope.open_at_submission_import_modal = (selectedViewIds) => {
      $uibModal.open({
        templateUrl: `${urls.static_url}seed/partials/at_submission_import_modal.html`,
        controller: 'at_submission_import_modal_controller',
        backdrop: 'static',
        resolve: {
          org: () => $scope.organization,
          view_ids: () => selectedViewIds
        }
      });
    };

    $scope.model_actions = 'none';
    const elSelectActions = document.getElementById('select-actions');
    $scope.run_action = (viewIds = [], action = null) => {
      let selectedViewIds = [];

      // was the function called with a list of ids?
      if (viewIds.length > 0) {
        selectedViewIds = viewIds;

        // if it appears everything selected, only get the full set of ids...
      } else if ($scope.selectedCount >= $scope.inventory_pagination.total && $scope.inventory_pagination.num_pages > 1) {
        selectedViewIds = [];

        if ($scope.inventory_type === 'properties') {
          selectedViewIds = fetchRecords(undefined, undefined, true).then((inventory_data) => {
            $scope.run_action(inventory_data.results);
          });
        } else if ($scope.inventory_type === 'taxlots') {
          selectedViewIds = fetchRecords(undefined, undefined, true).then((inventory_data) => {
            $scope.run_action(inventory_data.results);
          });
        }
        return;

        // ... otherwise use what's selected in the grid
      } else {
        const view_id_prop = $scope.inventory_type === 'taxlots' ? 'taxlot_view_id' : 'property_view_id';
        selectedViewIds = _.map(_.filter($scope.gridApi.selection.getSelectedRows(), { $$treeLevel: 0 }), view_id_prop);
      }

      if (!action) {
        action = elSelectActions.value;
      }
      switch (action) {
        case 'open_merge_modal':
          $scope.open_merge_modal(selectedViewIds);
          break;
        case 'open_delete_modal':
          $scope.open_delete_modal(selectedViewIds);
          break;
        case 'open_export_modal':
          $scope.open_export_modal(selectedViewIds);
          break;
        case 'open_export_to_audit_template_modal':
          $scope.open_export_to_audit_template_modal(selectedViewIds);
          break;
        case 'open_export_cts_modal':
          $scope.open_export_cts_modal(selectedViewIds);
          break;
        case 'open_at_submission_import_modal':
          $scope.open_at_submission_import_modal(selectedViewIds);
          break;
        case 'open_update_labels_modal':
          $scope.open_update_labels_modal(selectedViewIds);
          break;
        case 'run_data_quality_check':
          $scope.run_data_quality_check(selectedViewIds);
          break;
        case 'open_postoffice_modal':
          $scope.open_postoffice_modal(selectedViewIds);
          break;
        case 'open_analyses_modal':
          $scope.open_analyses_modal(selectedViewIds);
          break;
        case 'open_set_update_to_now_modal':
          $scope.open_set_update_to_now_modal(selectedViewIds);
          break;
        case 'open_geocode_modal':
          $scope.open_geocode_modal(selectedViewIds);
          break;
        case 'open_ubid_jaccard_index_modal':
          $scope.open_ubid_jaccard_index_modal(selectedViewIds);
          break;
        case 'open_ubid_decode_modal':
          $scope.open_ubid_decode_modal(selectedViewIds);
          break;
        case 'open_ubid_admin_modal':
          $scope.open_ubid_admin_modal(selectedViewIds);
          break;
        case 'open_show_populated_columns_modal':
          $scope.open_show_populated_columns_modal();
          break;
        case 'toggle_access_level_instances':
          $scope.toggle_access_level_instances();
          break;
        case 'open_move_inventory_modal':
          $scope.open_move_inventory_modal(selectedViewIds);
          break;
        case 'select_all':
          $scope.select_all();
          break;
        case 'select_none':
          $scope.select_none();
          break;
        case 'update_salesforce':
          $scope.update_salesforce(selectedViewIds);
          break;
<<<<<<< HEAD
        case 'open_update_inventory_groups_modal':
          $scope.open_update_inventory_groups_modal(selectedViewIds);
=======
        case 'update_derived_columns':
          $scope.open_update_derived_data_modal(selectedViewIds);
>>>>>>> 4d7e516e
          break;
        default:
          console.error('Unknown action:', elSelectActions.value, 'Update "run_action()"');
      }
      $scope.model_actions = 'none';
    };

    $scope.open_move_inventory_modal = (selectedViewIds) => {
      const modalInstance = $uibModal.open({
        templateUrl: `${urls.static_url}seed/partials/move_inventory_modal.html`,
        controller: 'move_inventory_modal_controller',
        resolve: {
          ids: () => selectedViewIds,
          org_id: () => $scope.organization.id
        }
      });
      modalInstance.result.then(
        (data) => {
          setTimeout(() => {
            if (data.success) {
              Notification.success({ message: `Property Update Successful: ${data.message}`, delay: 5000 });
              $scope.selectedOrder = [];
              $scope.load_inventory(1);
            } else {
              Notification.error({ message: `Property Move Failed: ${data.message}`, delay: 5000 });
            }
          }, 1000);
        },
        () => {
          // Modal dismissed, do nothing
        }
      );
    };

    $scope.open_set_update_to_now_modal = () => {
      const primary_rows = $scope.gridApi.selection.getSelectedRows().filter((r) => r.$$treeLevel === 0);
      const secondary_rows = $scope.gridApi.selection.getSelectedRows().filter((r) => r.$$treeLevel === undefined);

      let property_rows;
      let taxlot_rows;
      if ($scope.inventory_type === 'properties') {
        property_rows = primary_rows;
        taxlot_rows = secondary_rows;
      } else {
        taxlot_rows = primary_rows;
        property_rows = secondary_rows;
      }

      $uibModal.open({
        templateUrl: `${urls.static_url}seed/partials/set_update_to_now_modal.html`,
        controller: 'set_update_to_now_modal_controller',
        backdrop: 'static',
        resolve: {
          property_views: () => [...new Set(property_rows.map((r) => r.property_view_id))],
          taxlot_views: () => [...new Set(taxlot_rows.map((r) => r.taxlot_view_id))]
        }
      });
    };

    $scope.open_analyses_modal = (selectedViewIds) => {
      const modalInstance = $uibModal.open({
        templateUrl: `${urls.static_url}seed/partials/inventory_detail_analyses_modal.html`,
        controller: 'inventory_detail_analyses_modal_controller',
        resolve: {
          inventory_ids: () => ($scope.inventory_type === 'properties' ? selectedViewIds : []),
          all_columns: () => all_columns.filter((x) => x.table_name === 'PropertyState'),
          cycles: () => cycles.cycles,
          current_cycle: () => $scope.cycle.selected_cycle,
          user: () => $scope.menu.user
        }
      });
      modalInstance.result.then(
        () => {
          setTimeout(() => {
            Notification.primary('<a href="#/analyses" style="color: #337ab7;">Click here to view your analyses</a>');
          }, 1000);
        },
        () => {
          // Modal dismissed, do nothing
        }
      );
    };

    $scope.update_salesforce = (selectedViewIds) => {
      inventory_service
        .update_salesforce(selectedViewIds)
        .then(() => {
          Notification.success({ message: 'Salesforce Update Successful!', delay: 5000 });
        })
        .catch((result) => {
          Notification.error({ message: `Error updating Salesforce: ${result.data.message}`, delay: 15000, closeOnClick: true });
        });
    };

    $scope.view_notes = (record) => {
      $uibModal
        .open({
          templateUrl: `${urls.static_url}seed/partials/notes_modal.html`,
          controller: 'notes_controller',
          size: 'lg',
          resolve: {
            inventory_type: () => record.inventory_type,
            view_id: () => record.view_id,
            inventory_payload: [
              '$state',
              '$stateParams',
              'inventory_service',
              ($state, $stateParams, inventory_service) => (record.inventory_type === 'properties' ? inventory_service.get_property(record.view_id) : inventory_service.get_taxlot(record.view_id))
            ],
            organization_payload: () => organization_payload,
            notes: ['note_service', (note_service) => note_service.get_notes($scope.organization.id, record.inventory_type, record.view_id)],
            auth_payload: [
              'auth_service',
              'user_service',
              (auth_service, user_service) => {
                const organization_id = user_service.get_organization().id;
                return auth_service.is_authorized(organization_id, ['requires_member']);
              }
            ]
          }
        })
        .result.then((notes_count) => {
          record.record.notes_count = notes_count;
        });
    };

    function currentColumns() {
      // Save all columns except first 3 and Access Level Instances
      let gridCols = _.filter(
        $scope.gridApi.grid.columns,
        (col) => !_.includes(['treeBaseRowHeaderCol', 'selectionRowHeaderCol', 'notes_count', 'meters_exist_indicator', 'merged_indicator', 'id', 'labels'], col.name) &&
          col.visible &&
          !col.colDef.is_derived_column &&
          col.colDef.group !== 'access_level_instance'
      );

      // Ensure pinned ordering first
      const pinned = _.remove(gridCols, (col) => col.renderContainer === 'left');
      gridCols = pinned.concat(gridCols);

      const columns = [];
      _.forEach(gridCols, (col) => {
        columns.push({
          column_name: col.colDef.column_name,
          id: col.colDef.id,
          order: columns.length + 1,
          pinned: col.renderContainer === 'left',
          table_name: col.colDef.table_name
        });
      });

      return columns;
    }

    const saveSettings = () => {
      if (!profiles.length) {
        // Create a profile first
        $scope.newProfile().then(() => {
          const { id } = $scope.currentProfile;
          const profile = _.omit($scope.currentProfile, 'id');
          profile.columns = currentColumns();
          inventory_service.update_column_list_profile(id, profile);
        });
      } else {
        const { id } = $scope.currentProfile;
        const profile = _.omit($scope.currentProfile, 'id');
        profile.columns = currentColumns();
        inventory_service.update_column_list_profile(id, profile);
      }
    };

    $scope.selected_display = '';
    $scope.update_selected_display = () => {
      if ($scope.gridApi && $scope.gridApi.grid.gridMenuScope) {
        uiGridGridMenuService.removeFromGridMenu($scope.gridApi.grid, 'dynamic-export');
        $scope.gridApi.core.addToGridMenu($scope.gridApi.grid, [
          {
            id: 'dynamic-export',
            title: $scope.selectedCount === 0 ? 'Export All' : 'Export Selected',
            order: 100,
            action() {
              $scope.run_action([], 'open_export_modal');
            }
          }
        ]);
      }
      $scope.selected_display = [$scope.selectedCount.toLocaleString(), $translate.instant('selected')].join(' ');
    };
    $scope.update_selected_display();

    const operatorLookup = {
      ne: '!=',
      exact: '=',
      lt: '<',
      lte: '<=',
      gt: '>',
      gte: '>=',
      icontains: ''
    };
    const operatorArr = ['>', '<', '=', '!', '!=', '<=', '>='];

    $scope.delete_filter = (filterToDelete) => {
      const column = $scope.gridApi.grid.getColumn(filterToDelete.name);
      if (!column || column.filters.size < 1) {
        return false;
      }
      const newTerm = [];
      for (const i in $scope.column_filters) {
        const filter = $scope.column_filters[i];
        if (filter.name !== filterToDelete.name || filter === filterToDelete) {
          continue;
        }
        newTerm.push(operatorLookup[filter.operator] + filter.value);
      }
      column.filters[0].term = newTerm.join(', ');
      return false;
    };

    $scope.delete_sort = (sortToDelete) => {
      $scope.gridApi.grid.getColumn(sortToDelete.name).unsort();
      return true;
    };

    // https://regexr.com/6cka2
    const combinedRegex = /^(!?)=\s*(-?\d+(?:\.\d+)?)$|^(!?)=?\s*"((?:[^"]|\\")*)"$|^(<=?|>=?)\s*((-?\d+(?:\.\d+)?)|(\d{4}-\d{2}-\d{2}))$/;
    const parseFilter = (expression) => {
      // parses an expression string into an object containing operator and value
      const filterData = expression.match(combinedRegex);
      if (filterData) {
        if (!_.isUndefined(filterData[2])) {
          // Numeric Equality
          const operator = filterData[1];
          const value = Number(filterData[2].replace('\\.', '.'));
          if (operator === '!') {
            return { string: 'is not', operator: 'ne', value };
          }
          return { string: 'is', operator: 'exact', value };
        }
        if (!_.isUndefined(filterData[4])) {
          // Text Equality
          const operator = filterData[3];
          const value = filterData[4];
          if (operator === '!') {
            return { string: 'is not', operator: 'ne', value };
          }
          return { string: 'is', operator: 'exact', value };
        }
        if (!_.isUndefined(filterData[7])) {
          // Numeric Comparison
          const operator = filterData[5];
          const value = Number(filterData[6].replace('\\.', '.'));
          switch (operator) {
            case '<':
              return { string: '<', operator: 'lt', value };
            case '<=':
              return { string: '<=', operator: 'lte', value };
            case '>':
              return { string: '>', operator: 'gt', value };
            case '>=':
              return { string: '>=', operator: 'gte', value };
          }
        } else {
          // Date Comparison
          const operator = filterData[5];
          const value = filterData[8];
          switch (operator) {
            case '<':
              return { string: '<', operator: 'lt', value };
            case '<=':
              return { string: '<=', operator: 'lte', value };
            case '>':
              return { string: '>', operator: 'gt', value };
            case '>=':
              return { string: '>=', operator: 'gte', value };
          }
        }
      } else {
        // Case-insensitive Contains
        return { string: 'contains', operator: 'icontains', value: expression };
      }
    };

    const updateColumnFilterSort = () => {
      const columns = _.filter($scope.gridApi.saveState.save().columns, (col) => _.keys(col.sort).filter((key) => key !== 'ignoreSort').length + (_.get(col, 'filters[0].term', '') || '').length > 0);

      inventory_service.saveGridSettings(`${localStorageKey}.sort`, {
        columns
      });

      $scope.column_filters = [];
      $scope.column_sorts = [];
      // parse the filters and sorts
      for (const column of columns) {
        const { name, filters, sort } = column;
        // remove the column id at the end of the name
        const column_name = name.split('_').slice(0, -1).join('_');

        for (const filter of filters) {
          if (_.isEmpty(filter)) {
            continue;
          }

          // a filter can contain many comma-separated filters
          const subFilters = _.map(_.split(filter.term, ','), _.trim);
          for (const subFilter of subFilters) {
            if (subFilter) {
              // ignore filters with only an operator. user is not done typing
              if (operatorArr.includes(subFilter)) {
                continue;
              }

              const { string, operator, value } = parseFilter(subFilter);
              const display = [$scope.columnDisplayByName[name], string, value].join(' ');
              $scope.column_filters.push({
                name,
                column_name,
                operator,
                value,
                display
              });
            }
          }
        }

        if (sort.direction) {
          // remove the column id at the end of the name
          const column_name = name.split('_').slice(0, -1).join('_');
          const display = [$scope.columnDisplayByName[name], sort.direction].join(' ');
          $scope.column_sorts.push({
            name,
            column_name,
            direction: sort.direction,
            display,
            priority: sort.priority
          });
          $scope.column_sorts.sort((a, b) => a.priority > b.priority);
        }
      }
      $scope.isModified();
    };

    const restoreGridSettings = () => {
      $scope.restore_status = RESTORE_SETTINGS;
      let state = inventory_service.loadGridSettings(`${localStorageKey}.sort`);
      // If save state has filters or sorts, ignore the grids first attempt to run filterChanged or sortChanged
      const { columns } = JSON.parse(state) ?? {};
      $scope.ignore_filter_or_sort = !_.isEmpty(columns);
      if (!_.isNull(state)) {
        state = JSON.parse(state);
        $scope.gridApi.saveState.restore($scope, state).then(() => {
          $scope.restore_status = RESTORE_SETTINGS_DONE;
        });
      } else {
        $scope.restore_status = RESTORE_SETTINGS_DONE;
      }
    };

    $scope.select_all = () => {
      // select all rows to visibly support everything has been selected
      $scope.gridApi.selection.selectAllRows();
      $scope.selectedCount = $scope.inventory_pagination.total;
      $scope.update_selected_display();
    };

    $scope.select_none = () => {
      $scope.gridApi.selection.clearSelectedRows();
      $scope.selectedCount = 0;
      $scope.update_selected_display();
    };

    const filterOrSortChanged = _.debounce(() => {
      if ($scope.ignore_filter_or_sort) {
        $scope.ignore_filter_or_sort = false;
      } else if ($scope.restore_status === RESTORE_COMPLETE) {
        updateColumnFilterSort();
        $scope.load_inventory(1);
      }
    }, 1000);

    $scope.gridOptions = {
      data: 'data',
      enableFiltering: true,
      enableGridMenu: true,
      enableSorting: true,
      exporterMenuCsv: false,
      exporterMenuExcel: false,
      exporterMenuPdf: false,
      fastWatch: true,
      flatEntityAccess: true,
      gridMenuShowHideColumns: false,
      hidePinRight: true,
      saveFocus: false,
      saveGrouping: false,
      saveGroupingExpandedStates: false,
      saveOrder: false,
      savePinning: false,
      saveScroll: false,
      saveSelection: false,
      saveTreeView: false,
      saveVisible: false,
      saveWidths: false,
      showTreeExpandNoChildren: false,
      useExternalFiltering: true,
      useExternalSorting: true,
      columnDefs: $scope.columns,
      onRegisterApi(gridApi) {
        $scope.gridApi = gridApi;

        _.delay($scope.updateHeight, 150);

        const debouncedHeightUpdate = _.debounce($scope.updateHeight, 150);
        angular.element($window).on('resize', debouncedHeightUpdate);
        $scope.$on('$destroy', () => {
          angular.element($window).off('resize', debouncedHeightUpdate);
        });

        gridApi.colMovable.on.columnPositionChanged($scope, () => {
          // Ensure that 'merged_indicator', 'notes_count', 'meters_exist_indicator', and 'id' remain first
          let col;
          let staticColIndex;
          staticColIndex = _.findIndex($scope.gridApi.grid.columns, { name: 'merged_indicator' });
          if (staticColIndex !== 2) {
            col = $scope.gridApi.grid.columns[staticColIndex];
            $scope.gridApi.grid.columns.splice(staticColIndex, 1);
            $scope.gridApi.grid.columns.splice(2, 0, col);
          }
          staticColIndex = _.findIndex($scope.gridApi.grid.columns, { name: 'notes_count' });
          if (staticColIndex !== 3) {
            col = $scope.gridApi.grid.columns[staticColIndex];
            $scope.gridApi.grid.columns.splice(staticColIndex, 1);
            $scope.gridApi.grid.columns.splice(3, 0, col);
          }
          staticColIndex = _.findIndex($scope.gridApi.grid.columns, { name: 'meters_exist_indicator' });
          if (staticColIndex !== 4 && $scope.inventory_type !== 'taxlots') {
            col = $scope.gridApi.grid.columns[staticColIndex];
            $scope.gridApi.grid.columns.splice(staticColIndex, 1);
            $scope.gridApi.grid.columns.splice(4, 0, col);
          }
          staticColIndex = _.findIndex($scope.gridApi.grid.columns, { name: 'id' });
          if (staticColIndex !== 5) {
            col = $scope.gridApi.grid.columns[staticColIndex];
            $scope.gridApi.grid.columns.splice(staticColIndex, 1);
            $scope.gridApi.grid.columns.splice(5, 0, col);
          }
          saveSettings();
        });
        gridApi.core.on.columnVisibilityChanged($scope, saveSettings);
        gridApi.core.on.filterChanged($scope, filterOrSortChanged);
        gridApi.core.on.sortChanged($scope, filterOrSortChanged);
        gridApi.pinning.on.columnPinned($scope, (colDef, container) => {
          if (container) {
            saveSettings();
          } else {
            // Hack to fix disappearing filter after unpinning a column
            const gridCol = gridApi.grid.columns.find(({ colDef: { name } }) => name === colDef.name);
            if (gridCol) {
              gridCol.colDef.visible = false;
              gridApi.grid.refresh();

              $timeout(() => {
                gridCol.colDef.visible = true;
                gridApi.grid.refresh();
                saveSettings();
              }, 0);
            }
          }
        });

        const selectionChanged = () => {
          const selected = gridApi.selection.getSelectedRows();
          const parentsSelectedIds = _.map(_.filter(selected, { $$treeLevel: 0 }), 'id');
          $scope.selectedCount = selectionLengthByInventoryType(selected);
          $scope.selectedParentCount = parentsSelectedIds.length;

          const removed = _.difference($scope.selectedOrder, parentsSelectedIds);
          const added = _.difference(parentsSelectedIds, $scope.selectedOrder);
          if (removed.length === 1 && !added.length) {
            _.remove($scope.selectedOrder, (item) => item === removed[0]);
          } else if (added.length === 1 && !removed.length) {
            $scope.selectedOrder.push(added[0]);
          }
          $scope.update_selected_display();
        };

        const selectPageChanged = () => {
          const allSelected = $scope.gridApi.selection.getSelectedRows();

          if (!allSelected.length) {
            $scope.selectedCount = 0;
            $scope.selectedParentCount = 0;
            $scope.selectedOrder = [];
          } else {
            const parentsSelectedIds = _.map(_.filter(allSelected, { $$treeLevel: 0 }), 'id');
            const sortedIds = _.map($scope.gridApi.core.getVisibleRows($scope.gridApi.grid), (row) => row.entity.id);
            $scope.selectedOrder = _.filter(sortedIds, (id) => _.includes(parentsSelectedIds, id));
            $scope.selectedCount = selectionLengthByInventoryType(allSelected);
            $scope.selectedParentCount = parentsSelectedIds.length;
          }
          $scope.update_selected_display();
        };

        const selectionLengthByInventoryType = (selection) => ($scope.inventory_type === 'properties' ?
          selection.filter((item) => item.property_state_id || item.property_view_id).length :
          selection.filter((item) => item.taxlot_state_id || item.taxlot_view_id).length);

        gridApi.selection.on.rowSelectionChanged($scope, selectionChanged);
        gridApi.selection.on.rowSelectionChangedBatch($scope, selectPageChanged);

        gridApi.core.on.rowsRendered(
          $scope,
          _.debounce(() => {
            $scope.$apply(() => {
              spinner_utility.hide();
              $scope.total = _.filter($scope.gridApi.core.getVisibleRows($scope.gridApi.grid), { treeLevel: 0 }).length;
              if ($scope.updateQueued) {
                $scope.updateQueued = false;
              }
            });
          }, 150)
        );

        _.defer(() => {
          restoreGridSettings();
        });
      }
    };
  }
]);<|MERGE_RESOLUTION|>--- conflicted
+++ resolved
@@ -17,11 +17,7 @@
   'data_quality_service',
   'geocode_service',
   'user_service',
-<<<<<<< HEAD
   'inventory_group_service',
-  'derived_columns_service',
-=======
->>>>>>> 4d7e516e
   'Notification',
   'access_level_tree',
   'cycles',
@@ -58,11 +54,7 @@
     data_quality_service,
     geocode_service,
     user_service,
-<<<<<<< HEAD
     inventory_group_service,
-    derived_columns_service,
-=======
->>>>>>> 4d7e516e
     Notification,
     access_level_tree,
     cycles,
@@ -1642,13 +1634,10 @@
         case 'update_salesforce':
           $scope.update_salesforce(selectedViewIds);
           break;
-<<<<<<< HEAD
         case 'open_update_inventory_groups_modal':
           $scope.open_update_inventory_groups_modal(selectedViewIds);
-=======
         case 'update_derived_columns':
           $scope.open_update_derived_data_modal(selectedViewIds);
->>>>>>> 4d7e516e
           break;
         default:
           console.error('Unknown action:', elSelectActions.value, 'Update "run_action()"');
