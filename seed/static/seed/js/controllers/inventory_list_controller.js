/**
 * :copyright (c) 2014 - 2022, The Regents of the University of California, through Lawrence Berkeley National Laboratory (subject to receipt of any required approvals from the U.S. Department of Energy) and contributors. All rights reserved.
 * :author
 */
angular.module('BE.seed.controller.inventory_list', [])
  .controller('inventory_list_controller', [
    '$scope',
    '$filter',
    '$window',
    '$uibModal',
    '$sce',
    '$state',
    '$stateParams',
    '$q',
    'inventory_service',
    'label_service',
    'data_quality_service',
    'geocode_service',
    'user_service',
    'derived_columns_service',
    'modified_service',
    'Notification',
    'cycles',
    'profiles',
    'current_profile',
    'filter_groups',
    'current_filter_group',
    'filter_groups_service',
    'all_columns',
    'derived_columns_payload',
    'urls',
    'spinner_utility',
    'naturalSort',
    '$translate',
    'uiGridConstants',
    'i18nService', // from ui-grid
    'organization_payload',
    'gridUtil',
    'uiGridGridMenuService',
    function (
      $scope,
      $filter,
      $window,
      $uibModal,
      $sce,
      $state,
      $stateParams,
      $q,
      inventory_service,
      label_service,
      data_quality_service,
      geocode_service,
      user_service,
      derived_columns_service,
      modified_service,
      Notification,
      cycles,
      profiles,
      current_profile,
      filter_groups,
      current_filter_group,
      filter_groups_service,
      all_columns,
      derived_columns_payload,
      urls,
      spinner_utility,
      naturalSort,
      $translate,
      uiGridConstants,
      i18nService,
      organization_payload,
      gridUtil,
      uiGridGridMenuService
    ) {
      spinner_utility.show();
      $scope.selectedCount = 0;
      $scope.selectedParentCount = 0;
      $scope.selectedOrder = [];
      $scope.columnDisplayByName = {};
      for (const i in all_columns) {
        $scope.columnDisplayByName[all_columns[i].name] = all_columns[i].displayName;
      }


      $scope.inventory_type = $stateParams.inventory_type;
      $scope.data = [];
      var lastCycleId = inventory_service.get_last_cycle();
      $scope.cycle = {
        selected_cycle: _.find(cycles.cycles, {id: lastCycleId}) || _.first(cycles.cycles),
        cycles: cycles.cycles
      };
      $scope.organization = organization_payload.organization;

      // set up i18n
      //
      // let angular-translate be in charge ... need
      // to feed the language-only part of its $translate setting into
      // ui-grid's i18nService
      var stripRegion = function (languageTag) {
        return _.first(languageTag.split('_'));
      };
      i18nService.setCurrentLang(stripRegion($translate.proposedLanguage() || $translate.use()));

      // Column List Profile
      $scope.profiles = profiles;
      $scope.currentProfile = current_profile;

      if ($scope.currentProfile) {
        $scope.columns = [];
        // add columns
        _.forEach($scope.currentProfile.columns, function (col) {
          var foundCol = _.find(all_columns, {id: col.id});
          if (foundCol) {
            foundCol.pinnedLeft = col.pinned;
            $scope.columns.push(foundCol);
          }
        });
      } else {
        // No profiles exist
        $scope.columns = _.reject(all_columns, 'is_extra_data');
      }

      // Filter Groups
      $scope.filterGroups = filter_groups;
      $scope.currentFilterGroup = current_filter_group;
<<<<<<< HEAD
      $scope.currentFilterGroup = $scope.filterGroups[0] || {};
      
      $scope.Modified = false;

      $scope.new_filter_group = function () {
        var label_ids = [];
        for (label in $scope.selected_labels) {
            label_ids.push($scope.selected_labels[label].id);
        };
        filter_group_inventory_type = $scope.inventory_type === 'properties' ? 'Property' : 'Tax Lot';
        var query_dict = inventory_service.get_format_column_filters($scope.column_filters);
  
        var filterGroupData = {
          "query_dict": query_dict,
          "inventory_type": filter_group_inventory_type,
          "labels": label_ids,
          "label_logic": $scope.labelLogic
        };
=======
      $scope.dropdown_selected_filter_group = $scope.currentFilterGroup;
>>>>>>> 381f08e9

        var modalInstance = $uibModal.open({
          templateUrl: urls.static_url + 'seed/partials/filter_group_modal.html',
          controller: 'filter_group_modal_controller',
          resolve: {
            action: _.constant('new'),
            data: _.constant(filterGroupData),
          }
        });

        modalInstance.result.then(function (new_filter_group) {
          $scope.filterGroups.push(new_filter_group);
          $scope.Modified=false;
          $scope.currentFilterGroup = _.last($scope.filterGroups);

          Notification.primary('Created ' + $scope.currentFilterGroup.name);
        });
      };

      $scope.remove_filter_group = function () {
        var oldFilterGroup = angular.copy($scope.currentFilterGroup);

        var modalInstance = $uibModal.open({
          templateUrl: urls.static_url + 'seed/partials/filter_group_modal.html',
          controller: 'filter_group_modal_controller',
          resolve: {
            action: _.constant('remove'),
            data: _.constant(oldFilterGroup)
          }
        });

        modalInstance.result.then(function () {
          _.remove($scope.filterGroups, oldFilterGroup);
          $scope.Modified=false;
          $scope.currentFilterGroup = _.last($scope.filterGroups);

          // $scope.currentFilterGroup = _.first($scope.filterGroups);
          Notification.primary('Removed ' + oldFilterGroup.name);
        });
      };

      $scope.rename_filter_group = function () {
        var oldFilterGroup = angular.copy($scope.currentFilterGroup);

        var modalInstance = $uibModal.open({
          templateUrl: urls.static_url + 'seed/partials/filter_group_modal.html',
          controller: 'filter_group_modal_controller',
          resolve: {
            action: _.constant('rename'),
            data: _.constant($scope.currentFilterGroup),
          }
        });

        modalInstance.result.then(function (newName) {
          $scope.currentFilterGroup.name = newName;
          _.find($scope.filterGroups, {id: $scope.currentFilterGroup.id}).name = newName;
          Notification.primary('Renamed ' + oldFilterGroup.name + ' to ' + newName);
        });
      };

      $scope.save_filter_group = function () {
        var label_ids = [];
        for (label in $scope.selected_labels) {
            label_ids.push($scope.selected_labels[label].id);
        };
        filter_group_inventory_type = $scope.inventory_type === 'properties' ? 'Property' : 'Tax Lot';
        var query_dict = inventory_service.get_format_column_filters($scope.column_filters);
        var filterGroupData = {
          "name": $scope.currentFilterGroup.name,
          "query_dict": query_dict,
          "inventory_type": filter_group_inventory_type,
          "labels": label_ids,
          "label_logic": $scope.labelLogic
        };
        filter_groups_service.update_filter_group($scope.currentFilterGroup.id, filterGroupData).then(function (result) {
          $scope.currentFilterGroup = result;
          $scope.Modified=false;
          Notification.primary('Saved ' + $scope.currentFilterGroup.name);
        });
      };


      // compare filters if different then true, then compare labels, and finally label_logic. All must be the same to return false
      $scope.isModified = function () {
        current_filters = {};
        current_filters = inventory_service.get_format_column_filters($scope.column_filters);
        saved_filters = $scope.currentFilterGroup.query_dict;
        current_labels = [];
        for (label in $scope.selected_labels) {
          current_labels.push($scope.selected_labels[label].id);
        };
        saved_labels = $scope.currentFilterGroup.labels;
        current_label_logic = $scope.labelLogic;
        saved_label_logic = $scope.currentFilterGroup.label_logic;
        if (!_.isEqual(current_filters, saved_filters)) {
          $scope.Modified = true
        } else if (!_.isEqual(current_labels.sort(), saved_labels.sort())) {
          $scope.Modified = true
        } else if (current_label_logic !== saved_label_logic) {
          $scope.Modified = true
        } else {
          $scope.Modified = false
        }
<<<<<<< HEAD
        return $scope.Modified;
      };

      // $scope.check_for_changes = function () {
      //   if ($scope.changes_possible) {
      //     $uibModal.open({
      //       template: '<div class="modal-header"><h3 class="modal-title" translate>You have unsaved changes</h3></div><div class="modal-body" translate>You will lose your unsaved changes if you switch filter groups without saving. Would you like to continue?</div><div class="modal-footer"><button type="button" class="btn btn-warning" ng-click="$dismiss()" translate>Cancel</button><button type="button" class="btn btn-primary" ng-click="$close()" autofocus translate>Switch Filter Groups</button></div>'
      //     }).result.then(function () {
      //       $scope.changes_possible = false;
      //     }).catch(function () {
      //       return;
      //     });
      //   }
      // };
=======

        updateCurrentFilterGroup($scope.dropdown_selected_filter_group)
      };

      updateCurrentFilterGroup = (filterGroup) => {
        // Set current filter group
        $scope.currentFilterGroup = filterGroup;
        filter_groups_service.save_last_filter_group($scope.currentFilterGroup.id, $stateParams.inventory_type)

        // Update labels
        $scope.labelLogicUpdated($scope.currentFilterGroup.label_logic);
        $scope.selected_labels = _.filter($scope.labels, function (label) {
          return _.includes($scope.currentFilterGroup.labels, label.id);
        });

        // clear table filters
        $scope.gridApi.grid.columns.forEach(column =>{
          column.filters[0] = {
            term: null
          };
        })

        // write new filter in table
        for (const key in $scope.currentFilterGroup["query_dict"]) {
          const value = $scope.currentFilterGroup["query_dict"][key]
          const [column_name, operator] = key.split('__');

          const column = $scope.gridApi.grid.columns.find(column => column["colDef"]["column_name"] == column_name)

          if (column.filters[0]["term"] == null) {
            column.filters[0]["term"] = getTableFilter(value, operator);
          } else{
            column.filters[0]["term"] += ", " + getTableFilter(value, operator)
          }
        };

        // update filtering
        updateColumnFilterSort()
      }

      getTableFilter = (value, operator) => {
        switch (operator) {
          case 'exact': return `"${value}"`;
          case 'icontains':return value;
          case 'gt': return `>${value}`;
          case 'gte': return `>=${value}`;
          case 'lt': return `<${value}`;
          case 'lte': return `<=${value}`;
          case 'ne': return `!="${value}"`;
          default: console.error('Unknown action:', elSelectActions.value, 'Update "run_action()"');
        }
      }

>>>>>>> 381f08e9

      // restore_response is a state tracker for avoiding multiple reloads
      // of the inventory data when initializing the page.
      // The problem occurs due to retriggering of data reload, summarized by this issue:
      // https://github.com/angular-ui/ui-grid/issues/5280
      // Note that this implementation can _still_ result in an unwanted race condition
      // but for the most part seems to avoid it without arbitrary wait timers
      const RESTORE_NOT_STARTED = 'not started';
      const RESTORE_SETTINGS = 'restoring settings';
      const RESTORE_SETTINGS_DONE = 'restore settings done';
      const RESTORE_COMPLETE = 'restore done';
      $scope.restore_status = RESTORE_NOT_STARTED;
      $scope.$watch('restore_status', function () {
        // Load the initial data for the page
        // this only happens ONCE (after the ui-grid's saveState.restore has completed)
        if ($scope.restore_status === RESTORE_SETTINGS_DONE) {
          updateColumnFilterSort();
          get_labels();
          $scope.restore_status = RESTORE_COMPLETE;
        }
      });

      // stores columns that have filtering and/or sorting applied
      $scope.column_filters = [];
      $scope.column_sorts = [];

      // remove editing on list inputs (ngTagsInput doesn't support readonly yet)
      const findList = {};
      for (const elementId of ['filters-list', 'sort-list']) {
        findList[elementId] = {attempts: 0};
        findList[elementId].interval = setInterval(() => {
          let listInput = document.getElementById(elementId).getElementsByTagName('input')[0];
          if (listInput) {
            listInput.readOnly = true;
            clearInterval(findList[elementId].interval);
          }
          findList[elementId].attempts++;
          if (findList[elementId].attempts > 10) {
            clearInterval(findList[elementId].interval);
          }
        }, 1000);
      }

      // Find labels that should be displayed and organize by applied inventory id
      $scope.show_labels_by_inventory_id = {};
      $scope.build_labels = function () {
        $scope.show_labels_by_inventory_id = {};
        for (let n in $scope.labels) {
          let label = $scope.labels[n];
          if (label.show_in_list) {
            for (let m in label.is_applied) {
              let id = label.is_applied[m];
              if (!$scope.show_labels_by_inventory_id[id]) {
                $scope.show_labels_by_inventory_id[id] = [];
              }
              $scope.show_labels_by_inventory_id[id].push(label);
            }
          }
        }
      };

      // Builds the html to display labels associated with this row entity
      $scope.display_labels = function (entity) {
        let id = $scope.inventory_type === 'properties' ? entity.property_view_id : entity.taxlot_view_id;
        let labels = [];
        let titles = [];
        if ($scope.show_labels_by_inventory_id[id]) {
          for (let i in $scope.show_labels_by_inventory_id[id]) {
            let label = $scope.show_labels_by_inventory_id[id][i];
            labels.push('<span class="', $scope.show_full_labels ? 'label' : 'label-bar', ' label-', label.label, '">', $scope.show_full_labels ? label.text : '', '</span>');
            titles.push(label.text);
          }
        }
        return ['<span title="', titles.join(', '), '" class="label-bars" style="overflow-x:scroll">', labels.join(''), '</span>'].join('');
      };

      $scope.show_full_labels = false;
      $scope.toggle_labels = function () {
        $scope.show_full_labels = !$scope.show_full_labels;
        setTimeout(() => {
          $scope.gridApi.grid.getColumn('labels').width = $scope.get_label_column_width();
          let icon = document.getElementById('label-header-icon');
          icon.classList.add($scope.show_full_labels ? 'fa-chevron-circle-left' : 'fa-chevron-circle-right');
          icon.classList.remove($scope.show_full_labels ? 'fa-chevron-circle-right' : 'fa-chevron-circle-left');
          $scope.gridApi.grid.refresh();
        }, 0);
      };

      $scope.max_label_width = 750;
      $scope.get_label_column_width = function () {
        if (!$scope.show_full_labels) {
          return 30;
        }
        let maxWidth = 0;
        let renderContainer = document.body.getElementsByClassName('ui-grid-render-container-left')[0];
        let col = $scope.gridApi.grid.getColumn('labels');
        let cells = renderContainer.querySelectorAll('.' + uiGridConstants.COL_CLASS_PREFIX + col.uid + ' .ui-grid-cell-contents');
        Array.prototype.forEach.call(cells, function (cell) {
          gridUtil.fakeElement(cell, {}, function (newElm) {
            var e = angular.element(newElm);
            e.attr('style', 'float: left;');
            var width = gridUtil.elementWidth(e);
            if (width > maxWidth) {
              maxWidth = width;
            }
          });
        });
        return maxWidth > $scope.max_label_width ? $scope.max_label_width : maxWidth + 2;
      };

      // Reduce labels to only records found in the current cycle
      $scope.selected_labels = [];

      var localStorageKey = 'grid.' + $scope.inventory_type;
      var localStorageLabelKey = 'grid.' + $scope.inventory_type + '.labels';

      $scope.clear_labels = function () {
        $scope.selected_labels = [];
      };

      var ignoreNextChange = true;
      $scope.$watch('currentProfile', function (newProfile) {
        if (ignoreNextChange) {
          ignoreNextChange = false;
          return;
        }

        inventory_service.save_last_profile(newProfile.id, $scope.inventory_type);
        spinner_utility.show();
        $window.location.reload();
      });

      $scope.newProfile = function () {
        var modalInstance = $uibModal.open({
          templateUrl: urls.static_url + 'seed/partials/settings_profile_modal.html',
          controller: 'settings_profile_modal_controller',
          resolve: {
            action: _.constant('new'),
            data: function () {
              return {
                columns: currentColumns(),
                derived_columns: []
              };
            },
            profile_location: _.constant('List View Profile'),
            inventory_type: function () {
              return $scope.inventory_type === 'properties' ? 'Property' : 'Tax Lot';
            }
          }
        });

        return modalInstance.result.then(function (newProfile) {
          $scope.profiles.push(newProfile);
          ignoreNextChange = true;
          $scope.currentProfile = _.last($scope.profiles);
          inventory_service.save_last_profile(newProfile.id, $scope.inventory_type);
        });
      };

      $scope.open_show_populated_columns_modal = function () {
        if (!profiles.length) {
          // Create a profile first
          $scope.newProfile().then(function () {
            populated_columns_modal();
          });
        } else {
          populated_columns_modal();
        }
      };

      function populated_columns_modal () {
        $uibModal.open({
          backdrop: 'static',
          templateUrl: urls.static_url + 'seed/partials/show_populated_columns_modal.html',
          controller: 'show_populated_columns_modal_controller',
          resolve: {
            columns: function () {
              return all_columns;
            },
            currentProfile: function () {
              return $scope.currentProfile;
            },
            cycle: function () {
              return $scope.cycle.selected_cycle;
            },
            inventory_type: function () {
              return $stateParams.inventory_type;
            },
            provided_inventory: _.constant(null)
          }
        });
      }

      $scope.loadLabelsForFilter = function (query) {
        return _.filter($scope.labels, function (lbl) {
          if (_.isEmpty(query)) {
            // Empty query so return the whole list.
            return true;
          } else {
            // Only include element if its name contains the query string.
            return _.includes(_.toLower(lbl.name), _.toLower(query));
          }
        });
      };

      var filterUsingLabels = function () {
        inventory_service.saveSelectedLabels(localStorageLabelKey, _.map($scope.selected_labels, 'id'));
        $scope.load_inventory(1);
      };

      $scope.labelLogic = localStorage.getItem('labelLogic');
      $scope.labelLogic = _.includes(['and', 'or', 'exclude'], $scope.labelLogic) ? $scope.labelLogic : 'and';
      $scope.labelLogicUpdated = function (labelLogic) {
        $scope.labelLogic = labelLogic;
        localStorage.setItem('labelLogic', $scope.labelLogic);
        filterUsingLabels();
      };

      /**
       Opens the update building labels modal.
       All further actions for labels happen with that modal and its related controller,
       including creating a new label or applying to/removing from a building.
       When the modal is closed, and refresh labels.
       */
      $scope.open_update_labels_modal = function (selectedViewIds) {
        var modalInstance = $uibModal.open({
          templateUrl: urls.static_url + 'seed/partials/update_item_labels_modal.html',
          controller: 'update_item_labels_modal_controller',
          resolve: {
            inventory_ids: function () {
              return selectedViewIds;
            },
            inventory_type: function () {
              return $scope.inventory_type;
            }
          }
        });
        modalInstance.result.then(function () {
          //dialog was closed with 'Done' button.
          get_labels();
          $scope.load_inventory(1);
        });
      };


      /**
       Opens the postoffice modal for sending emails.
       'property_state_id's/'taxlot_state_id's for selected rows are stored as part of the resolver
      */
      $scope.open_postoffice_modal = function (selectedViewIds) {
        $uibModal.open({
          templateUrl: urls.static_url + 'seed/partials/postoffice_modal.html',
          controller: 'postoffice_modal_controller',
          resolve: {
            property_states: function () {
              return $scope.inventory_type === 'properties' ? selectedViewIds : [];
            },
            taxlot_states: function () {
              return $scope.inventory_type === 'taxlots' ? selectedViewIds : [];
            },
            inventory_type: function () {
              return $scope.inventory_type;
            }
          }
        });
      };

      $scope.open_merge_modal = function (selectedViewIds) {
        spinner_utility.show();
        selectedViewIds.reverse();
        var modalInstance = $uibModal.open({
          templateUrl: urls.static_url + 'seed/partials/merge_modal.html',
          controller: 'merge_modal_controller',
          windowClass: 'merge-modal',
          resolve: {
            columns: function () {
              var func;
              if ($stateParams.inventory_type === 'properties') func = inventory_service.get_mappable_property_columns;
              else func = inventory_service.get_mappable_taxlot_columns;

              return func().then(function (columns) {
                return _.map(columns, function (column) {
                  return _.pick(column, ['column_name', 'displayName', 'id', 'is_extra_data', 'name', 'table_name', 'merge_protection']);
                });
              });
            },
            data: function () {
              const viewIdProp = $scope.inventory_type === 'properties' ? 'property_view_id' : 'taxlot_view_id';
              var data = new Array(selectedViewIds.length);

              if ($scope.inventory_type === 'properties') {
                return inventory_service.get_properties(1, undefined, undefined, -1, selectedViewIds).then(function (inventory_data) {
                  _.forEach(selectedViewIds, function (id, index) {
                    var match = _.find(inventory_data.results, [viewIdProp, id]);
                    if (match) {
                      data[index] = match;
                    }
                  });
                  return data;
                });
              } else if ($scope.inventory_type === 'taxlots') {
                return inventory_service.get_taxlots(1, undefined, undefined, -1, selectedViewIds).then(function (inventory_data) {
                  _.forEach(selectedViewIds, function (id, index) {
                    var match = _.find(inventory_data.results, [viewIdProp, id]);
                    if (match) {
                      data[index] = match;
                    }
                  });
                  return data;
                });
              }
            },
            inventory_type: function () {
              return $scope.inventory_type;
            },
            has_meters: function () {
              if ($scope.inventory_type === 'properties') {
                return inventory_service.properties_meters_exist(
                  selectedViewIds
                ).then(function (has_meters) {
                  return has_meters;
                });
              } else {
                return false;
              }
            },
            org_id: function () {
              return $scope.organization.id;
            }
          }
        });
        modalInstance.result.then(function () {
          // dialog was closed with 'Merge' button.
          $scope.selectedOrder = [];
          $scope.load_inventory(1);
        });
      };

      var propertyPolygonCache = {};
      var taxlotPolygonCache = {};
      var propertyFootprintColumn = _.find($scope.columns, {column_name: 'property_footprint', table_name: 'PropertyState'});
      var taxlotFootprintColumn = _.find($scope.columns, {column_name: 'taxlot_footprint', table_name: 'TaxLotState'});
      $scope.polygon = function (record, tableName) {
        var outputSize = 180;

        var cache, field;
        if (tableName === 'PropertyState') {
          cache = propertyPolygonCache;
          field = propertyFootprintColumn.name;
        } else {
          cache = taxlotPolygonCache;
          field = taxlotFootprintColumn.name;
        }

        if (!_.has(cache, record.id)) {
          var footprint;
          try {
            footprint = Terraformer.WKT.parse(record[field]);
          } catch (e) {
            return record[field];
          }
          var coords = Terraformer.toMercator(footprint).coordinates[0];
          var envelope = Terraformer.Tools.calculateEnvelope(footprint);

          // padding to allow for svg stroke
          var padding = 2;
          var scale = (outputSize - padding) / Math.max(envelope.h, envelope.w);

          var width = (envelope.w <= envelope.h) ? Math.ceil(envelope.w * scale + padding) : outputSize;
          var height = (envelope.h <= envelope.w) ? Math.ceil(envelope.h * scale + padding) : outputSize;

          var xOffset = (width - envelope.w * scale) / 2;
          var yOffset = (height - envelope.h * scale) / 2;

          var points = _.map(coords, function (coord) {
            var x = _.round((coord[0] - envelope.x) * scale + xOffset, 2);
            var y = _.round(height - ((coord[1] - envelope.y) * scale + yOffset), 2);
            return x + ',' + y;
          });

          var svg = '<svg height="' + height + '" width="' + width + '"><polygon points="' + _.initial(points).join(' ') + '" style="fill:#ffab66;stroke:#aaa;stroke-width:1;" /></svg>';

          cache[record.id] = $sce.trustAsHtml(svg);
        }
        return cache[record.id];
      };

      $scope.run_data_quality_check = function (selectedViewIds) {
        spinner_utility.show();

        var property_view_ids = $scope.inventory_type === 'properties' ? selectedViewIds : [];
        var taxlot_view_ids = $scope.inventory_type === 'taxlots' ? selectedViewIds : [];

        data_quality_service.start_data_quality_checks(property_view_ids, taxlot_view_ids).then(function (response) {
          data_quality_service.data_quality_checks_status(response.progress_key).then(function (result) {
            data_quality_service.get_data_quality_results($scope.organization.id, result.unique_id).then(function (dq_result) {
              var modalInstance = $uibModal.open({
                templateUrl: urls.static_url + 'seed/partials/data_quality_modal.html',
                controller: 'data_quality_modal_controller',
                size: 'lg',
                resolve: {
                  dataQualityResults: function () {
                    return dq_result;
                  },
                  name: _.constant(null),
                  uploaded: _.constant(null),
                  run_id: _.constant(result.unique_id),
                  orgId: _.constant($scope.organization.id)
                }
              });
              modalInstance.result.then(function () {
                //dialog was closed with 'Done' button.
                get_labels();
              });
            });
          }).finally(function () {
            spinner_utility.hide();
          });
        });
      };

      // Column defaults. Column description popover
      var defaults = {
        headerCellFilter: 'translate',
        headerCellTemplate: `<div role="columnheader" ng-class="{ 'sortable': sortable, 'ui-grid-header-cell-last-col': isLastCol }" ui-grid-one-bind-aria-labelledby-grid="col.uid + '-header-text ' + col.uid + '-sortdir-text'" aria-sort="{{col.sort.direction == asc ? 'ascending' : ( col.sort.direction == desc ? 'descending' : (!col.sort.direction ? 'none' : 'other'))}}"><div role="button" tabindex="0" ng-keydown="handleKeyDown($event)" class="ui-grid-cell-contents ui-grid-header-cell-primary-focus" col-index="renderIndex" uib-tooltip="{{ col.colDef.column_description }}" tooltip-append-to-body="true"><span class="ui-grid-header-cell-label" ui-grid-one-bind-id-grid="col.uid + '-header-text'">{{ col.displayName CUSTOM_FILTERS }}</span> <span ui-grid-one-bind-id-grid="col.uid + '-sortdir-text'" ui-grid-visible="col.sort.direction" aria-label="{{getSortDirectionAriaLabel()}}"><i ng-class="{ 'ui-grid-icon-up-dir': col.sort.direction == asc, 'ui-grid-icon-down-dir': col.sort.direction == desc, 'ui-grid-icon-blank': !col.sort.direction }" title="{{isSortPriorityVisible() ? i18n.headerCell.priority + ' ' + ( col.sort.priority + 1 )  : null}}" aria-hidden="true"></i> <sub ui-grid-visible="isSortPriorityVisible()" class="ui-grid-sort-priority-number">{{col.sort.priority + 1}}</sub></span></div><div role="button" tabindex="0" ui-grid-one-bind-id-grid="col.uid + '-menu-button'" class="ui-grid-column-menu-button" ng-if="grid.options.enableColumnMenus && !col.isRowHeader  && col.colDef.enableColumnMenu !== false" ng-click="toggleMenu($event)" ng-keydown="headerCellArrowKeyDown($event)" ui-grid-one-bind-aria-label="i18n.headerCell.aria.columnMenuButtonLabel" aria-expanded="{{col.menuShown}}" aria-haspopup="true"><i class="ui-grid-icon-angle-down" aria-hidden="true">&nbsp;</i></div><div ui-grid-filter ng-hide="col.filterContainer === 'columnMenu'"></div></div>`,
        minWidth: 75,
        width: 150
      };
      _.map($scope.columns, function (col) {
        var options = {};
        // Modify cellTemplate
        if (_.isMatch(col, {column_name: 'property_footprint', table_name: 'PropertyState'})) {
          col.cellTemplate = '<div class="ui-grid-cell-contents" uib-tooltip-html="grid.appScope.polygon(row.entity, \'PropertyState\')" tooltip-append-to-body="true" tooltip-popup-delay="500">{{COL_FIELD CUSTOM_FILTERS}}</div>';
        } else if (_.isMatch(col, {column_name: 'taxlot_footprint', table_name: 'TaxLotState'})) {
          col.cellTemplate = '<div class="ui-grid-cell-contents" uib-tooltip-html="grid.appScope.polygon(row.entity, \'TaxLotState\')" tooltip-append-to-body="true" tooltip-popup-delay="500">{{COL_FIELD CUSTOM_FILTERS}}</div>';
        } else {
          col.cellTemplate = '<div class="ui-grid-cell-contents" uib-tooltip="{{COL_FIELD CUSTOM_FILTERS}}" tooltip-append-to-body="true" tooltip-popup-delay="500">{{COL_FIELD CUSTOM_FILTERS}}</div>';
        }

        // Modify headerCellClass
        if (col.derived_column) {
          col.headerCellClass = 'derived-column-display-name';
        }

        // Modify misc
        if (col.data_type === 'datetime') {
          options.cellFilter = 'date:\'yyyy-MM-dd h:mm a\'';
        } else if (['area', 'eui', 'float', 'number'].includes(col.data_type)) {
          options.cellFilter = 'number: ' + $scope.organization.display_decimal_places;
        } else if (col.is_derived_column) {
          options.cellFilter = 'number: ' + $scope.organization.display_decimal_places;
        }

        if (col.column_name === 'number_properties' && col.related) options.treeAggregationType = 'total';
        else if (col.related || col.is_extra_data) options.treeAggregationType = 'uniqueList';
        return _.defaults(col, options, defaults);
      });

      // The meters_exist_indicator column is only applicable to properties
      if ($stateParams.inventory_type == 'properties') {
        $scope.columns.unshift({
          name: 'merged_indicator',
          displayName: '',
          headerCellTemplate: '<span></span>', // remove header
          cellTemplate: '<div class="ui-grid-row-header-link">' +
          '  <div title="' + $translate.instant('Merged Records') + '" class="ui-grid-cell-contents merged-indicator">' +
          '    <i class="fa fa-code-fork" ng-class="{\'text-muted\': !row.entity.merged_indicator, \'text-info\': row.entity.merged_indicator}"></i>' +
          '  </div>' +
          '</div>',
          enableColumnMenu: false,
          enableColumnMoving: false,
          enableColumnResizing: false,
          enableFiltering: false,
          enableHiding: false,
          enableSorting: false,
          exporterSuppressExport: true,
          pinnedLeft: true,
          visible: true,
          width: 30
        }, {
          name: 'notes_count',
          displayName: '',
          headerCellTemplate: '<div role="columnheader" ng-class="{ \'sortable\': sortable }" ui-grid-one-bind-aria-labelledby-grid="col.uid + \'-header-text \' + col.uid + \'-sortdir-text\'" aria-sort="{{col.sort.direction == asc ? \'ascending\' : ( col.sort.direction == desc ? \'descending\' : \'none\')}}"><div role="button" tabindex="0" ng-keydown="handleKeyDown($event)" class="ui-grid-cell-contents ui-grid-header-cell-primary-focus" col-index="renderIndex"><span ui-grid-one-bind-id-grid="col.uid + \'-sortdir-text\'" aria-label="{{getSortDirectionAriaLabel()}}"><i ng-class="{ \'ui-grid-icon-up-dir\': col.sort.direction == asc, \'ui-grid-icon-down-dir\': col.sort.direction == desc, \'ui-grid-icon-up-dir translucent\': !col.sort.direction }" title="{{isSortPriorityVisible() ? i18n.headerCell.priority + \' \' + ( col.sort.priority + 1 ) : null}}" aria-hidden="true"></i><sub ui-grid-visible="isSortPriorityVisible()" class="ui-grid-sort-priority-number">{{col.sort.priority + 1}}</sub></span></div></div>',
          cellTemplate: '<div class="ui-grid-row-header-link">' +
          '  <a title="' + $translate.instant('Go to Notes') + '" class="ui-grid-cell-contents notes-button" ng-if="row.entity.$$treeLevel === 0" ng-click="grid.appScope.view_notes(grid.appScope.inventory_type === \'properties\' ? {inventory_type: \'properties\', view_id: row.entity.property_view_id, record: row.entity} : {inventory_type: \'taxlots\', view_id: row.entity.taxlot_view_id, record: row.entity})">' +
          '    <i class="fa fa-comment" ng-class="{\'text-muted\': !row.entity.notes_count}"></i><div>{$ row.entity.notes_count > 999 ? \'> 999\' : row.entity.notes_count || \'\' $}</div>' +
          '  </a>' +
          '  <a title="' + $translate.instant('Go to Notes') + '" class="ui-grid-cell-contents notes-button" ng-if="!row.entity.hasOwnProperty($$treeLevel)" ng-click="grid.appScope.view_notes(grid.appScope.inventory_type === \'properties\' ? {inventory_type: \'taxlots\', view_id: row.entity.taxlot_view_id, record: row.entity} : {inventory_type: \'properties\', view_id: row.entity.property_view_id, record: row.entity})">' +
          '    <i class="fa fa-comment" ng-class="{\'text-muted\': !row.entity.notes_count}"></i><div>{$ row.entity.notes_count > 999 ? \'> 999\' : row.entity.notes_count || \'\' $}</div>' +
          '  </a>' +
          '</div>',
          enableColumnMenu: false,
          enableColumnMoving: false,
          enableColumnResizing: false,
          enableFiltering: false,
          enableHiding: false,
          enableSorting: true,
          exporterSuppressExport: true,
          pinnedLeft: true,
          visible: true,
          width: 30
        }, {
          name: 'meters_exist_indicator',
          displayName: '',
          headerCellTemplate: '<div role="columnheader" ng-class="{ \'sortable\': sortable }" ui-grid-one-bind-aria-labelledby-grid="col.uid + \'-header-text \' + col.uid + \'-sortdir-text\'" aria-sort="{{col.sort.direction == asc ? \'ascending\' : ( col.sort.direction == desc ? \'descending\' : \'none\')}}"><div role="button" tabindex="0" ng-keydown="handleKeyDown($event)" class="ui-grid-cell-contents ui-grid-header-cell-primary-focus" col-index="renderIndex"><span ui-grid-one-bind-id-grid="col.uid + \'-sortdir-text\'" aria-label="{{getSortDirectionAriaLabel()}}"><i ng-class="{ \'ui-grid-icon-up-dir\': col.sort.direction == asc, \'ui-grid-icon-down-dir\': col.sort.direction == desc, \'ui-grid-icon-up-dir translucent\': !col.sort.direction }" title="{{isSortPriorityVisible() ? i18n.headerCell.priority + \' \' + ( col.sort.priority + 1 ) : null}}" aria-hidden="true"></i><sub ui-grid-visible="isSortPriorityVisible()" class="ui-grid-sort-priority-number">{{col.sort.priority + 1}}</sub></span></div></div>',
          cellTemplate: '<div class="ui-grid-row-header-link">' +
          '  <a title="' + $translate.instant('Go to Meters') + '" class="ui-grid-cell-contents meters-exist-indicator" ng-if="row.entity.$$treeLevel === 0" ui-sref="inventory_detail_meters(grid.appScope.inventory_type === \'properties\' ? {inventory_type: \'properties\', view_id: row.entity.property_view_id} : {inventory_type: \'taxlots\', view_id: row.entity.taxlot_view_id})">' +
          '    <i class="fa fa-bolt" ng-class="{\'text-muted\': !row.entity.meters_exist_indicator, \'text-info\': row.entity.meters_exist_indicator}"></i>' +
          '  </a>' +
          '</div>',
          enableColumnMenu: false,
          enableColumnMoving: false,
          enableColumnResizing: false,
          enableFiltering: false,
          enableHiding: false,
          enableSorting: true,
          exporterSuppressExport: true,
          pinnedLeft: true,
          visible: true,
          width: 30
        }, {
          name: 'id',
          displayName: '',
          headerCellTemplate: '<span></span>', // remove header
          cellTemplate: '<div class="ui-grid-row-header-link">' +
          '  <a title="' + $translate.instant('Go to Detail Page') + '" class="ui-grid-cell-contents" ng-if="row.entity.$$treeLevel === 0" ui-sref="inventory_detail(grid.appScope.inventory_type === \'properties\' ? {inventory_type: \'properties\', view_id: row.entity.property_view_id} : {inventory_type: \'taxlots\', view_id: row.entity.taxlot_view_id})">' +
          '    <i class="ui-grid-icon-info-circled"></i>' +
          '  </a>' +
          '  <a title="' + $translate.instant('Go to Detail Page') + '" class="ui-grid-cell-contents" ng-if="!row.entity.hasOwnProperty($$treeLevel)" ui-sref="inventory_detail(grid.appScope.inventory_type === \'properties\' ? {inventory_type: \'taxlots\', view_id: row.entity.taxlot_view_id} : {inventory_type: \'properties\', view_id: row.entity.property_view_id})">' +
          '    <i class="ui-grid-icon-info-circled"></i>' +
          '  </a>' +
          '</div>',
          enableColumnMenu: false,
          enableColumnMoving: false,
          enableColumnResizing: false,
          enableFiltering: false,
          enableHiding: false,
          enableSorting: false,
          exporterSuppressExport: true,
          pinnedLeft: true,
          visible: true,
          width: 30
        }, {
          name: 'labels',
          displayName: '',
          headerCellTemplate: '<i ng-click="grid.appScope.toggle_labels()" class="ui-grid-cell-contents fa fa-chevron-circle-right" id="label-header-icon" style="margin:2px; float:right;"></i>',
          cellTemplate: '<div ng-click="grid.appScope.toggle_labels()" class="ui-grid-cell-contents" ng-bind-html="grid.appScope.display_labels(row.entity)"></div>',
          enableColumnMenu: false,
          enableColumnMoving: false,
          enableColumnResizing: false,
          enableFiltering: false,
          enableHiding: false,
          enableSorting: false,
          exporterSuppressExport: true,
          pinnedLeft: true,
          visible: true,
          width: $scope.get_label_column_width(),
          maxWidth: $scope.max_label_width
        });
      } else {
        $scope.columns.unshift({
          name: 'merged_indicator',
          displayName: '',
          headerCellTemplate: '<span></span>', // remove header
          cellTemplate: '<div class="ui-grid-row-header-link">' +
          '  <div title="' + $translate.instant('Merged Records') + '" class="ui-grid-cell-contents merged-indicator">' +
          '    <i class="fa fa-code-fork" ng-class="{\'text-muted\': !row.entity.merged_indicator, \'text-info\': row.entity.merged_indicator}"></i>' +
          '  </div>' +
          '</div>',
          enableColumnMenu: false,
          enableColumnMoving: false,
          enableColumnResizing: false,
          enableFiltering: false,
          enableHiding: false,
          enableSorting: false,
          exporterSuppressExport: true,
          pinnedLeft: true,
          visible: true,
          width: 30
        }, {
          name: 'notes_count',
          displayName: '',
          headerCellTemplate: '<div role="columnheader" ng-class="{ \'sortable\': sortable }" ui-grid-one-bind-aria-labelledby-grid="col.uid + \'-header-text \' + col.uid + \'-sortdir-text\'" aria-sort="{{col.sort.direction == asc ? \'ascending\' : ( col.sort.direction == desc ? \'descending\' : \'none\')}}"><div role="button" tabindex="0" ng-keydown="handleKeyDown($event)" class="ui-grid-cell-contents ui-grid-header-cell-primary-focus" col-index="renderIndex"><span ui-grid-one-bind-id-grid="col.uid + \'-sortdir-text\'" aria-label="{{getSortDirectionAriaLabel()}}"><i ng-class="{ \'ui-grid-icon-up-dir\': col.sort.direction == asc, \'ui-grid-icon-down-dir\': col.sort.direction == desc, \'ui-grid-icon-up-dir translucent\': !col.sort.direction }" title="{{isSortPriorityVisible() ? i18n.headerCell.priority + \' \' + ( col.sort.priority + 1 ) : null}}" aria-hidden="true"></i><sub ui-grid-visible="isSortPriorityVisible()" class="ui-grid-sort-priority-number">{{col.sort.priority + 1}}</sub></span></div></div>',
          cellTemplate: '<div class="ui-grid-row-header-link">' +
          '  <a title="' + $translate.instant('Go to Notes') + '" class="ui-grid-cell-contents notes-button" ng-if="row.entity.$$treeLevel === 0" ng-click="grid.appScope.view_notes(grid.appScope.inventory_type === \'properties\' ? {inventory_type: \'properties\', view_id: row.entity.property_view_id, record: row.entity} : {inventory_type: \'taxlots\', view_id: row.entity.taxlot_view_id, record: row.entity})">' +
          '    <i class="fa fa-comment" ng-class="{\'text-muted\': !row.entity.notes_count}"></i><div>{$ row.entity.notes_count > 999 ? \'> 999\' : row.entity.notes_count || \'\' $}</div>' +
          '  </a>' +
          '  <a title="' + $translate.instant('Go to Notes') + '" class="ui-grid-cell-contents notes-button" ng-if="!row.entity.hasOwnProperty($$treeLevel)" ng-click="grid.appScope.view_notes(grid.appScope.inventory_type === \'properties\' ? {inventory_type: \'taxlots\', view_id: row.entity.taxlot_view_id, record: row.entity} : {inventory_type: \'properties\', view_id: row.entity.property_view_id, record: row.entity})">' +
          '    <i class="fa fa-comment" ng-class="{\'text-muted\': !row.entity.notes_count}"></i><div>{$ row.entity.notes_count > 999 ? \'> 999\' : row.entity.notes_count || \'\' $}</div>' +
          '  </a>' +
          '</div>',
          enableColumnMenu: false,
          enableColumnMoving: false,
          enableColumnResizing: false,
          enableFiltering: false,
          enableHiding: false,
          enableSorting: true,
          exporterSuppressExport: true,
          pinnedLeft: true,
          visible: true,
          width: 30
        }, {
          name: 'id',
          displayName: '',
          headerCellTemplate: '<span></span>', // remove header
          cellTemplate: '<div class="ui-grid-row-header-link">' +
          '  <a title="' + $translate.instant('Go to Detail Page') + '" class="ui-grid-cell-contents" ng-if="row.entity.$$treeLevel === 0" ui-sref="inventory_detail(grid.appScope.inventory_type === \'properties\' ? {inventory_type: \'properties\', view_id: row.entity.property_view_id} : {inventory_type: \'taxlots\', view_id: row.entity.taxlot_view_id})">' +
          '    <i class="ui-grid-icon-info-circled"></i>' +
          '  </a>' +
          '  <a title="' + $translate.instant('Go to Detail Page') + '" class="ui-grid-cell-contents" ng-if="!row.entity.hasOwnProperty($$treeLevel)" ui-sref="inventory_detail(grid.appScope.inventory_type === \'properties\' ? {inventory_type: \'taxlots\', view_id: row.entity.taxlot_view_id} : {inventory_type: \'properties\', view_id: row.entity.property_view_id})">' +
          '    <i class="ui-grid-icon-info-circled"></i>' +
          '  </a>' +
          '</div>',
          enableColumnMenu: false,
          enableColumnMoving: false,
          enableColumnResizing: false,
          enableFiltering: false,
          enableHiding: false,
          enableSorting: false,
          exporterSuppressExport: true,
          pinnedLeft: true,
          visible: true,
          width: 30
        }, {
          name: 'labels',
          displayName: '',
          headerCellTemplate: '<i ng-click="grid.appScope.toggle_labels()" class="ui-grid-cell-contents fa fa-chevron-circle-right" id="label-header-icon" style="margin:2px; float:right;"></i>',
          cellTemplate: '<div ng-click="grid.appScope.toggle_labels()" class="ui-grid-cell-contents" ng-bind-html="grid.appScope.display_labels(row.entity)"></div>',
          enableColumnMenu: false,
          enableColumnMoving: false,
          enableColumnResizing: false,
          enableFiltering: false,
          enableHiding: false,
          enableSorting: false,
          exporterSuppressExport: true,
          pinnedLeft: true,
          visible: true,
          width: $scope.get_label_column_width(),
          maxWidth: $scope.max_label_width
        });
      }

      // disable sorting and filtering on related data until the backend can filter/sort over two models
      for (i in $scope.columns) {
        let column = $scope.columns[i];
        if (column['related']) {
          column['enableSorting'] = false;
          title = "Filtering disabled for property columns on the taxlot list.";
          if ($scope.inventory_type == 'properties') {
            title = "Filtering disabled for taxlot columns on the property list.";
          }
          column['filterHeaderTemplate'] = '<div class="ui-grid-filter-container"><input type="text" title="' + title + '" class="ui-grid-filter-input" disabled=disabled />'
        }
      }

      var findColumn = _.memoize(function (name) {
        return _.find(all_columns, {name: name});
      });

      // Data
      var processData = function (data) {
        if (_.isUndefined(data)) data = $scope.data;
        var visibleColumns = _.map($scope.columns, 'name')
          .concat(['$$treeLevel', 'notes_count', 'meters_exist_indicator', 'merged_indicator', 'id', 'property_state_id', 'property_view_id', 'taxlot_state_id', 'taxlot_view_id']);

        var columnsToAggregate = _.filter($scope.columns, 'treeAggregationType').reduce(function (obj, col) {
          obj[col.name] = col.treeAggregationType;
          return obj;
        }, {});
        var columnNamesToAggregate = _.keys(columnsToAggregate);

        var roots = data.length;
        for (var i = 0, trueIndex = 0; i < roots; ++i, ++trueIndex) {
          data[trueIndex].$$treeLevel = 0;
          var related = data[trueIndex].related;
          var relatedIndex = trueIndex;
          var aggregations = {};
          for (var j = 0; j < related.length; ++j) {
            var updated = _.reduce(related[j], function (result, value, key) {
              if (_.includes(columnNamesToAggregate, key)) aggregations[key] = (aggregations[key] || []).concat(_.split(value, '; '));
              result[key] = value;
              return result;
            }, {});

            data.splice(++trueIndex, 0, _.pick(updated, visibleColumns));
          }

          aggregations = _.pickBy(_.mapValues(aggregations, function (values, key) {
            var col = findColumn(key);
            var cleanedValues = _.without(values, undefined, null, '');

            if (col.data_type === 'datetime') {
              cleanedValues = _.map(cleanedValues, function (value) {
                return $filter('date')(value, 'yyyy-MM-dd h:mm a');
              });
            }

            if (cleanedValues.length > 1) cleanedValues = _.uniq(cleanedValues);

            if (col.column_name === 'number_properties') {
              return _.sum(_.map(cleanedValues, _.toNumber)) || null;
            } else {
              if (cleanedValues.length === 1) return cleanedValues[0];
              return _.join(_.uniq(cleanedValues).sort(naturalSort), '; ');
            }
          }), function (result) {
            return _.isNumber(result) || !_.isEmpty(result);
          });

          // Remove unnecessary data
          data[relatedIndex] = _.pick(data[relatedIndex], visibleColumns);
          // Insert aggregated child values into parent row
          _.merge(data[relatedIndex], aggregations);
        }
        $scope.data = data;
        $scope.updateQueued = true;
      };

      var fetch = function (page, chunk) {
        var fn;
        if ($scope.inventory_type === 'properties') {
          fn = inventory_service.get_properties;
        } else if ($scope.inventory_type === 'taxlots') {
          fn = inventory_service.get_taxlots;
        }

        // add label filtering
        let include_ids = undefined;
        let exclude_ids = undefined;
        if ($scope.selected_labels.length) {
          if ($scope.labelLogic === 'and') {
            let intersection = _.intersection.apply(null, _.map($scope.selected_labels, 'is_applied'));
            include_ids = intersection.length ? intersection : [0];
          } else if ($scope.labelLogic === 'or') {
            include_ids = _.union.apply(null, _.map($scope.selected_labels, 'is_applied'));
          } else if ($scope.labelLogic === 'exclude') {
            exclude_ids = _.intersection.apply(null, _.map($scope.selected_labels, 'is_applied'));
          }
        }

        return fn(
          page,
          chunk,
          $scope.cycle.selected_cycle,
          _.get($scope, 'currentProfile.id'),
          include_ids,
          exclude_ids,
          true,
          $scope.organization.id,
          true,
          $scope.column_filters,
          $scope.column_sorts
        ).then(function (data) {
          return data;
        });
      };

      // evaluate all derived columns and add the results to the table
      var evaluateDerivedColumns = function () {
        const batch_size = 100;
        const batched_inventory_ids = [];
        let batch_index = 0;
        while (batch_index < $scope.data.length) {
          batched_inventory_ids.push(
            $scope.data.slice(batch_index, batch_index + batch_size).map(d => d.id)
          );
          batch_index += batch_size;
        }

        // Find all columns that linked to a derived column.
        // With the associated derived columns evaluate it and attatch it to the original column
        const visible_columns_with_derived_columns = $scope.columns.filter(col => col.derived_column);
        const derived_column_ids = visible_columns_with_derived_columns.map(col => col.derived_column);
        const attatched_derived_columns = derived_columns_payload.derived_columns.filter(col => derived_column_ids.includes(col.id))
        column_name_lookup = {}
        visible_columns_with_derived_columns.forEach(col => (column_name_lookup[col.column_name] = col.name))

        const all_evaluation_results = [];
        for (const col of attatched_derived_columns) {
          all_evaluation_results.push(...batched_inventory_ids.map(ids => {
            return derived_columns_service.evaluate($scope.organization.id, col.id, $scope.cycle.selected_cycle.id, ids)
              .then(res => {
                formatted_results = res.results.map(x => typeof(x.value) == 'number' ? ({ ...x, 'value': _.round(x.value, $scope.organization.display_decimal_places) }) : x)
                return { derived_column_id: col.id, results: formatted_results };
              });
          }));
        }

        $q.all(all_evaluation_results).then(results => {
          const aggregated_results = {};
          results.forEach(result => {
            if (result.derived_column_id in aggregated_results) {
              aggregated_results[result.derived_column_id].push(...result.results);
            } else {
              aggregated_results[result.derived_column_id] = result.results;
            }
          });

          // finally, update the data to include the calculated values
          $scope.data.forEach(row => {
            Object.entries(aggregated_results).forEach(([derived_column_id, results]) => {
              const derived_column = attatched_derived_columns.find(col => col.id == derived_column_id);
              const result = results.find(res => res.id == row.id) || {};
              row[column_name_lookup[derived_column.name]] = result.value;
            });
          });
        });
      };

      $scope.load_inventory = function (page) {
        const page_size = 100;
        spinner_utility.show();
        return fetch(page, page_size)
          .then(function (data) {
            if (data.status === 'error') {
              let message = data.message;
              if (data.recommended_action === 'update_column_settings') {
                const columnSettingsUrl = $state.href(
                  'organization_column_settings',
                  {organization_id: $scope.organization.id, inventory_type: $scope.inventory_type}
                );
                message = `${message}<br><a href="${columnSettingsUrl}">Click here to update your column settings</a>`;
              }
              Notification.error({message, delay: 15000});
              spinner_utility.hide();
              return;
            }
            $scope.inventory_pagination = data.pagination;
            processData(data.results);
            $scope.gridApi.core.notifyDataChange(uiGridConstants.dataChange.EDIT);
            evaluateDerivedColumns();
            $scope.select_none();
            spinner_utility.hide();
          });
      };

      $scope.update_cycle = function (cycle) {
        inventory_service.save_last_cycle(cycle.id);
        $scope.cycle.selected_cycle = cycle;
        $scope.load_inventory(1);
      };

      $scope.filters_exist = function () {
        return !$scope.column_filters.length;
      };

      $scope.sorts_exist = function () {
        return !$scope.column_sorts.length;
      };

      // it appears resetColumnSorting() doesn't trigger on.sortChanged so we do it manually
      $scope.reset_column_sorting = function () {
        $scope.gridApi.grid.resetColumnSorting();
        $scope.gridApi.core.raise.sortChanged();
      };

      let watchingSelectedLabels = false;
      var get_labels = function () {
        label_service.get_labels($scope.inventory_type).then(function (current_labels) {
          $scope.labels = _.filter(current_labels, function (label) {
            return !_.isEmpty(label.is_applied);
          });

          // load saved label filter
          let ids = inventory_service.loadSelectedLabels(localStorageLabelKey);
          $scope.selected_labels = _.filter($scope.labels, function (label) {
            return _.includes(ids, label.id);
          });

          // watch for changes
          if (!watchingSelectedLabels) {
            watchingSelectedLabels = true;
            $scope.$watchCollection('selected_labels', filterUsingLabels);
          }
          $scope.build_labels();
        });
      };

      $scope.open_ubid_modal = function (selectedViewIds) {
        $uibModal.open({
          templateUrl: urls.static_url + 'seed/partials/ubid_modal.html',
          controller: 'ubid_modal_controller',
          resolve: {
            property_view_ids: function () {
              return $scope.inventory_type === 'properties' ? selectedViewIds : [];
            },
            taxlot_view_ids: function () {
              return $scope.inventory_type === 'taxlots' ? selectedViewIds : [];
            }
          }
        });
      };

      $scope.open_geocode_modal = function (selectedViewIds) {
        var modalInstance = $uibModal.open({
          templateUrl: urls.static_url + 'seed/partials/geocode_modal.html',
          controller: 'geocode_modal_controller',
          resolve: {
            property_view_ids: function () {
              return $scope.inventory_type === 'properties' ? selectedViewIds : [];
            },
            taxlot_view_ids: function () {
              return $scope.inventory_type === 'taxlots' ? selectedViewIds : [];
            },
            org_id: function () {
              return $scope.organization.id;
            },
            inventory_type: function () {
              return $scope.inventory_type;
            }
          }
        });

        modalInstance.result.then(function (/*result*/) {
          // dialog was closed with 'Close' button.
          $scope.load_inventory(1);
        });
      };

      $scope.open_delete_modal = function (selectedViewIds) {
        var modalInstance = $uibModal.open({
          templateUrl: urls.static_url + 'seed/partials/delete_modal.html',
          controller: 'delete_modal_controller',
          resolve: {
            property_view_ids: function () {
              return $scope.inventory_type === 'properties' ? selectedViewIds : [];
            },
            taxlot_view_ids: function () {
              return $scope.inventory_type === 'taxlots' ? selectedViewIds : [];
            }
          }
        });

        modalInstance.result.then(function (result) {
          if (_.includes(['fail', 'incomplete'], result.delete_state)) $scope.load_inventory(1);
          else if (result.delete_state === 'success') {
            var selectedRows = $scope.gridApi.selection.getSelectedRows();
            var selectedChildRows = _.remove(selectedRows, function (row) {
              return !_.has(row, '$$treeLevel');
            });
            // Delete selected child rows first
            _.forEach(selectedChildRows, function (row) {
              var index = $scope.data.lastIndexOf(row);
              var count = 1;
              if (row.$$treeLevel === 0) {
                // Count children to delete
                var i = index + 1;
                while (i < ($scope.data.length - 1) && !_.has($scope.data[i], '$$treeLevel')) {
                  count++;
                  i++;
                }
              }
              // console.debug('Deleting ' + count + ' child rows');
              $scope.data.splice(index, count);
            });
            // Delete parent rows and all child rows
            _.forEach(selectedRows, function (row) {
              var index = $scope.data.lastIndexOf(row);
              var count = 1;
              if (row.$$treeLevel === 0) {
                // Count children to delete
                var i = index + 1;
                while (i < ($scope.data.length - 1) && !_.has($scope.data[i], '$$treeLevel')) {
                  count++;
                  i++;
                }
              }
              // console.debug('Deleting ' + count + ' rows');
              $scope.data.splice(index, count);
            });
            // Delete any child rows that may have been duplicated due to a M2M relationship
            if ($scope.inventory_type === 'properties') {
              _.remove($scope.data, function (row) {
                return !_.has(row, '$$treeLevel') && _.includes(result.taxlot_states, row.taxlot_state_id);
              });
            } else if ($scope.inventory_type === 'taxlots') {
              _.remove($scope.data, function (row) {
                return !_.has(row, '$$treeLevel') && _.includes(result.property_states, row.property_state_id);
              });
            }
            $scope.load_inventory(1);
          }
        }, function (result) {
          if (_.includes(['fail', 'incomplete'], result.delete_state)) $scope.load_inventory(1);
        });
      };

      $scope.updateHeight = function () {
        var height = 0;
        _.forEach(['.header', '.page_header_container', '.section_nav_container', '.inventory-list-controls', '.inventory-list-tab-container'], function (selector) {
          var element = angular.element(selector)[0];
          if (element) height += element.offsetHeight;
        });
        angular.element('#grid-container').css('height', 'calc(100vh - ' + (height + 2) + 'px)');
        angular.element('#grid-container > div').css('height', 'calc(100vh - ' + (height + 4) + 'px)');
        $scope.gridApi.core.handleWindowResize();
      };

      $scope.open_export_modal = function (selectedViewIds) {
        $uibModal.open({
          templateUrl: urls.static_url + 'seed/partials/export_inventory_modal.html',
          controller: 'export_inventory_modal_controller',
          resolve: {
            ids: function () {
              return selectedViewIds;
            },
            filter_header_string: function () {
              if ($scope.selected_labels.length) {
                return [
                  'Filter Method: ""',
                  $scope.labelLogic,
                  '"", Filter Labels: "',
                  $scope.selected_labels.map(label => label.name).join(' - '),
                  '"'
                ].join('');
              }
              return 'Filter Method: ""none""';
            },
            columns: function () {
              return _.map($scope.columns, 'name');
            },
            inventory_type: function () {
              return $scope.inventory_type;
            },
            profile_id: function () {
              // Check to see if the profile id is set
              if ($scope.currentProfile) {
                return $scope.currentProfile.id;
              } else {
                return null;
              }
            }
          }
        });
      };

      $scope.model_actions = 'none';
      const elSelectActions = document.getElementById('select-actions');
      $scope.run_action = function (viewIds=[], action=null) {
        let selectedViewIds = [];

        // was the function called with a list of ids?
        if (viewIds.length > 0) {
          selectedViewIds = viewIds;

        // if it appears everything selected, only get the full set of ids...
        } else if ($scope.selectedCount === $scope.inventory_pagination.total) {
          selectedViewIds = [];

          if ($scope.inventory_type === 'properties') {
            selectedViewIds = inventory_service.get_properties(undefined, undefined, $scope.cycle.selected_cycle, -1, undefined, undefined, true, null, true, $scope.column_filters, $scope.column_sorts, true).then(function (inventory_data) {
              $scope.run_action(inventory_data.results);
            });
          } else if ($scope.inventory_type === 'taxlots') {
            selectedViewIds = inventory_service.get_taxlots(undefined, undefined, $scope.cycle.selected_cycle, -1, undefined, undefined, true, null, true, $scope.column_filters, $scope.column_sorts, true).then(function (inventory_data) {
              $scope.run_action(inventory_data.results);
            });
          }
          return;

        // ... otherwise use what's selected in the grid
        } else {
          let view_id_prop = ($scope.inventory_type === 'taxlots') ? 'taxlot_view_id' : 'property_view_id';
          selectedViewIds = _.map(_.filter($scope.gridApi.selection.getSelectedRows(), {$$treeLevel: 0}), view_id_prop);
        }

        if (!action) {
          action = elSelectActions.value;
        }
        switch (action) {
          case 'open_merge_modal': $scope.open_merge_modal(selectedViewIds); break;
          case 'open_delete_modal': $scope.open_delete_modal(selectedViewIds); break;
          case 'open_export_modal': $scope.open_export_modal(selectedViewIds); break;
          case 'open_update_labels_modal': $scope.open_update_labels_modal(selectedViewIds); break;
          case 'run_data_quality_check': $scope.run_data_quality_check(selectedViewIds); break;
          case 'open_postoffice_modal': $scope.open_postoffice_modal(selectedViewIds); break;
          case 'open_analyses_modal': $scope.open_analyses_modal(selectedViewIds); break;
          case 'open_refresh_metadata_modal': $scope.open_refresh_metadata_modal(selectedViewIds); break;
          case 'open_geocode_modal': $scope.open_geocode_modal(selectedViewIds); break;
          case 'open_ubid_modal': $scope.open_ubid_modal(selectedViewIds); break;
          case 'open_show_populated_columns_modal': $scope.open_show_populated_columns_modal(); break;
          case 'select_all': $scope.select_all(); break;
          case 'select_none': $scope.select_none(); break;
          default: console.error('Unknown action:', elSelectActions.value, 'Update "run_action()"');
        }
        $scope.model_actions = 'none';
      };

      $scope.open_refresh_metadata_modal = function () {
        $uibModal.open({
          templateUrl: urls.static_url + 'seed/partials/refresh_metadata_modal.html',
          controller: 'refresh_metadata_modal_controller',
          backdrop: 'static',
          resolve: {
            ids: function () {
              return _.map(_.filter($scope.gridApi.selection.getSelectedRows(), function (row) {
                if ($scope.inventory_type === 'properties') return row.$$treeLevel == 0;
                return !_.has(row, '$$treeLevel');
              }), 'id');
            },
            property_states: function () {
              return _.map(_.filter($scope.gridApi.selection.getSelectedRows(), function (row) {
                if ($scope.inventory_type === 'properties') return row.$$treeLevel === 0;
                return !_.has(row, '$$treeLevel');
              }), 'property_state_id');
            },
            taxlot_states: function () {
              return _.map(_.filter($scope.gridApi.selection.getSelectedRows(), function (row) {
                if ($scope.inventory_type === 'taxlots') return row.$$treeLevel === 0;
                return !_.has(row, '$$treeLevel');
              }), 'taxlot_state_id');
            },
            inventory_type: _.constant($scope.inventory_type),
          }
        });
      }

      $scope.open_analyses_modal = function (selectedViewIds) {
        const modalInstance = $uibModal.open({
          templateUrl: urls.static_url + 'seed/partials/inventory_detail_analyses_modal.html',
          controller: 'inventory_detail_analyses_modal_controller',
          resolve: {
            inventory_ids: function () {
              return $scope.inventory_type === 'properties' ? selectedViewIds : [];
            },
            current_cycle: _.constant($scope.cycle.selected_cycle),
          }
        });
        modalInstance.result.then(function (data) {
          setTimeout(() => {
            Notification.primary('<a href="#/analyses" style="color: #337ab7;">Click here to view your analyses</a>');
          }, 1000);
        }, function () {
          // Modal dismissed, do nothing
        });
      };

      $scope.view_notes = function (record) {
        $uibModal.open({
          templateUrl: urls.static_url + 'seed/partials/notes_modal.html',
          controller: 'notes_controller',
          size: 'lg',
          resolve: {
            inventory_type: _.constant(record.inventory_type),
            view_id: _.constant(record.view_id),
            inventory_payload: ['$state', '$stateParams', 'inventory_service', function ($state, $stateParams, inventory_service) {
              return record.inventory_type === 'properties' ? inventory_service.get_property(record.view_id) : inventory_service.get_taxlot(record.view_id);
            }],
            organization_payload: _.constant(organization_payload),
            notes: ['note_service', function (note_service) {
              return note_service.get_notes($scope.organization.id, record.inventory_type, record.view_id);
            }]
          }
        }).result.then(function (notes_count) {
          record.record.notes_count = notes_count;
        });
      };

      function currentColumns () {
        // Save all columns except first 3
        var gridCols = _.filter($scope.gridApi.grid.columns, function (col) {
          return !_.includes(['treeBaseRowHeaderCol', 'selectionRowHeaderCol', 'notes_count', 'meters_exist_indicator', 'merged_indicator', 'id', 'labels'], col.name)
            && col.visible
            && !col.colDef.is_derived_column;
        });

        // Ensure pinned ordering first
        var pinned = _.remove(gridCols, function (col) {
          return col.renderContainer === 'left';
        });
        gridCols = pinned.concat(gridCols);

        var columns = [];
        _.forEach(gridCols, function (col) {
          columns.push({
            column_name: col.colDef.column_name,
            id: col.colDef.id,
            order: columns.length + 1,
            pinned: col.renderContainer === 'left',
            table_name: col.colDef.table_name
          });
        });

        return columns;
      }

      var saveSettings = function () {
        if (!profiles.length) {
          // Create a profile first
          $scope.newProfile().then(function () {
            var id = $scope.currentProfile.id;
            var profile = _.omit($scope.currentProfile, 'id');
            profile.columns = currentColumns();
            inventory_service.update_column_list_profile(id, profile);
          });
        } else {
          var id = $scope.currentProfile.id;
          var profile = _.omit($scope.currentProfile, 'id');
          profile.columns = currentColumns();
          inventory_service.update_column_list_profile(id, profile);
        }
      };

      $scope.selected_display = '';
      $scope.update_selected_display = function () {
        if ($scope.gridApi) {
          uiGridGridMenuService.removeFromGridMenu($scope.gridApi.grid, 'dynamic-export');
          $scope.gridApi.core.addToGridMenu($scope.gridApi.grid, [{
            id: 'dynamic-export',
            title: ($scope.selectedCount == 0 ? 'Export All' : 'Export Selected'),
            order: 100,
            action: function ($event) {
              $scope.run_action([], 'open_export_modal');
            }
          }]);
        }
        $scope.selected_display = [$scope.selectedCount, $translate.instant('selected')].join(' ');
      };
      $scope.update_selected_display();

      const operatorLookup = {
        ne: '!=',
        exact: '=',
        lt: '<',
        lte: '<=',
        gt: '<',
        gte: '<=',
        icontains: ''
      };

      $scope.delete_filter = function (filterToDelete) {
        const column = $scope.gridApi.grid.getColumn(filterToDelete.name);
        if (!column || column.filters.size < 1) {
          return false;
        }
        let newTerm = [];
        for (let i in $scope.column_filters) {
          const filter = $scope.column_filters[i];
          if (filter.name !== filterToDelete.name || filter === filterToDelete) {
            continue;
          }
          newTerm.push(operatorLookup[filter.operator] + filter.value);
        }
        column.filters[0].term = newTerm.join(', ');
        return false;
      };

      $scope.delete_sort = function (sortToDelete) {
        $scope.gridApi.grid.getColumn(sortToDelete.name).unsort();
        return true;
      };

      // https://regexr.com/6cka2
      const combinedRegex = /^(!?)=\s*(-?\d+(?:\\\.\d+)?)$|^(!?)=?\s*"((?:[^"]|\\")*)"$|^(<=?|>=?)\s*((-?\d+(?:\\\.\d+)?)|(\d{4}-\d{2}-\d{2}))$/;
      const parseFilter = function (expression) {
        // parses an expression string into an object containing operator and value
        const filterData = expression.match(combinedRegex);
        if (filterData) {
          if (!_.isUndefined(filterData[2])) {
            // Numeric Equality
            const operator = filterData[1];
            const value = Number(filterData[2].replace('\\.', '.'));
            if (operator === '!') {
              return {string: 'is not', operator: 'ne', value};
            } else {
              return {string: 'is', operator: 'exact', value};
            }
          } else if (!_.isUndefined(filterData[4])) {
            // Text Equality
            const operator = filterData[3];
            const value = filterData[4];
            if (operator === '!') {
              return {string: 'is not', operator: 'ne', value};
            } else {
              return {string: 'is', operator: 'exact', value};
            }
          } else if (!_.isUndefined(filterData[7])) {
            // Numeric Comparison
            const operator = filterData[5];
            const value = Number(filterData[6].replace('\\.', '.'));
            switch (operator) {
              case '<':
                return {string: '<', operator: 'lt', value};
              case '<=':
                return {string: '<=', operator: 'lte', value};
              case '>':
                return {string: '>', operator: 'gt', value};
              case '>=':
                return {string: '>=', operator: 'gte', value};
            }
          } else {
            // Date Comparison
            const operator = filterData[5];
            const value = filterData[8];
            switch (operator) {
              case '<':
                return {string: '<', operator: 'lt', value};
              case '<=':
                return {string: '<=', operator: 'lte', value};
              case '>':
                return {string: '>', operator: 'gt', value};
              case '>=':
                return {string: '>=', operator: 'gte', value};
            }
          }
        } else {
          // Case-insensitive Contains
          return {string: 'contains', operator: 'icontains', value: expression};
        }
      };

      const updateColumnFilterSort = function () {
        const columns = _.filter($scope.gridApi.saveState.save().columns, function (col) {
          return _.keys(col.sort).filter(key => key !== 'ignoreSort').length + (_.get(col, 'filters[0].term', '') || '').length > 0;
        });

        inventory_service.saveGridSettings(localStorageKey + '.sort', {
          columns: columns
        });

        $scope.column_filters = [];
        $scope.column_sorts = [];
        // parse the filters and sorts
        for (const column of columns) {
          const {name, filters, sort} = column;
          // remove the column id at the end of the name
          const column_name = name.split('_').slice(0, -1).join('_');

          for (const filter of filters) {
            if (_.isEmpty(filter)) {
              continue;
            }

            // a filter can contain many comma-separated filters
            const subFilters = _.map(_.split(filter.term, ','), _.trim);
            for (const subFilter of subFilters) {
              if (subFilter) {
                const {string, operator, value} = parseFilter(subFilter);
                const index = all_columns.findIndex(p => p.name === column_name);
                const display = [$scope.columnDisplayByName[name], string, value].join(' ');
                $scope.column_filters.push({name, column_name, operator, value, display});
              }
            }
          }

          if (sort.direction) {
            // remove the column id at the end of the name
            const column_name = name.split('_').slice(0, -1).join('_');
            const display = [$scope.columnDisplayByName[name], sort.direction].join(' ');
            $scope.column_sorts.push({name, column_name, direction: sort.direction, display, priority: sort.priority});
            $scope.column_sorts.sort((a, b) => (a.priority > b.priority));
          }
        }
      };

      const restoreGridSettings = function () {
        $scope.restore_status = RESTORE_SETTINGS;
        let state = inventory_service.loadGridSettings(localStorageKey + '.sort');
        if (!_.isNull(state)) {
          state = JSON.parse(state);
          $scope.gridApi.saveState.restore($scope, state)
            .then(function () {
              $scope.restore_status = RESTORE_SETTINGS_DONE;
            });
        } else {
          $scope.restore_status = RESTORE_SETTINGS_DONE;
        }
      };

      $scope.select_all = function () {
        // select all rows to visibly support everything has been selected
        $scope.gridApi.selection.selectAllRows();
        $scope.selectedCount = $scope.inventory_pagination.total;
        $scope.update_selected_display();
      };

      $scope.select_none = function () {
        $scope.gridApi.selection.clearSelectedRows();
        $scope.selectedCount = 0;
        $scope.update_selected_display();
      };

      $scope.gridOptions = {
        data: 'data',
        enableFiltering: true,
        enableGridMenu: true,
        enableSorting: true,
        exporterMenuCsv: false,
        exporterMenuExcel: false,
        exporterMenuPdf: false,
        fastWatch: true,
        flatEntityAccess: true,
        gridMenuShowHideColumns: false,
        showTreeExpandNoChildren: false,
        saveFocus: false,
        saveGrouping: false,
        saveGroupingExpandedStates: false,
        saveOrder: false,
        savePinning: false,
        saveScroll: false,
        saveSelection: false,
        saveTreeView: false,
        saveVisible: false,
        saveWidths: false,
        useExternalFiltering: true,
        useExternalSorting: true,
        columnDefs: $scope.columns,
        onRegisterApi: function (gridApi) {
          $scope.gridApi = gridApi;

          _.delay($scope.updateHeight, 150);

          var debouncedHeightUpdate = _.debounce($scope.updateHeight, 150);
          angular.element($window).on('resize', debouncedHeightUpdate);
          $scope.$on('$destroy', function () {
            angular.element($window).off('resize', debouncedHeightUpdate);
          });

          gridApi.colMovable.on.columnPositionChanged($scope, function () {
            // Ensure that 'merged_indicator', 'notes_count', 'meters_exist_indicator', and 'id' remain first
            var col, staticColIndex;
            staticColIndex = _.findIndex($scope.gridApi.grid.columns, {name: 'merged_indicator'});
            if (staticColIndex !== 2) {
              col = $scope.gridApi.grid.columns[staticColIndex];
              $scope.gridApi.grid.columns.splice(staticColIndex, 1);
              $scope.gridApi.grid.columns.splice(2, 0, col);
            }
            staticColIndex = _.findIndex($scope.gridApi.grid.columns, {name: 'notes_count'});
            if (staticColIndex !== 3) {
              col = $scope.gridApi.grid.columns[staticColIndex];
              $scope.gridApi.grid.columns.splice(staticColIndex, 1);
              $scope.gridApi.grid.columns.splice(3, 0, col);
            }
            staticColIndex = _.findIndex($scope.gridApi.grid.columns, {name: 'meters_exist_indicator'});
            if (staticColIndex !== 4) {
              col = $scope.gridApi.grid.columns[staticColIndex];
              $scope.gridApi.grid.columns.splice(staticColIndex, 1);
              $scope.gridApi.grid.columns.splice(4, 0, col);
            }
            staticColIndex = _.findIndex($scope.gridApi.grid.columns, {name: 'id'});
            if (staticColIndex !== 5) {
              col = $scope.gridApi.grid.columns[staticColIndex];
              $scope.gridApi.grid.columns.splice(staticColIndex, 1);
              $scope.gridApi.grid.columns.splice(5, 0, col);
            }
            saveSettings();
          });
          gridApi.core.on.columnVisibilityChanged($scope, saveSettings);
          gridApi.core.on.filterChanged($scope, _.debounce(() => {
            if ($scope.restore_status === RESTORE_COMPLETE) {
              updateColumnFilterSort();
              $scope.load_inventory(1);
            }
          }, 1000));
          gridApi.core.on.sortChanged($scope, _.debounce(() => {
            if ($scope.restore_status === RESTORE_COMPLETE) {
              updateColumnFilterSort();
              $scope.load_inventory(1);
            }
          }, 1000));
          gridApi.pinning.on.columnPinned($scope, saveSettings);

          var selectionChanged = function () {
            var selected = gridApi.selection.getSelectedRows();
            var parentsSelectedIds = _.map(_.filter(selected, {$$treeLevel: 0}), 'id');
            $scope.selectedCount = selected.length;
            $scope.selectedParentCount = parentsSelectedIds.length;

            var removed = _.difference($scope.selectedOrder, parentsSelectedIds);
            var added = _.difference(parentsSelectedIds, $scope.selectedOrder);
            if (removed.length === 1 && !added.length) {
              _.remove($scope.selectedOrder, function (item) {
                return item === removed[0];
              });
            } else if (added.length === 1 && !removed.length) {
              $scope.selectedOrder.push(added[0]);
            }
            $scope.update_selected_display();
          };

          var selectPageChanged = function () {
            var allSelected = $scope.gridApi.selection.getSelectedRows();

            if (!allSelected.length) {
              $scope.selectedCount = 0;
              $scope.selectedParentCount = 0;
              $scope.selectedOrder = [];
            } else {
              var parentsSelectedIds = _.map(_.filter(allSelected, {$$treeLevel: 0}), 'id');
              var sortedIds = _.map($scope.gridApi.core.getVisibleRows($scope.gridApi.grid), function (row) {
                return row.entity.id;
              });
              $scope.selectedOrder = _.filter(sortedIds, function (id) {
                return _.includes(parentsSelectedIds, id);
              });
              $scope.selectedCount = allSelected.length;
              $scope.selectedParentCount = parentsSelectedIds.length;
            }
            $scope.update_selected_display();
          };

          gridApi.selection.on.rowSelectionChanged($scope, selectionChanged);
          gridApi.selection.on.rowSelectionChangedBatch($scope, selectPageChanged);

          gridApi.core.on.rowsRendered($scope, _.debounce(function () {
            $scope.$apply(function () {
              spinner_utility.hide();
              $scope.total = _.filter($scope.gridApi.core.getVisibleRows($scope.gridApi.grid), {treeLevel: 0}).length;
              if ($scope.updateQueued) {
                $scope.updateQueued = false;
              }
            });
          }, 150));

          _.defer(function () {
            restoreGridSettings();
          });
        }
      };
    }]);<|MERGE_RESOLUTION|>--- conflicted
+++ resolved
@@ -123,7 +123,6 @@
       // Filter Groups
       $scope.filterGroups = filter_groups;
       $scope.currentFilterGroup = current_filter_group;
-<<<<<<< HEAD
       $scope.currentFilterGroup = $scope.filterGroups[0] || {};
       
       $scope.Modified = false;
@@ -142,9 +141,6 @@
           "labels": label_ids,
           "label_logic": $scope.labelLogic
         };
-=======
-      $scope.dropdown_selected_filter_group = $scope.currentFilterGroup;
->>>>>>> 381f08e9
 
         var modalInstance = $uibModal.open({
           templateUrl: urls.static_url + 'seed/partials/filter_group_modal.html',
@@ -248,22 +244,6 @@
         } else {
           $scope.Modified = false
         }
-<<<<<<< HEAD
-        return $scope.Modified;
-      };
-
-      // $scope.check_for_changes = function () {
-      //   if ($scope.changes_possible) {
-      //     $uibModal.open({
-      //       template: '<div class="modal-header"><h3 class="modal-title" translate>You have unsaved changes</h3></div><div class="modal-body" translate>You will lose your unsaved changes if you switch filter groups without saving. Would you like to continue?</div><div class="modal-footer"><button type="button" class="btn btn-warning" ng-click="$dismiss()" translate>Cancel</button><button type="button" class="btn btn-primary" ng-click="$close()" autofocus translate>Switch Filter Groups</button></div>'
-      //     }).result.then(function () {
-      //       $scope.changes_possible = false;
-      //     }).catch(function () {
-      //       return;
-      //     });
-      //   }
-      // };
-=======
 
         updateCurrentFilterGroup($scope.dropdown_selected_filter_group)
       };
@@ -317,7 +297,6 @@
         }
       }
 
->>>>>>> 381f08e9
 
       // restore_response is a state tracker for avoiding multiple reloads
       // of the inventory data when initializing the page.
