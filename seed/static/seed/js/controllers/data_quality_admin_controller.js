--- conflicted
+++ resolved
@@ -146,12 +146,9 @@
       var originalRules = angular.copy(data_quality_rules_payload.rules);
       $scope.original = originalRules;
       $scope.change_rules = function () {
-<<<<<<< HEAD
         $scope.defaults_restored = false;
         $scope.rules_reset = false;
         $scope.rules_updated = false;
-=======
->>>>>>> 5c67ccf8
         $scope.setModified();
       };
       $scope.setModified = function () {
@@ -356,26 +353,7 @@
         });
       };
 
-<<<<<<< HEAD
-      // Keep "required field" consistent for identical fields
-      $scope.change_required = function (rule) {
-        var required = !rule.required;
-        _.forEach($scope.ruleGroups[$scope.inventory_type][rule.field], function (currentRule) {
-          currentRule.required = required;
-        });
-      };
-
-      // Keep "not null" consistent for identical fields
-      $scope.change_not_null = function (rule) {
-        var not_null = !rule.not_null;
-        _.forEach($scope.ruleGroups[$scope.inventory_type][rule.field], function (currentRule) {
-          currentRule.not_null = not_null;
-        });
-      };
       $scope.remove_label = function (rule) {
-=======
-      $scope.removeLabelFromRule = function (rule) {
->>>>>>> 5c67ccf8
         rule.label = null;
       };
 
