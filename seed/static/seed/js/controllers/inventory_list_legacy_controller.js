--- conflicted
+++ resolved
@@ -1199,13 +1199,8 @@
                 return !_.has(row, '$$treeLevel');
               }), 'property_view_id');
             },
-<<<<<<< HEAD
-            cycles: cycles.cycles,
-            current_cycle: _.constant($scope.cycle.selected_cycle),
-=======
             cycles: _.constant(cycles.cycles),
             current_cycle: _.constant($scope.cycle.selected_cycle)
->>>>>>> 61fbfaa9
           }
         });
         modalInstance.result.then(function (data) {
