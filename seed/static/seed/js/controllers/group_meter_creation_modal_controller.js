/**
 * SEED Platform (TM), Copyright (c) Alliance for Sustainable Energy, LLC, and other contributors.
 * See also https://github.com/SEED-platform/seed/blob/main/LICENSE.md
 */
angular.module('SEED.controller.group_meter_creation_modal', []).controller('group_meter_creation_modal_controller', [
  '$scope',
  '$stateParams',
  '$uibModalInstance',
  'inventory_group_service',
  'inventory_service',
  'meter_service',
  'spinner_utility',
  'Notification',
  'organization_id',
  'systems',
  'group_id',
  'refresh_meters_and_readings',
  // eslint-disable-next-line func-names
  function (
    $scope,
    $stateParams,
    $uibModalInstance,
    inventory_group_service,
    inventory_service,
    meter_service,
    spinner_utility,
    Notification,
    organization_id,
    systems,
    group_id,
    refresh_meters_and_readings
  ) {
    $scope.systems = systems;
    $scope.types = ['Coal (anthracite)',
      'Coal (bituminous)',
      'Coke',
      'Diesel',
      'District Chilled Water',
      'District Chilled Water - Absorption',
      'District Chilled Water - Electric',
      'District Chilled Water - Engine',
      'District Chilled Water - Other',
      'District Hot Water',
      'District Steam',
      'Electric',
      'Electric - Grid',
      'Electric - Solar',
      'Electric - Wind',
      'Fuel Oil (No. 1)',
      'Fuel Oil (No. 2)',
      'Fuel Oil (No. 4)',
      'Fuel Oil (No. 5 and No. 6)',
      'Kerosene',
      'Natural Gas',
      'Other:',
      'Propane',
      'Wood',
      'Cost',
      'Electric - Unknown',
      'Custom Meter',
      'Potable Indoor',
      'Potable Outdoor',
      'Potable: Mixed Indoor/Outdoor'
    ];

    $scope.meter = {};

    $scope.$watchCollection('meter', () => {
      $scope.form_valid = (
        $scope.meter.type !== undefined &&
        $scope.meter.alias !== undefined &&
        $scope.meter.system_id !== undefined
      );
    });

    $scope.create_meter = () => {
      inventory_group_service.create_group_meter(group_id, $scope.meter).then((response) => {
<<<<<<< HEAD
        if (response.status === 200) {
          Notification.info('Meter created! Click on the pencil icon next to your meter to further configure its connections.');
=======
        console.log(response);
        if (response.status === 200) {
          console.log('response');
>>>>>>> b7a36ec0
          refresh_meters_and_readings();
          spinner_utility.show();
          $uibModalInstance.dismiss('cancel');
        } else {
          $scope.error = response.data.message;
        }
      });
    };
  }
]);<|MERGE_RESOLUTION|>--- conflicted
+++ resolved
@@ -75,14 +75,8 @@
 
     $scope.create_meter = () => {
       inventory_group_service.create_group_meter(group_id, $scope.meter).then((response) => {
-<<<<<<< HEAD
         if (response.status === 200) {
           Notification.info('Meter created! Click on the pencil icon next to your meter to further configure its connections.');
-=======
-        console.log(response);
-        if (response.status === 200) {
-          console.log('response');
->>>>>>> b7a36ec0
           refresh_meters_and_readings();
           spinner_utility.show();
           $uibModalInstance.dismiss('cancel');
