/**
 * :copyright (c) 2014 - 2022, The Regents of the University of California, through Lawrence Berkeley National Laboratory (subject to receipt of any required approvals from the U.S. Department of Energy) and contributors. All rights reserved.
 * :author
 */
angular.module('BE.seed.controller.data_view', [])
  .controller('data_view_controller', [
    '$scope',
    '$stateParams',
    '$uibModal',
    'urls',
    'cycles',
    'data_views',
    'filter_groups',
    'data_view_service',
    'property_columns',
    'spinner_utility',
    'taxlot_columns',
    'valid_column_data_types',
    function (
      $scope,
      $stateParams,
      $uibModal,
      urls,
      cycles,
      data_views,
      filter_groups,
      data_view_service,
      property_columns,
      spinner_utility,
      taxlot_columns,
      valid_column_data_types
    ) {
      spinner_utility.show();
      $scope.id = $stateParams.id;
      $scope.valid_column_data_types = valid_column_data_types;
      $scope.editing = false;
      $scope.create_errors = [];
      $scope.data_views_error = null;
      $scope.cycles = cycles.cycles;
      $scope.fields = {
        'filter_group_checkboxes': {},
        'cycle_checkboxes': {},
        'name': ''
      };
      $scope.show_properties_for_filter_group = {};
      $scope.aggregations = [
        {id: 1, name: 'Average'},
        {id: 2, name: 'Minimum'},
        {id: 3, name: 'Maximum'},
        {id: 4, name: 'Sum'},
        {id: 5, name: 'Count'}
      ];
      $scope.filter_groups = filter_groups
      console.log('filter_groups',$scope.filter_groups)

      $scope.show_config = true
      $scope.toggle_config = () => {
        console.log('toggle config')
        $scope.show_config = !$scope.show_config
      }

      let _collect_array_as_object = function (array, key="id") {
        ret = {};
        for (let i in array) {
          ret[array[i][key]] = array[i];
        }
        return ret;
      };

      let _collect_array_as_object_sorted = function (array, key="start") {
        ret = {};
        for (let i in array) {
          ret[array[i][key]] = array[i];
        }
        return ret;
      };

      let _init_fields = function () {
        for (let i in $scope.filter_groups) {
          $scope.fields.filter_group_checkboxes[$scope.filter_groups[i].id] = false;
        }
        for (let i in $scope.cycles) {
          $scope.fields.cycle_checkboxes[$scope.cycles[i].id] = false;
        }
        $scope.source_column_by_location = {'first_axis': null, 'second_axis': null};
      };

      let _init_data = function () {

        // load data views
        $scope.data_views = data_views;
        if (data_views.status == 'error') {
          $scope.data_views_error = data_views.message;
        }
        $scope.has_data_views = $scope.data_views.length > 0;
        $scope.selected_data_view = $scope.id ? $scope.data_views.find(item => item.id === $scope.id) : null;
        if ($scope.selected_data_view) {
          $scope.selected_data_view.first_axis_aggregations = [];
          $scope.selected_data_view.second_axis_aggregations = [];
        } else if ($scope.id) {
          $scope.data_views_error = 'Could not find Data View with id #' + $scope.id + '!';
        }

        // load cycles
        $scope.used_cycles = {};
        if ($scope.selected_data_view) {
          $scope.used_cycles = _collect_array_as_object_sorted($scope.cycles.filter(item => $scope.selected_data_view.cycles.includes(item.id)));
        }
        $scope.selected_cycles = Object.assign({}, $scope.used_cycles);
        $scope.selected_cycles_length = Object.keys($scope.selected_cycles).length;

        // load source columns
        $scope.source_columns = {
          'property': property_columns,
          'taxlot': taxlot_columns,
          'by_id': Object.assign(_collect_array_as_object(property_columns), _collect_array_as_object(taxlot_columns))
        };

        // load both axis
        if ($scope.selected_data_view) {
          let first_axis_aggregations = $scope.selected_data_view.parameters.find(item => item.location == 'first_axis');
          if (first_axis_aggregations) {
            $scope.selected_table_location = 'first_axis';
            $scope.selected_table_aggregation = first_axis_aggregations['aggregations'][0];
            $scope.select_source_column('first_axis', first_axis_aggregations.column, false);
            for (let i in first_axis_aggregations['aggregations']) {
              $scope.toggle_aggregation('first_axis', first_axis_aggregations['aggregations'][i]);
            }
          }
          let second_axis_aggregations = $scope.selected_data_view.parameters.find(item => item.location == 'second_axis');
          if (second_axis_aggregations) {
            $scope.select_source_column('second_axis', second_axis_aggregations.column, false);
            for (let i in second_axis_aggregations['aggregations']) {
              $scope.toggle_aggregation('second_axis', second_axis_aggregations['aggregations'][i]);
            }
          }
        }

        // load filter groups
        $scope.used_filter_groups = {};
        if ($scope.selected_data_view) {
          $scope.used_filter_groups = $scope.filter_groups
          .filter(fg => $scope.selected_data_view.filter_groups.includes(fg.id))
          .reduce((acc, curr) => {
            acc[curr.name] = curr
            return acc
          }, {})
          for (let i in $scope.selected_data_view.filter_groups) {
            $scope.show_properties_for_filter_group[$scope.selected_data_view.filter_groups[i]] = false;
          }
        }
        $scope.selected_filter_groups = Object.assign({}, $scope.used_filter_groups);
      };

      $scope.data = {};
      let _load_data = function () {
        if (!$scope.selected_data_view) {
          spinner_utility.hide();
          return;
        }
        spinner_utility.show();
        let data = data_view_service.evaluate_data_view($scope.selected_data_view.id, Object.values($scope.source_column_by_location).filter(item => item).map(item => item.id)).then((data) => {
          $scope.data = data;
          spinner_utility.hide();
        }).then(() => {
          _build_chart();
        });
      };

      $scope.object_has_key = function (a, b) {
        return Object.keys(a).includes(String(b));
      };
      $scope.object_has_any_key = function (a) {
        return Object.keys(a).length > 0;
      };

      $scope.toggle_filter_group = function (filter_group_id) {
        filter_group = $scope.filter_groups.find(fg => fg.id == filter_group_id)
        if (filter_group.name in $scope.selected_filter_groups) {
          delete $scope.selected_filter_groups[filter_group.name];
        } else {
          $scope.selected_filter_groups[filter_group.name] = Object.assign({}, $scope.used_filter_groups[filter_group.name]);
        }
        console.log('_assign_datasets toggle filter group')
        _assign_datasets();
      };

      $scope.toggle_cycle = function (cycle_id) {
        if (cycle_id in $scope.selected_cycles) {
          delete $scope.selected_cycles[cycle_id];
        } else {
          $scope.selected_cycles[cycle_id] = Object.assign({}, $scope.used_cycles[cycle_id]);
        }
        $scope.selected_cycles_length = Object.keys($scope.selected_cycles).length;
        console.log('selected cycles', $scope.selected_cycles)
        console.log('used cycles', $scope.used_cycles)
      };

      $scope.toggle_aggregation = function (location, aggregation_id) {
        if (!$scope.source_column_by_location[location]) {
          return;
        }
        let aggregations = null;
        switch (location) {
          case 'first_axis':
            aggregations = $scope.selected_data_view.first_axis_aggregations;
            break;
          case 'second_axis':
            aggregations = $scope.selected_data_view.second_axis_aggregations;
            break;
         default:
           return;
        }
        const i = aggregations.indexOf(aggregation_id);
        if (i > -1) {
          aggregations.splice(i, 1);
        } else {
          aggregations.push(aggregation_id);
        }
        if ($scope.dataViewChart) {
          console.log('_assign_datasets toggle agg')
          _assign_datasets()
        }
      };

      $scope.select_source_column = function (location, source_column_id, reload_data=true) {
        if (source_column_id) {
          $scope.source_column_by_location[location] = Object.assign({}, $scope.source_columns.by_id[source_column_id]);
        } else {
          $scope.source_column_by_location[location] = null;
        }
        if ($scope.editing) {
          return;
        }
        switch (location) {
          case 'first_axis':
            $scope.selected_data_view.first_axis_aggregations = [];
            break;
          case 'second_axis':
            console.log('set second axis [] 236')
            $scope.selected_data_view.second_axis_aggregations = [];
            break;
         default:
           return;
        }
        if (reload_data) {
          _load_data();
        }
        console.log('_assign_datasets select source column')
        _assign_datasets();
      };

      $scope.click_new_data_view = function () {
        spinner_utility.show();
        $scope.selected_data_view = {
          name: 'New Custom Report',
          first_axis_aggregations: [],
          second_axis_aggregations: []
        };
        $scope.editing = true;
        spinner_utility.hide();
      };

      $scope.click_save_changes = function () {
        spinner_utility.show();
        $scope.create_errors = [];

        // validate name
        if (!$scope.fields.name) {
          $scope.create_errors.push("A name is required.");
        }

        // validate filter groups
        let checked_filter_groups = [];
        for (let i in $scope.fields.filter_group_checkboxes) {
          if ($scope.fields.filter_group_checkboxes[i]) {
            checked_filter_groups.push(parseInt(i));
          }
        }
        if (checked_filter_groups.length < 1) {
         $scope.create_errors.push("At least one filter group must be selected.");
        }

        // validate cycles
        let checked_cycles = [];
        for (let i in $scope.fields.cycle_checkboxes) {
          if ($scope.fields.cycle_checkboxes[i]) {
            checked_cycles.push(parseInt(i));
          }
        }
        if (checked_cycles.length < 1) {
         $scope.create_errors.push("At least one cycle must be selected.");
        }

        // validate column
        if (!$scope.source_column_by_location['first_axis']) {
          $scope.create_errors.push("The first axis must have a source column.");
        }
        if ($scope.selected_data_view.first_axis_aggregations.length < 1) {
          $scope.create_errors.push("The first axis needs at least one selected aggregation.");
        }
        if ($scope.source_column_by_location['second_axis'] && $scope.selected_data_view.second_axis_aggregations.length < 1) {
          $scope.create_errors.push("The second axis needs at least one selected aggregation.");
        }

        // any errors?
        if ($scope.create_errors.length > 0) {
          console.log('errors', $scope.create_errors)
          spinner_utility.hide();
          return;
        }

        // create/update data view
        let aggregations = [];
        if ($scope.source_column_by_location['first_axis']) {
          aggregations.push({
            "column": $scope.source_column_by_location['first_axis']['id'],
            "location": 'first_axis',
            "aggregations": $scope.selected_data_view.first_axis_aggregations
          });
        }
        if ($scope.source_column_by_location['second_axis']) {
          aggregations.push({
            "column": $scope.source_column_by_location['second_axis']['id'],
            "location": 'second_axis',
            "aggregations": $scope.selected_data_view.second_axis_aggregations
          });
        }

        let _done = function (data) {
            if (data.status == 'success') {
              if (!$scope.selected_data_view.id) {
                window.location = '#/insights/custom/' + data.data_view.id;
                spinner_utility.hide();
                return;
              }
              data_views = data_views.map(data_view => {
                if (data_view.id == data.data_view.id) {
                  return Object.assign({}, data.data_view);
                }
                return data_view;
              });
              $scope.selected_data_view = Object.assign({}, data.data_view);
              _init_data();
              _load_data();
              $scope.editing = false;
              return;
            }
            $scope.create_errors.push(data.message);
            for (let i in data.errors) {
              $scope.create_errors.push(data.errors[i]);
            }
            spinner_utility.hide();
        };

        if ($scope.selected_data_view.id) {
          let new_data_view = data_view_service.update_data_view($scope.selected_data_view.id, $scope.fields.name, checked_filter_groups, checked_cycles, aggregations).then(_done);
        } else {
          let new_data_view = data_view_service.create_data_view($scope.fields.name, checked_filter_groups, checked_cycles, aggregations).then(_done);
        };
      };

      $scope.click_cancel = function () {
        spinner_utility.show();
        $scope.selected_data_view = null;
        $scope.create_errors = [];
        _init_fields();
        _init_data();
        $scope.editing = false;
        spinner_utility.hide();
      };

      $scope.click_delete = function (data_view=null) {
        spinner_utility.show();
        if (!data_view) {
          data_view = $scope.selected_data_view
        }
        if (confirm('Are you sure to delete the data view "' + data_view.name + '"?')) {
          delete_id = data_view.id;
          let delete_data_view = data_view_service.delete_data_view(delete_id).then((data) => {
            if (data.status == 'success') {
<<<<<<< HEAD
                $scope.data_views = $scope.data_views.filter(data_view => data_view.id != delete_id);
                if ($scope.selected_data_view.id == data_view.id) {
                  window.location = '#/insights/custom';
                }
              }
            });
          };
=======
              window.location = '#/insights/custom';
            } else {

            }
          });
        }
>>>>>>> bea6df9c
        spinner_utility.hide();
      };

      $scope.click_edit = function () {
        spinner_utility.show();
        $scope.fields.name = $scope.selected_data_view.name;
        for (let i in $scope.selected_data_view.cycles) {
          $scope.fields.cycle_checkboxes[$scope.selected_data_view.cycles[i]] = true;
        }

        for (let i in $scope.selected_data_view.filter_groups) {
          $scope.fields.filter_group_checkboxes[$scope.selected_data_view.filter_groups[i]] = true;
        }
        $scope.editing = true;
        spinner_utility.hide();
      };
      // CHARTS
      var colors = [
        '#4477AA',
        '#DDDD77',
        '#77CCCC',
        '#117744',
        '#DD7788',
        '#AA4455',
        '#77AADD',
        '#44AAAA',
        '#AAAA44',
        '#114477',
        '#117777',
        '#771122',
        '#777711',
        '#AA7744',
        '#DDAA77',
        '#771155',
        '#AA4488',
        '#CC99BB',
        '#44AA77',
        '#88CCAA',
        '#774411',
      ]

      const _build_chart = () => {
        console.log('BUILD CHART')
        if (!$scope.data.graph_data) {
          console.log('NO DATA')
          spinner_utility.hide()
          return
        }
        const canvas = document.getElementById('data-view-chart')
        const ctx = canvas.getContext('2d')

        let first_axis_name = $scope.source_column_by_location.first_axis ? $scope.source_column_by_location.first_axis.displayName : 'y1'
        let second_axis_name = $scope.source_column_by_location.second_axis ? $scope.source_column_by_location.second_axis.displayName : 'y2'

        $scope.dataViewChart = new Chart(ctx, {
          type: 'line',
          data: {
          },
          options: {
            plugins: {
              title: {
                display: true,
                align: 'start'
              },
              legend: {
                position: 'right',
                maxWidth: 500,
                title: {
                  display: true,
                  text: "Solid Line (Left Axis) - Dashed Line (Right Axis)",
                },
                labels: {
                  boxHeight: 0,
                  boxWidth: 50,
                },
              },
            },
            scales: {
              y1: {
                beginAtZero: true,
                position: 'left',
                display: false,
                title: {
                  text: first_axis_name,
                  display: true,
                }
              },
              y2: {
                beginAtZero: true,
                position: 'right',
                display: false,
                title: {
                  text: second_axis_name,
                  display: false,
                }
              },

            }
          }
        })
        console.log('_assign_datasets BUILD CHART')
        _assign_datasets()
      }

      const _assign_datasets = () => {
        console.log('assgin dataset start')
        if (!$scope.data.graph_data) {
          spinner_utility.hide()
          return
        }
        xAxisLabels = $scope.data.graph_data.labels
        datasets = []
        axis1_aggregations = $scope.selected_data_view.first_axis_aggregations.map(agg1 => $scope.aggregations.find(agg2 => agg2.id == agg1).name)
        axis2_aggregations = $scope.selected_data_view.second_axis_aggregations.map(agg1 => $scope.aggregations.find(agg2 => agg2.id == agg1).name)
        if (axis1_aggregations.length > 0) {
          $scope.dataViewChart.options.scales.y1.display = true
        } else {
          $scope.dataViewChart.options.scales.y1.display = false
        }

        axis1_column = $scope.source_column_by_location.first_axis.column_name

        let i = 0
        for (let aggregation of axis1_aggregations) {
          for (let dataset of $scope.data.graph_data.datasets) {
            if (aggregation == dataset.aggregation && axis1_column == dataset.column && dataset.filter_group in $scope.selected_filter_groups) {
              dataset.label = `${dataset.filter_group} - ${dataset.column} - ${dataset.aggregation}`
              dataset.backgroundColor = colors[i],
              dataset.borderColor = colors[i],
              dataset.tension = 0.1
              dataset.yAxisID = 'y1'
              datasets.push(dataset)
              i = i > 19 ? 0 : i + 1
            }
          }
        }

        if ($scope.source_column_by_location.second_axis) {
          axis2_column = $scope.source_column_by_location.second_axis.column_name
          let second_axis_name = $scope.source_column_by_location.second_axis.displayName
          console.log('second axis name', second_axis_name)

          $scope.dataViewChart.options.scales.y2.display = true
          $scope.dataViewChart.options.scales.y2.title.text = second_axis_name
          $scope.dataViewChart.options.scales.y2.title.display = true

          console.log('axis 2 aggs', axis2_aggregations)
          for (let aggregation of axis2_aggregations) {
            for (let dataset of $scope.data.graph_data.datasets) {
              if (aggregation == dataset.aggregation && axis2_column == dataset.column && dataset.filter_group in $scope.selected_filter_groups) {
                dataset.label = `${dataset.filter_group} - ${dataset.column} - ${dataset.aggregation}`
                dataset.backgroundColor = colors[i],
                dataset.borderColor = colors[i],
                dataset.tension = 0.1
                dataset.yAxisID = 'y2'
                dataset.borderDash = [10,15]
                datasets.push(dataset)
                i = i > 19 ? 0 : i + 1
              }
            }
          }
        } else {
          $scope.dataViewChart.options.scales.y2.title.display = false
        }

        $scope.dataViewChart.data.labels = xAxisLabels
        $scope.dataViewChart.data.datasets = datasets
        $scope.dataViewChart.options.plugins.title.text = $scope.selected_data_view.name
        $scope.dataViewChart.update()
        console.log('_assign_data COMPLETE ')
      }

      _init_fields();
      _init_data();
      _load_data();
    }
  ]);<|MERGE_RESOLUTION|>--- conflicted
+++ resolved
@@ -379,7 +379,6 @@
           delete_id = data_view.id;
           let delete_data_view = data_view_service.delete_data_view(delete_id).then((data) => {
             if (data.status == 'success') {
-<<<<<<< HEAD
                 $scope.data_views = $scope.data_views.filter(data_view => data_view.id != delete_id);
                 if ($scope.selected_data_view.id == data_view.id) {
                   window.location = '#/insights/custom';
@@ -387,14 +386,6 @@
               }
             });
           };
-=======
-              window.location = '#/insights/custom';
-            } else {
-
-            }
-          });
-        }
->>>>>>> bea6df9c
         spinner_utility.hide();
       };
 
