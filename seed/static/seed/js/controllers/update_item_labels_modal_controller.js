/**
 * SEED Platform (TM), Copyright (c) Alliance for Sustainable Energy, LLC, and other contributors.
 * See also https://github.com/seed-platform/seed/main/LICENSE.md
 *
 * Controller for the Update Labels modal window.
 * Manages applying labels to a single Property or Tax Lot, as
 * well as allowing for the creation of new labels.
 * The Property or Tax Lot ID is passed in as 'inventory_id', identified by
 * inventory_type="properties" or inventory_type="taxlots"
 */
<<<<<<< HEAD
angular.module('BE.seed.controller.update_item_labels_modal', [])
  .controller('update_item_labels_modal_controller', [
    '$scope',
    '$log',
    '$uibModalInstance',
    'label_service',
    'inventory_ids',
    'inventory_type',
    'is_ali_root',
    'Notification',
    function ($scope, $log, $uibModalInstance, label_service, inventory_ids, inventory_type, is_ali_root, notification) {
      $scope.inventory_ids = inventory_ids;
      $scope.inventory_type = inventory_type;
      //keep track of status of service call
      $scope.loading = false;
      $scope.is_ali_root = is_ali_root;

      //An array of all available labels in the system.
      //These label objects should have the is_applied property set so
      //the modal can show the Remove button if necessary. (Populated
      //during init function below.)
      $scope.labels = [];

      //new_label serves as model for the "Create a new label" UI
      $scope.new_label = {};

      //list of colors for the create label UI
      $scope.available_colors = label_service.get_available_colors();

      /* Initialize the label props for a 'new' label */
      $scope.initialize_new_label = function () {
        $scope.new_label = {
          color: 'gray',
          label: 'default',
          name: '',
          show_in_list: false,
        };
=======
angular.module('BE.seed.controller.update_item_labels_modal', []).controller('update_item_labels_modal_controller', [
  '$scope',
  '$log',
  '$uibModalInstance',
  'label_service',
  'inventory_ids',
  'inventory_type',
  'Notification',
  // eslint-disable-next-line func-names
  function ($scope, $log, $uibModalInstance, label_service, inventory_ids, inventory_type, notification) {
    $scope.inventory_ids = inventory_ids;
    $scope.inventory_type = inventory_type;
    // keep track of status of service call
    $scope.loading = false;

    // An array of all available labels in the system.
    // These label objects should have the is_applied property set so
    // the modal can show the Remove button if necessary. (Populated
    // during init function below.)
    $scope.labels = [];

    // new_label serves as model for the "Create a new label" UI
    $scope.new_label = {};

    // list of colors for the create label UI
    $scope.available_colors = label_service.get_available_colors();

    /* Initialize the label props for a 'new' label */
    $scope.initialize_new_label = function () {
      $scope.new_label = {
        color: 'gray',
        label: 'default',
        name: '',
        show_in_list: false
>>>>>>> 7de6ded1
      };
    };

    /* Create a new label based on user input */
    $scope.submitNewLabelForm = function (form) {
      $scope.createdLabel = null;
      if (form.$invalid) return;
      label_service.create_label($scope.new_label).then(
        (data) => {
          // promise completed successfully
          const createdLabel = data;

          // Assume that user wants to apply a label they just created
          // in this modal...
          createdLabel.is_checked_add = true;

          $scope.newLabelForm.$setPristine();
          $scope.labels.unshift(createdLabel);
          $scope.initialize_new_label();
        },
        (data) => {
          // reject promise
          // label name already exists
          if (data.message === 'label already exists') {
            alert('label already exists');
          } else {
            alert('error creating new label');
          }
        }
      );
    };

    /* Toggle the add button for a label */
    $scope.toggle_add = function (label) {
      if (label.is_checked_remove && label.is_checked_add) {
        label.is_checked_remove = false;
      }
    };

    /* Toggle the remove button for a label */
    $scope.toggle_remove = function (label) {
      if (label.is_checked_remove && label.is_checked_add) {
        label.is_checked_add = false;
      }
    };

    $scope.modified = () => Boolean(_.filter($scope.labels, 'is_checked_add').length || _.filter($scope.labels, 'is_checked_remove').length);

    /* User has indicated 'Done' so perform selected label operations */
    $scope.done = function () {
      const addLabelIDs = _.chain($scope.labels).filter('is_checked_add').map('id').value()
        .sort();
      const removeLabelIDs = _.chain($scope.labels).filter('is_checked_remove').map('id').value()
        .sort();

      if (inventory_type === 'properties') {
        label_service.update_property_labels(addLabelIDs, removeLabelIDs, inventory_ids).then(
          (data) => {
            if (data.num_updated === 1) {
              notification.primary(`${data.num_updated} property updated.`);
            } else {
              notification.primary(`${data.num_updated} properties updated.`);
            }
            $uibModalInstance.close();
          },
          (data, status) => {
            $log.error('error:', data, status);
          }
        );
      } else if (inventory_type === 'taxlots') {
        label_service.update_taxlot_labels(addLabelIDs, removeLabelIDs, inventory_ids).then(
          (data) => {
            if (data.num_updated === 1) {
              notification.primary(`${data.num_updated} tax lot updated.`);
            } else {
              notification.primary(`${data.num_updated} tax lots updated.`);
            }
            $uibModalInstance.close();
          },
          (data, status) => {
            $log.error('error:', data, status);
          }
        );
      }
    };

    /* User has cancelled dialog */
    $scope.cancel = function () {
      // don't do anything, just close modal.
      $uibModalInstance.dismiss('cancel');
    };

    /* init: Gets the list of labels. Sets up new label object. */
    const init = function () {
      $scope.initialize_new_label();
      // get labels with 'is_applied' property by passing in current search state
      $scope.loading = true;
      label_service.get_labels(inventory_type, inventory_ids).then((labels) => {
        $scope.labels = labels;
        $scope.loading = false;
      });
    };

    init();
  }
]);<|MERGE_RESOLUTION|>--- conflicted
+++ resolved
@@ -8,45 +8,6 @@
  * The Property or Tax Lot ID is passed in as 'inventory_id', identified by
  * inventory_type="properties" or inventory_type="taxlots"
  */
-<<<<<<< HEAD
-angular.module('BE.seed.controller.update_item_labels_modal', [])
-  .controller('update_item_labels_modal_controller', [
-    '$scope',
-    '$log',
-    '$uibModalInstance',
-    'label_service',
-    'inventory_ids',
-    'inventory_type',
-    'is_ali_root',
-    'Notification',
-    function ($scope, $log, $uibModalInstance, label_service, inventory_ids, inventory_type, is_ali_root, notification) {
-      $scope.inventory_ids = inventory_ids;
-      $scope.inventory_type = inventory_type;
-      //keep track of status of service call
-      $scope.loading = false;
-      $scope.is_ali_root = is_ali_root;
-
-      //An array of all available labels in the system.
-      //These label objects should have the is_applied property set so
-      //the modal can show the Remove button if necessary. (Populated
-      //during init function below.)
-      $scope.labels = [];
-
-      //new_label serves as model for the "Create a new label" UI
-      $scope.new_label = {};
-
-      //list of colors for the create label UI
-      $scope.available_colors = label_service.get_available_colors();
-
-      /* Initialize the label props for a 'new' label */
-      $scope.initialize_new_label = function () {
-        $scope.new_label = {
-          color: 'gray',
-          label: 'default',
-          name: '',
-          show_in_list: false,
-        };
-=======
 angular.module('BE.seed.controller.update_item_labels_modal', []).controller('update_item_labels_modal_controller', [
   '$scope',
   '$log',
@@ -54,13 +15,15 @@
   'label_service',
   'inventory_ids',
   'inventory_type',
+  'is_ali_root',
   'Notification',
   // eslint-disable-next-line func-names
-  function ($scope, $log, $uibModalInstance, label_service, inventory_ids, inventory_type, notification) {
+  function ($scope, $log, $uibModalInstance, label_service, inventory_ids, inventory_type, is_ali_root, notification) {
     $scope.inventory_ids = inventory_ids;
     $scope.inventory_type = inventory_type;
     // keep track of status of service call
     $scope.loading = false;
+    $scope.is_ali_root = is_ali_root;
 
     // An array of all available labels in the system.
     // These label objects should have the is_applied property set so
@@ -81,7 +44,6 @@
         label: 'default',
         name: '',
         show_in_list: false
->>>>>>> 7de6ded1
       };
     };
 
