--- conflicted
+++ resolved
@@ -19,11 +19,7 @@
   'Notification',
   'spinner_utility',
   // eslint-disable-next-line func-names
-<<<<<<< HEAD
-  function ($scope, $log, $uibModalInstance, label_service, inventory_ids, inventory_type, is_ali_root, notification) {
-=======
-  function ($scope, $log, $uibModalInstance, label_service, inventory_ids, inventory_type, notification, spinner_utility) {
->>>>>>> 070d4598
+  function ($scope, $log, $uibModalInstance, label_service, inventory_ids, inventory_type, is_ali_root, Notification, spinner_utility) {
     $scope.inventory_ids = inventory_ids;
     $scope.inventory_type = inventory_type;
     // keep track of status of service call
@@ -110,9 +106,9 @@
         label_service.update_property_labels(addLabelIDs, removeLabelIDs, inventory_ids).then(
           (data) => {
             if (data.num_updated === 1) {
-              notification.primary(`${data.num_updated} property updated.`);
+              Notification.primary(`${data.num_updated} property updated.`);
             } else {
-              notification.primary(`${data.num_updated} properties updated.`);
+              Notification.primary(`${data.num_updated} properties updated.`);
             }
             $uibModalInstance.close();
           },
@@ -125,9 +121,9 @@
         label_service.update_taxlot_labels(addLabelIDs, removeLabelIDs, inventory_ids).then(
           (data) => {
             if (data.num_updated === 1) {
-              notification.primary(`${data.num_updated} tax lot updated.`);
+              Notification.primary(`${data.num_updated} tax lot updated.`);
             } else {
-              notification.primary(`${data.num_updated} tax lots updated.`);
+              Notification.primary(`${data.num_updated} tax lots updated.`);
             }
             $uibModalInstance.close();
           },
