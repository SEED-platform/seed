--- conflicted
+++ resolved
@@ -19,11 +19,7 @@
   'Notification',
   'spinner_utility',
   // eslint-disable-next-line func-names
-<<<<<<< HEAD
-  function ($scope, $log, $uibModalInstance, label_service, inventory_ids, inventory_type, is_ali_root, notification) {
-=======
-  function ($scope, $log, $uibModalInstance, label_service, inventory_ids, inventory_type, notification, spinner_utility) {
->>>>>>> a5000e6c
+  function ($scope, $log, $uibModalInstance, label_service, inventory_ids, inventory_type, is_ali_root, notification, spinner_utility) {
     $scope.inventory_ids = inventory_ids;
     $scope.inventory_type = inventory_type;
     // keep track of status of service call
