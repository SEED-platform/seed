--- conflicted
+++ resolved
@@ -8,11 +8,7 @@
     'compliance_metric_service',
     'organization_payload',
     'spinner_utility',
-<<<<<<< HEAD
-=======
-    'cycles',
     'auth_payload',
->>>>>>> d86095fe
     function (
       $scope,
       $stateParams,
@@ -22,11 +18,7 @@
       compliance_metric_service,
       organization_payload,
       spinner_utility,
-<<<<<<< HEAD
-=======
-      cycles,
       auth_payload
->>>>>>> d86095fe
     ) {
 
       $scope.id = $stateParams.id;
@@ -43,7 +35,6 @@
       if (compliance_metrics.length > 0) {
         $scope.compliance_metric = compliance_metrics[0];
         $scope.selected_metric = $scope.compliance_metric.id;
-
       }
 
       // chart data
