angular.module('BE.seed.controller.insights_property', [])
  .controller('insights_property_controller', [
    '$scope',
    '$stateParams',
    '$uibModal',
    'urls',
    'compliance_metrics',
    'compliance_metric_service',
    'organization_payload',
    'spinner_utility',
    'cycles',
    function (
      $scope,
      $stateParams,
      $uibModal,
      urls,
      compliance_metrics,
      compliance_metric_service,
      organization_payload,
      spinner_utility,
      cycles
    ) {

      $scope.id = $stateParams.id;
      $scope.cycles = cycles.cycles;
      $scope.static_url = urls.static_url;
      $scope.organization =  organization_payload.organization;

      // compliance metric
      $scope.compliance_metrics = compliance_metrics;
      $scope.compliance_metric = {};
      $scope.selected_metric = null;
      $scope.initialize_chart = true;
      // default
      if (compliance_metrics.length > 0) {
        $scope.compliance_metric = compliance_metrics[0];
        $scope.selected_metric = $scope.compliance_metric.id;
      }

      // chart data
      $scope.data = null;
      $scope.chart_datasets = {};

      // default settings / dropdowns
      $scope.chart_cycle = _.last($scope.cycles).id;
      $scope.chart_cycle_name = _.last($scope.cycles).name;
      $scope.chart_metric = null;
      $scope.chart_xaxis = null;
      $scope.x_axis_options = [];
      $scope.y_axis_options = [];
      $scope.x_categorical = false;

      // load data
      let _load_data = function () {
        if (_.isEmpty($scope.compliance_metric)) {
          spinner_utility.hide();
          return;
        }
        spinner_utility.show();
        let data = compliance_metric_service.evaluate_compliance_metric($scope.compliance_metric.id).then((data) => {
          $scope.data = data;
        }).then(() => {
          // console.log( "DATA RETURNED: ", $scope.data)
          if ($scope.data) {
            // set options
            // x axis
            $scope.x_axis_options = $scope.data.metric.x_axis_columns;

            if (_.size($scope.x_axis_options) > 0) {
              // don't clear out a valid existing selection
              if ($scope.chart_xaxis == null || _.find($scope.x_axis_options, function (o) { return o.id == $scope.chart_xaxis}) == undefined) {
                $scope.chart_xaxis = _.first($scope.x_axis_options).id;
              }
            }
            // y axis
            $scope.y_axis_options = [];
            if ($scope.data.metric.energy_metric == true){
              $scope.y_axis_options.push({'id': 0, 'name': 'Energy Metric'})
            }
            if ($scope.data.metric.emission_metric == true){
              $scope.y_axis_options.push({'id': 1, 'name': 'Emission Metric'})
            }
            if (_.size($scope.y_axis_options) > 0) {
              // don't clear out a valid existing selection
              if ($scope.chart_metric == null || _.find($scope.y_axis_options, function(o) { return o.id == $scope.chart_metric; }) == undefined){
                $scope.chart_metric = _.first($scope.y_axis_options).id;
              }
            }

          }
          _rebuild_datasets();

          // once
          _build_chart();

        }).finally(() => {
          spinner_utility.hide()
        })
      };

      // display link with "org display field value" listed in table
      $scope.get_display_field_value = function(cycle_id, prop_id) {
        let name = null
        let record = _.find($scope.data.properties_by_cycles[cycle_id], {'property_view_id': prop_id})
        if (record) {
          name = _.find(record, function(v,k) {
            return _.startsWith(k, $scope.organization.property_display_field)
          });
        }

        return name ? name : prop_id
      }

      $scope.update = function() {
        spinner_utility.show();
        // console.log('chart_cycle is now: ', $scope.chart_cycle)
        // console.log('xaxis is now: ', $scope.chart_xaxis)
        // console.log('Metric is now: ', $scope.chart_metric)
        let record = _.find($scope.cycles, function(o) {
          return o.id == $scope.chart_cycle;
        });
        $scope.chart_cycle_name = record.name;

        // redraw dataset
        _rebuild_datasets();
        // update chart
        _update_chart();
        spinner_utility.hide();
      }

      $scope.update_metric = function() {
        spinner_utility.show();

        // compliance metric
        $scope.compliance_metric = _.find($scope.compliance_metrics, function(o) {
          return o.id == $scope.selected_metric;
        });

        // reload data for selected metric
        _load_data();

        // redraw dataset
        _rebuild_datasets();
        // update chart
        _update_chart();
        spinner_utility.hide();
      }

      const _rebuild_datasets = () => {
        // console.log("REBUILD DATASETS")

        $scope.x_categorical = false;

        let datasets = [{'data': [], 'label': 'compliant', 'pointStyle': 'circle'},
        {'data': [], 'label': 'non-compliant', 'pointStyle': 'triangle', 'radius': 7},
        {'data': [], 'label': 'unknown', 'pointStyle': 'rect'}]

        let annotation =  {
          type: 'line',
          xMin: 0,
          xMax: 0,
          yMin: 0,
          yMax: 0,
          backgroundColor: '#333',
          borderWidth: 1,
          arrowHeads: {
            end: {
              display: true,
              width: 9,
              length: 0
            }
          }
        }

        $scope.annotations = {};

        _.forEach($scope.data.properties_by_cycles[$scope.chart_cycle], function(prop) {
          item = {'id': prop.property_view_id}
          item['name'] = _.find(prop, function(v,k) {
            return _.startsWith(k, $scope.organization.property_display_field)
          });
          // x axis is easy
          item['x'] = _.find(prop, function(v, k) {
            return _.endsWith(k, '_' + String($scope.chart_xaxis));
          });

          // is x axis categorical?
          if ($scope.x_categorical == false && isNaN(item['x'])) {
            $scope.x_categorical = true;
          }

          // y axis depends on metric selection
          if ($scope.chart_metric == 0) {

            // ENERGY
            item['y'] = _.find(prop, function(v, k) {
              return _.endsWith(k, '_' + String($scope.data.metric.actual_energy_column));
            });
            if ($scope.data.metric.energy_bool == false) {
              item['target'] = _.find(prop, function(v, k) {
                return _.endsWith(k, '_' + String($scope.data.metric.target_energy_column));
              });
            }
          } else if ($scope.chart_metric == 1) {
            // EMISSIONS
            item['y'] = _.find(prop, function(v, k) {
              return _.endsWith(k, '_' + String($scope.data.metric.actual_emission_column));
            });
            if ($scope.data.metric.emission_bool == false) {
              item['target'] = _.find(prop, function(v, k) {
                return _.endsWith(k, '_' + String($scope.data.metric.target_emission_column));
              });
            }
          }

          // place in appropriate dataset
          if (_.includes($scope.data.results_by_cycles[$scope.chart_cycle]['y'], prop.property_view_id)) {
            // compliant dataset
            datasets[0]['data'].push(item);
          } else if (_.includes($scope.data.results_by_cycles[$scope.chart_cycle]['n'], prop.property_view_id)) {
            // non-compliant dataset
            datasets[1]['data'].push(item);

            // add whisker annotation
            // only when we are displaying the non-compliant metric (energy or emission)
            // don't add whisker if data is in range for that metric or it looks bad
            let add = false
            metric_type = $scope.chart_metric == 0 ? $scope.data.metric.energy_metric_type : $scope.data.metric.emission_metric_type;
            if (item['x'] && item['y'] && item['target']) {
              if ((metric_type == 1 && (item['target'] < item['y'])) || (metric_type == 2 && (item['target'] > item['y']))) {
                add = true
              }
            }

            if (add) {
              // add it
              let anno = Object.assign({},annotation)
              anno.xMin = item['x']
              anno.xMax = item['x']
              anno.yMin = item['y']
              anno.yMax = item['target']
              $scope.annotations['prop' + prop.property_view_id] = anno
            }

          } else {
            // unknown dataset
            datasets[2]['data'].push(item);
          }
        });
        $scope.chart_datasets = datasets;
      }

      // CHARTS
      var colors = {'compliant': '#77CCCB', 'non-compliant': '#A94455', 'unknown': '#DDDDDD'}

      const tooltip_footer = (tooltipItems) => {
        let text = ''
        tooltipItems.forEach(function(tooltipItem) {
          if (tooltipItem.raw.name) {
            text = 'Property - ' + tooltipItem.raw.name;
          } else {
            // revise this in future
            text = 'Property ID - ' + tooltipItem.raw.id;
          }
        });

        return text;
      };

      const _build_chart = () => {
        if (!$scope.chart_datasets) {
          return
        }

        // do this once
        if ($scope.initialize_chart) {

          const canvas = document.getElementById('property-insights-chart')
          const ctx = canvas.getContext('2d')

          $scope.insightsChart = new Chart(ctx, {
            type: 'scatter',
            data: {
            },
            options: {
<<<<<<< HEAD
              onClick: (event) => {
                var activePoints = event.chart.getActiveElements(event);

                if (activePoints[0]) {
                  var activePoint = activePoints[0]
                  var item = event.chart.data.datasets[activePoint.datasetIndex].data[activePoint.index]
                  window.location.href = '/app/#/properties/' + item["id"];
                }
              },
              elements: {
                point: {
                  radius: 5
                }
              },
=======
              elements: {
                point: {
                  radius: 5
                }
              },
>>>>>>> bb2fdd42
              plugins: {
                title: {
                  display: true,
                  align: 'start'
<<<<<<< HEAD
                },
                legend: {
                  display: false
                },
=======
                },
                legend: {
                  display: false
                },
>>>>>>> bb2fdd42
                tooltip: {
                  callbacks: {
                    footer: tooltip_footer,
                  }
                },
                annotation: {
                  annotations: {
                    // box1: {
                    //   // Indicates the type of annotation
                    //   type: 'line',
                    //   xMin: 1990,
                    //   xMax: 1990,
                    //   yMin: 60,
                    //   yMax: 40,
                    //   backgroundColor: '#333',
                    //   arrowHeads: {
                    //     end: {
                    //       display: true,
                    //       width: 9,
                    //       length: 0
                    //     }
                    //   }
                    // }
                  }
                }
              },
              scales: {
                x: {
                  title: {
                    text: 'X',
                    display: true
                  },
                  ticks: {
                    callback: function(value) {
                      return this.getLabelForValue(value)
                    }
                  },
                  type: 'linear'
                },
                y: {
                  beginAtZero: true,
                  stacked: true,
                  position: 'left',
                  display: true,
                  title: {
                    text: 'Y',
                    display: true
                  }
                }
              }
            }
          });
          $scope.initialize_chart = false;
        }

        // load data
        _update_chart();
      }

      $scope.downloadChart = () => {
        var a = document.createElement('a');
        a.href = $scope.insightsChart.toBase64Image();
        a.download = 'Property Insights.png';
        a.click();
      }

      const _update_chart = () => {
        let x_index = _.findIndex($scope.data.metric.x_axis_columns, {'id': $scope.chart_xaxis});
        let x_axis_name = $scope.data.metric.x_axis_columns[x_index].display_name;

        let y_axis_name = null;
        if ($scope.chart_metric ==  0){
          y_axis_name = $scope.data.metric.actual_energy_column_name;
        } else if ($scope.chart_metric == 1){
          y_axis_name = $scope.data.metric.actual_emission_column_name;
        }

        // update axes
        $scope.insightsChart.options.scales.x.title.text = x_axis_name;
        $scope.insightsChart.options.scales.y.title.text = y_axis_name;

        // check if x-axis is categorical
        $scope.insightsChart.options.scales.x.type = $scope.x_categorical == true ? 'category' : 'linear'

        // update annotations
        $scope.insightsChart.options.plugins.annotation.annotations = $scope.annotations;

        // update chart datasets
        $scope.insightsChart.data.datasets = $scope.chart_datasets;
        _.forEach($scope.insightsChart.data.datasets, function(ds) {
          ds['backgroundColor'] = colors[ds['label']]
        });

        // update x axis ticks (for year)
        if (_.includes(_.lowerCase(x_axis_name), 'year')) {

          $scope.insightsChart.options.scales.x.ticks = { callback: function(value, index, ticks) {
            return this.getLabelForValue(value).replace(',', '')
          } }
        } else {
          $scope.insightsChart.options.scales.x.ticks = { callback: function(value) {
            return this.getLabelForValue(value)
          } }
        }

        // labels needed for categorical?
        $scope.insightsChart.data.labels = [];
        if ($scope.x_categorical) {
          let labels = [];
          _.forEach($scope.chart_datasets, function(ds) {
            labels = _.uniq(_.concat(labels, _.map(ds['data'], 'x')))
          });
          labels = labels.filter(function( element ) {
             return element !== undefined;
          });
          $scope.insightsChart.data.labels = labels;
        }

        // console.log("REFRESH CHART");
        $scope.insightsChart.update()

      }

      setTimeout(_load_data, 0); // avoid race condition with route transition spinner.
    }

  ]);<|MERGE_RESOLUTION|>--- conflicted
+++ resolved
@@ -60,7 +60,6 @@
         let data = compliance_metric_service.evaluate_compliance_metric($scope.compliance_metric.id).then((data) => {
           $scope.data = data;
         }).then(() => {
-          // console.log( "DATA RETURNED: ", $scope.data)
           if ($scope.data) {
             // set options
             // x axis
@@ -86,7 +85,6 @@
                 $scope.chart_metric = _.first($scope.y_axis_options).id;
               }
             }
-
           }
           _rebuild_datasets();
 
@@ -147,8 +145,6 @@
       }
 
       const _rebuild_datasets = () => {
-        // console.log("REBUILD DATASETS")
-
         $scope.x_categorical = false;
 
         let datasets = [{'data': [], 'label': 'compliant', 'pointStyle': 'circle'},
@@ -283,7 +279,6 @@
             data: {
             },
             options: {
-<<<<<<< HEAD
               onClick: (event) => {
                 var activePoints = event.chart.getActiveElements(event);
 
@@ -298,28 +293,14 @@
                   radius: 5
                 }
               },
-=======
-              elements: {
-                point: {
-                  radius: 5
-                }
-              },
->>>>>>> bb2fdd42
               plugins: {
                 title: {
                   display: true,
                   align: 'start'
-<<<<<<< HEAD
                 },
                 legend: {
                   display: false
                 },
-=======
-                },
-                legend: {
-                  display: false
-                },
->>>>>>> bb2fdd42
                 tooltip: {
                   callbacks: {
                     footer: tooltip_footer,
@@ -438,9 +419,7 @@
           $scope.insightsChart.data.labels = labels;
         }
 
-        // console.log("REFRESH CHART");
         $scope.insightsChart.update()
-
       }
 
       setTimeout(_load_data, 0); // avoid race condition with route transition spinner.
