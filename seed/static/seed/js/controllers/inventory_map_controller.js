--- conflicted
+++ resolved
@@ -113,7 +113,6 @@
         layers: [base_layer, $scope.points_layer]
       });
 
-<<<<<<< HEAD
       // Grab HTML element
       var popup_element = document.getElementById('popup-element');
 
@@ -165,10 +164,7 @@
         }
       });
 
-      // Define points/cluster on click event
-=======
       // Define cluster on click event
->>>>>>> 1d56a38f
       $scope.map.on("click", function (event) {
         $scope.map.forEachFeatureAtPixel(event.pixel, function (feature) {
           var points = feature.get("features");
