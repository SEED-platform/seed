--- conflicted
+++ resolved
@@ -105,12 +105,8 @@
               min_model_r_squared: null,
               portfolio_analysis: false,
               preprocess_meters: false,
-<<<<<<< HEAD
-              select_meters: 'select',
-=======
-              select_meters: 'all',
+              select_meters: 'date_range',
               enable_pvwatts: false,
->>>>>>> 61fbfaa9
               meter: {
                 start_date: null,
                 end_date: null
