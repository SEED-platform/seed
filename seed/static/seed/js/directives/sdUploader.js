--- conflicted
+++ resolved
@@ -160,13 +160,12 @@
   return uploader;
 };
 
-<<<<<<< HEAD
-var makeAccessLevelInstanceUploader = function (scope, element, allowed_extensions) {
-  var uploader = new qq.FineUploaderBasic({
+const makeAccessLevelInstanceUploader = (scope, element, allowed_extensions) => {
+  const uploader = new qq.FineUploaderBasic({
     button: element[0],
     request: {
       method: 'PUT',
-      endpoint: '/api/v3/organizations/' + scope.organizationId + '/access_levels/importer/',
+      endpoint: `/api/v3/organizations/${scope.organizationId}/access_levels/importer/`,
       inputName: 'file',
       paramsInBody: true,
       forceMultipart: true,
@@ -199,7 +198,7 @@
        * a message indicating upload has started, "upload_submitted", and
        * the filename.
        */
-      onSubmitted: function (id, fileName) {
+      onSubmitted: (id, fileName) => {
         scope.eventfunc({
           message: 'upload_submitted',
           file: {
@@ -207,7 +206,7 @@
             source_type: scope.sourcetype
           }
         });
-        var params = {
+        const params = {
           csrf_token: BE.csrftoken,
           csrf_name: 'csrfmiddlewaretoken',
           csrf_xname: 'X-CSRFToken',
@@ -223,7 +222,7 @@
        * a message indicating upload has completed, "ali_upload_complete", and
        * the filename.
        */
-      onComplete: function (id, fileName, responseJSON) {
+      onComplete: (id, fileName, responseJSON) => {
         if (!responseJSON.success) {
           alert('Upload failed.');
         } else {
@@ -246,7 +245,7 @@
        * bytes of the file loaded, and total - the total number of bytes
        * for the file.
        */
-      onProgress: function (id, fileName, loaded, total) {
+      onProgress: (id, fileName, loaded, total) => {
         scope.eventfunc({
           message: 'upload_in_progress',
           file: {
@@ -254,8 +253,8 @@
             source_type: scope.sourcetype
           },
           progress: {
-            loaded: loaded,
-            total: total
+            loaded,
+            total
           }
         });
       },
@@ -264,9 +263,9 @@
        * in the element attribute. Primarily for non-conforming files
        * that return 400 from the backend and invalid file extensions.
        */
-      onError: function (id, fileName, errorReason, xhr) {
-        if (_.includes(errorReason, ' has an invalid extension.')) {
-          scope.eventfunc({message: 'invalid_xml_extension'});
+      onError: (id, fileName, errorReason, xhr) => {
+        if (errorReason.includes(' has an invalid extension.')) {
+          scope.eventfunc({ message: 'invalid_xml_extension' });
           return;
         }
 
@@ -276,9 +275,9 @@
           return;
         }
 
-        var error = errorReason;
+        let error = errorReason;
         try {
-          var json = JSON.parse(xhr.responseText);
+          const json = JSON.parse(xhr.responseText);
           if (_.has(json, 'message')) {
             error = json.message;
           }
@@ -291,7 +290,7 @@
           file: {
             filename: fileName,
             source_type: scope.sourcetype,
-            error: error
+            error
           }
         });
       }
@@ -300,12 +299,8 @@
   return uploader;
 };
 
-var makeBuildingSyncUpdater = function (scope, element, allowed_extensions) {
-  var uploader = new qq.FineUploaderBasic({
-=======
 const makeBuildingSyncUpdater = (scope, element, allowed_extensions) => {
   const uploader = new qq.FineUploaderBasic({
->>>>>>> 54592169
     button: element[0],
     request: {
       method: 'PUT',
@@ -729,17 +724,11 @@
   return uploader;
 };
 
-<<<<<<< HEAD
-var sdUploaderFineUploader = function (scope, element/*, attrs, filename*/) {
-  var uploader;
+const sdUploaderFineUploader = (scope, element /* , attrs, filename */) => {
+  let uploader;
   if (scope.sourcetype === 'AccessLevelInstances') {
     uploader = makeAccessLevelInstanceUploader(scope, element, ['csv', 'xls', 'xlsx']);
   } else if (scope.sourcetype === 'BuildingSyncUpdate') {
-=======
-const sdUploaderFineUploader = (scope, element /* , attrs, filename */) => {
-  let uploader;
-  if (scope.sourcetype === 'BuildingSyncUpdate') {
->>>>>>> 54592169
     uploader = makeBuildingSyncUpdater(scope, element, ['xml']);
   } else if (scope.sourcetype === 'ESPMUpdate') {
     uploader = makeESPMUpdater(scope, element, ['xlsx']);
