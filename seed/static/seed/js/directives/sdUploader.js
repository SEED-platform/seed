--- conflicted
+++ resolved
@@ -174,11 +174,7 @@
       }
     },
     validation: {
-<<<<<<< HEAD
       allowedExtensions: allowed_extensions
-=======
-      allowedExtensions: ['xml', 'zip']
->>>>>>> aa8d83a5
     },
     text: {
       uploadButton: scope.buttontext
@@ -448,7 +444,7 @@
 var sdUploaderFineUploader = function (scope, element/*, attrs, filename*/) {
   var uploader;
   if (scope.sourcetype === 'BuildingSync') {
-    uploader = makeBuildingSyncUploader(scope, element, ['xml']);
+    uploader = makeBuildingSyncUploader(scope, element, ['xml', 'zip']);
   } else if (scope.sourcetype === 'BuildingSyncUpdate') {
     uploader = makeBuildingSyncUpdater(scope, element, ['xml']);
   } else if (scope.sourcetype === 'GeoJSON') {
