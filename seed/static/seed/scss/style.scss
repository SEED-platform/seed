@import 'ng-wig';

@keyframes fadein {
  from {
    opacity: 0;
  }

  to {
    opacity: 1;
  }
}

$font-family-sans-serif: 'PT Sans', 'Helvetica Neue', helvetica, arial,
  sans-serif;
$font-family-sans-serif-narrow: 'PT Sans Narrow', 'Helvetica Neue', helvetica,
  arial, sans-serif;
$font-family-base: $font-family-sans-serif;
$font-family-base-narrow: $font-family-sans-serif-narrow;
$font-size-base: 13px;
$legibility: optimizelegibility;
$knockout: antialiased;
$white: #fff;
$black: #222;
$gray: #4a4a52;
$gray_dark: #2b2b32;
$gray_lighter: #ccc;
$gray_lightest: #eee;
$blue: #428bca;
$beige: #f5f4ec;
$orange: #fc882a;
$green: #66b132;
$lightgreen: #86d875;
$yellow: #ffc40d;
$purple: #90f;
$red: #ff4d4d;
$highlighter: #fff7d7;
$lightBlue: lighten($blue, 10%);
$darkBlue: darken($blue, 10%);
$grayLight: #999;
$grayDivider: #cecece;
$grayLighter: $gray_lighter;
$grayLightest: $gray_lightest;
$be-light-grey: $gray_lighter;
$grayDark: lighten($gray_dark, 10%);
$headerHeight: 55px;
$pairingCellWidth: 200px;

* {
  outline: none !important;
}

.red {
  color: $red;
}

.border-red {
  border-color: $red;
}

.green {
  color: $green;
}

.yellow {
  color: $yellow;
}

.omitted {
  filter: opacity(25%);
}

.clearfix {
  *zoom: 1; // For IE 6/7 (trigger hasLayout)
  &::before,
  &::after {
    content: '';
    line-height: 0;
    display: table;
  }

  &::after {
    clear: both;
  }
}

// Form states and alerts
// -------------------------
$warningText: #c09853;
$warningBackground: #fcf8e3;
$warningBorder: darken(adjust-hue($warningBackground, -10), 3%);
$errorText: #b94a48;
$errorBackground: #f2dede;
$errorBorder: darken(adjust-hue($errorBackground, -10), 3%);
$successText: #468847;
$successBackground: #dff0d8;
$successBorder: darken(adjust-hue($successBackground, -10), 5%);
$infoText: #3a87ad;
$infoBackground: #d9edf7;
$infoBorder: darken(adjust-hue($infoBackground, -10), 7%);

// Transitions
@mixin transition($transition) {
  transition: $transition;
}

/* Hide transition when setting initial state of nav */
.hide_transition {
  transition: none !important;
  animation: none !important;
}

// Box Shadows
@mixin box-shadow($shadow) {
  // iOS <4.3 & Android <4.1
  box-shadow: $shadow;
}

// Single side border-radius
@mixin border-top-radius($radius) {
  border-top-right-radius: $radius;
  border-top-left-radius: $radius;
}

@mixin border-right-radius($radius) {
  border-bottom-right-radius: $radius;
  border-top-right-radius: $radius;
}

@mixin border-bottom-radius($radius) {
  border-bottom-right-radius: $radius;
  border-bottom-left-radius: $radius;
}

@mixin border-left-radius($radius) {
  border-bottom-left-radius: $radius;
  border-top-left-radius: $radius;
}

body {
  margin: 0;
  font-family: $font-family-base;
  font-size: $font-size-base;
  text-rendering: $legibility;
  -webkit-font-smoothing: $knockout;
  color: $black;
}

h1,
h2,
h3,
h4,
h5,
h6,
.h1,
.h2,
.h3,
.h4,
.h5,
.h6 {
  font-family: $font-family-base;
}

/* placeholder hyperlinks */
a:not([href]) {
  cursor: pointer;
}

.label {
  font-size: 100%;
  margin-right: 5px;
  padding: 2.6px 7.8px;

  &:last-child {
    margin-right: 0;
  }
}

.btn {
  -webkit-font-smoothing: initial;

  &.btn-default-gray {
    background-color: $grayLight;
    color: $white;

    .caret {
      border-top-color: $white;
    }
  }
}

.pointer {
  cursor: pointer;
}

.app {
  width: 100vw;
  margin-left: 0;
}

.ui-view-container {
  display: flex;
  flex-direction: column;
  height: calc(100vh - #{$headerHeight});
  max-height: calc(100vh - #{$headerHeight});
  min-height: calc(100vh - #{$headerHeight});
  overflow-x: auto;
}

.sidebar {
  font-size: 14px;
  margin-left: 0;
  position: fixed;
  float: none;
  height: 100%;
  background-color: $gray;
  white-space: nowrap;
  width: 56px;
  z-index: 10;

  .menu {
    margin: 0;
    position: relative;

    #sidebar-profile {
      text-overflow: ellipsis;
    }

    .item {
      height: 54px;
      color: $white;
      cursor: pointer;
      display: flex;
      text-decoration: none;
      justify-content: start;
      overflow: hidden;
      align-items: center;
      position: relative;

      &:hover,
      &.active {
        color: $white;
      }

      &:hover {
        background-color: darken($gray, 5%);

        @include transition(all 0.2s ease);
      }

      &.active {
        font-weight: bold;
        color: $white;
        background-color: $gray_dark;
      }

      &:hover #expand-collapse-icon {
        display: inline;
      }

      &.disabled-item {
        opacity: 0.07;
        pointer-events: none;
      }

      .icon {
        display: flex;
        justify-content: center;
        min-width: 55px;

        .toggle {
          display: flex;
          padding-left: 2px;
        }
      }

      .item_name {
        text-transform: uppercase;
        font-weight: bold;
        letter-spacing: 2px;
        overflow: hidden;
        text-overflow: ellipsis;
        max-width: 204px;
      }

      .badge {
        position: absolute;
        top: 17px;
        right: 15px;
      }
    }

    .divider {
      margin: 0;
      height: 1px;
      background-color: $gray_dark;
    }
  }

  &.collapsed {
    margin-left: 0;
    width: 56px;

    @include transition(0.5s);

    .item_name,
    .badge {
      display: none;
      visibility: hidden;
    }
  }

  &.expanded {
    width: 260px;

    @include transition(0.5s);

    .item_name,
    .badge {
      font-size: 13px;
      visibility: visible;
      display: inline;
      animation: fadein 0.5s;
    }
  }
}

.display {
  width: 100%;

  .content {
    margin-left: 56px;

    &.narrow {
      margin-left: 260px;

      @include transition(0.5s);
    }

    &.wide {
      margin-left: 56px;

      @include transition(0.5s);
    }

    .header {
      display: flex;
      justify-content: space-between;
      height: $headerHeight;
      border-bottom: 1px solid $gray_lighter;
      white-space: nowrap;

      .hover-org-container {
        position: absolute;
        background: none;
        z-index: 10000;
        width: 100px;
      }

      .hover-org-id {
        font-size: 10px;
        background: rgb(255 255 255 / 80%);
        border: 1px solid gray;
        border-radius: 3px;
        color: gray;
        padding: 2px;
      }

      .logo_container {
        display: flex;
        height: 100%;

        .logo {
          display: flex;
          flex-direction: column;
          justify-content: center;
          color: black;

          .logo_text {
            padding: 0 20px;
            font-size: 24px;
            font-family: $font-family-base-narrow;
            font-weight: normal;
            text-transform: uppercase;

            .logo_text_seed {
              font-family: $font-family-base;
              font-weight: bold;
            }

            a,
            a:visited,
            a:hover,
            a:active {
              color: inherit;
              text-decoration: none;
            }
          }
        }

        .logo:focus,
        .logo:hover {
          text-decoration: none;
          color: #23527c;
        }
      }

      .add_menu_container {
        display: flex;

        .btn-group {
          display: flex;

          &.open {
            .dropdown-toggle {
              @include box-shadow(inset 0 0 0 rgba(0, 0, 0, 0));
            }
          }

          .btn {
            display: flex;
            align-items: center;
            justify-content: center;
            font-size: 18px;
            color: $blue;
            background-color: rgb(255 255 255 / 0%);
            border-radius: 0;

            &.btn:hover,
            &.btn:active,
            &.btn:focus {
              background-color: $gray_lightest;

              @include box-shadow(inset 0 0 0 rgba(0, 0, 0, 0));
            }

            &#btnCreateNew {
              padding: 1px 0 0;
              width: calc(#{$headerHeight} - 1px);
            }
          }

          ul.justify-left a {
            text-align: left;
          }

          ul.dropdown-menu {
            text-align: center;

            li {
              &.divider {
                margin: 0;
              }

              &.dropdown-header {
                padding: 8px 0;
                font-size: 14px;
                color: #000;
                font-weight: bold;
                text-align: center;
              }

              .active {
                background-color: $gray_lightest;
                text-decoration: none;
              }

              a {
                padding: 8px 40px 8px 8px;
                position: relative;
                color: $blue;
              }
            }
          }

          &.org-dropdown {
            display: flex;

            button {
              border: none;
              font-family: $font-family-base-narrow;
              font-size: 16px;
            }

            ul {
              max-height: calc(100vh - 60px);
              overflow-y: auto;
              right: 0;
              left: inherit;
              text-align: left;

              .fa {
                position: absolute;
                right: 5px;
                top: 10px;
              }
            }
          }
        }
      }
    }
  }
}

.http_error {
  margin: 20px;
}

.page {
  clear: both;
  position: relative;

  .page_header_container {
    display: block;

    .page_header {
      display: flex;
      gap: 8px;
      height: 40px;
      padding: 0 12px;
      line-height: 20px;
      border-bottom: 1px solid $gray_lighter;

      .page_action_container {
        &.left {
          display: flex;
          align-items: center;
          justify-content: start;
          width: 30%;

          a i {
            padding-right: 6px;
          }
        }

        &.right {
          display: flex;
          align-items: center;
          justify-content: end;
          width: 30%;
        }

        .page_action {
          text-decoration: none;
        }
      }

      .page_title {
        display: flex;
        align-items: center;
        justify-content: center;
        width: 40%;
        overflow: hidden;
        text-overflow: ellipsis;

        h1 {
          font-size: 18px;
          font-weight: bold;
          margin: 0;
          white-space: nowrap;
        }
      }

      .filters {
        position: absolute;
        top: 32px;
        z-index: 1;
        right: 16px;
        width: 200px;
        height: 200px;
        text-align: left;
        background-color: $white;
        border: 1px solid $gray_lighter;
        border-radius: 4px;
        box-shadow: 0 6px 12px rgb(0 0 0 / 17.5%);
        background-clip: padding-box;

        .filter_label {
          clear: both;
          padding-top: 10px;
          padding-bottom: 2px;
          font-size: 12px;
          font-weight: bold;
          text-transform: uppercase;
          color: gray;
        }

        .apply_filters {
          padding-top: 20px;
        }
      }
    }
  }
}

.section_nav_container {
  min-height: 38px;
  position: relative;
  border-bottom: 1px solid $gray_lighter;

  .section_nav {
    display: flex;
    height: 100%;
    justify-content: center;
    overflow-x: auto;
    white-space: nowrap;

    a {
      align-items: center;
      display: flex;
      padding: 0 10px;

      &:hover,
      &.active {
        background-color: $gray_lightest;
        text-decoration: none;
      }
    }
  }
}

.section {
  clear: both;
  display: block;
}

.alert_container {
  padding: 20px 10px;
}

.section_tab_container {
  padding: 16px;
  font-size: 14px;

  .nav-tabs {
    li {
      a {
        cursor: pointer;
      }
    }
  }

  .row {
    margin-left: 0;
    margin-right: 0;
    border-left: 1px solid #ddd;
    border-right: 1px solid #ddd;
    border-bottom: 1px solid #ddd;
  }

  .tab_content {
    &.narrow {
      padding: 16px 20% 16px 16px;
    }

    &.wide {
      padding: 16px;
    }
  }
}

.section_header_container {
  position: relative;
  border-bottom: 1px solid $gray_lighter;

  &.has_no_border {
    border-bottom: none;
  }

  &.has_btm_margin {
    margin-bottom: 16px;
  }

  .section_header {
    position: relative;
    padding: 20px 20px 10px;

    &.has_no_padding {
      padding: 0 20px;

      .section_action_container {
        padding-top: 20px;

        &.section_action_btn {
          padding-top: 9px;
        }
      }
    }

    &.fixed_height {
      height: 64px;
    }

    &.fixed_height_short {
      min-height: 48px;
    }

    h2 {
      display: inline;
      padding-right: 10px;
      font-size: 16px;
      font-weight: bold;
    }

    i {
      padding-right: 8px;
    }

    .btn i {
      padding: 0;
    }

    .active {
      background-color: $blue;
    }

    .section_action_container {
      position: relative;

      &.left {
        float: left;
        width: 25%;
      }

      &.left_40 {
        float: left;
        width: 40%;
      }

      &.left_wide {
        float: left;
        width: 75%;
      }

      &.center {
        float: left;
        padding-top: 4px;
        text-align: center;
        width: 50%;

        .field_title {
          padding-left: 10px;
          font-family: $font-family-base-narrow;
          text-transform: uppercase;
          font-weight: bold;
        }
      }

      &.right {
        float: right;
        width: 25%;
        text-align: right;

        i {
          padding-right: 0;
        }
      }

      &.right_40 {
        float: right;
        width: 40%;
        text-align: right;

        i {
          padding-right: 0;
        }
      }

      &.right_60 {
        float: right;
        width: 60%;
        text-align: right;

        button {
          margin-left: 7px;
        }
      }

      &.right_wide {
        float: right;
        width: 75%;
        text-align: right;

        button {
          margin-left: 7px;
        }
      }

      &.section_action_btn {
        padding: 0;

        .uib-dropdown-menu {
          text-align: left;
        }

        i {
          padding-right: 8px;

          &.align_right {
            padding-right: 0;
          }
        }
      }

      .check_action {
        display: inline-block;

        input[type='checkbox'] {
          margin-right: 10px;
        }

        .btn-group {
          ul.dropdown-menu {
            li {
              .dropdown_menu_title {
                display: block;
                padding: 3px 20px;
                clear: both;
                font-weight: bold;
                white-space: nowrap;
              }

              a {
                color: $blue;
              }
            }
          }
        }
      }
    }
  }
}

.section_content_container {
  &.has_top_margin {
    margin-top: 20px;
  }

  .section_content {
    &.with_padding {
      padding-top: 0;
      padding-left: 20px;
      padding-right: 20px;

      .settings-dropdown {
        padding: 5px;
        border-radius: 5px;
        border-color: #ccc;
        width: 100%;
      }
    }

    h3 {
      font-size: 14px;
      font-weight: bold;
    }

    .content_block {
      padding: 20px 30px 30px 72px;

      h1 {
        font-weight: bold;
        font-size: 44px;
      }

      p {
        font-size: 18px;
      }
    }

    .bg.jumbotron {
      background: url('../../seed/images/kc_2.webp') no-repeat center bottom;
      background-size: cover;
      min-height: 402px;
      margin-bottom: 0;
      padding: 30px 10%;
      color: $white;

      .home_hero_content_container {
        backdrop-filter: blur(4px);
        background-color: rgb(20 20 50 / 50%);
        margin: 0;
        padding: 30px;
        border-radius: 10px;
        box-shadow: 0 0 20px rgb(255 255 255 / 25%);

        h1 {
          font-weight: bold;
          margin-top: 0;
          color: $white;
        }

        .btn {
          margin-top: 20px;
        }
      }

      p {
        margin-bottom: 0;
      }

      .content_col {
        .content_col_header {
          display: flex;
          flex-direction: row;

          i {
            padding-top: 7px;
            padding-right: 10px;
            font-size: 48px;

            &.fa-cloud-arrow-up {
              color: $lightBlue;
            }

            &.fa-arrow-right-arrow-left {
              color: lighten($purple, 25%);
            }

            &.fa-square-check {
              color: lighten($green, 20%);
            }
          }

          h3 {
            font-size: 20px;
            font-weight: bold;
          }
        }

        .copy {
          padding: 5px 30px 0 0;
          font-size: 16px;
        }
      }
    }

    .getting_started_container {
      padding: 0 10%;

      .getting_started {
        h2 {
          font-weight: bold;
          margin: 0;
          padding: 20px 0;
          text-align: center;
        }

        > div {
          place-content: stretch space-between;
          display: flex;
          flex-direction: column;
          justify-content: center;

          @media (width >= 992px) {
            & {
              flex-direction: row;
            }

            &:not(:first-of-type) {
              padding-top: 30px;
            }

            > div {
              flex: 1 1 33.3333%;
              max-width: 33.3333%;
              padding: 0 15px;
            }
          }
        }

        a {
          align-items: center;
          display: flex;
          height: 100%;
          justify-content: center;
          width: 100%;
        }
      }
    }

    .section_form_container {
      padding-top: 15px;
      padding-left: 15px;
    }

    .vert_table_scroll_container {
      height: 600px;
      overflow-y: scroll;
      border-bottom: 1px solid $gray_lighter;
      background: url('../../seed/images/bg_first_td.webp') repeat-x top center;
    }

    .table_list_container {
      &.has_borders {
        border-left: 1px solid $gray_lighter;
        border-right: 1px solid $gray_lighter;
      }

      &.remove_buildings_table {
        width: 100%;
      }

      table {
        margin-bottom: 10px;

        &.has_no_btm_margin {
          margin-bottom: 0;
        }

        &.resizable {
          max-width: none; // override bootstrap
          min-width: 100%;
        }

        &.fixed-layout {
          /* use in combination with th.ellipsis-resizable for resizable columns */
          table-layout: fixed;
        }

        th,
        td {
          font-family: $font-family-base-narrow;
          white-space: nowrap;
          padding: 6px 10px 5px;

          &:not(:last-child) {
            border-right: 1px solid $gray_lighter;
          }

          &.is_aligned_left {
            text-align: left;
          }

          &.is_aligned_right {
            text-align: right;
          }

          &.is_aligned_center {
            text-align: center;
          }

          &.whitespace {
            white-space: normal;
          }

          &.check {
            width: 33px;
          }

          &.has_no_padding {
            padding: 0;
          }

          .subtitle {
            color: lighten($gray, 20%);
          }

          &.compliance-check {
            .checkbox {
              margin-top: 0;
              margin-bottom: 0;
              min-height: 0;
            }
          }

          span.is_aligned_right {
            float: right;
          }

          &.is_master {
            padding: 0;

            a {
              border-left: 3px solid $green;
              display: block;
              padding: 12px 10px;
              color: $black;
              text-decoration: none;

              &:hover {
                color: #000;
              }
            }
          }

          &.is_not_master {
            padding: 0;

            a {
              color: darken($grayLighter, 10%);
              padding: 12px 10px;
              display: block;
              text-decoration: none;

              &:hover {
                border-left: 3px solid $grayLight;
                color: #000;
              }
            }
          }
        }

        th {
          text-transform: uppercase;
          background: darken($gray_lightest, 13%);
          text-shadow: 0 1px 0 white;
          border-bottom: 1px solid darken($gray_lighter, 10%);

          &:not(:last-child) {
            border-right: 1px solid darken($gray_lighter, 10%);
          }

          &.ellipsis {
            max-width: 80px;
            text-overflow: ellipsis;

            /* Required for text-overflow to do anything */
            white-space: nowrap;
            overflow: hidden;
          }

          &.ellipsis-resizable {
            /* use in combination with table.fixed-layout for resizable columns */
            min-width: 80px;
            text-overflow: ellipsis;

            /* Required for text-overflow to do anything */
            white-space: nowrap;
            overflow: hidden;
          }

          &.sorted {
            position: relative;
            white-space: nowrap;
            background: $blue;
            border-bottom: 1px solid $blue;
            border-right: 1px solid $blue;
            color: $white;
            text-shadow: none;

            .subtitle {
              color: lighten($blue, 30%);
            }
          }

          &.sort_asc::after {
            position: absolute;
            font-family: FontAwesome, sans-serif;
            top: 7px;
            right: 7px;
            content: '\f0dd';
          }

          &.sort_desc::after {
            position: absolute;
            font-family: FontAwesome, sans-serif;
            top: 7px;
            right: 7px;
            content: '\f0de';
          }

          &.sub_head {
            background: darken($gray_lightest, 5%);
            font-weight: normal;

            .col-xs-6 {
              padding-right: 0;
              padding-left: 0;
            }

            .active {
              background-color: $highlighter;
            }

            .btn-group {
              text-transform: capitalize;

              ul.uib-dropdown-menu {
                li {
                  text-align: left;

                  a {
                    color: $blue;
                  }
                }
              }
            }

            &.sub_org {
              padding-left: 30px;
              border-left: none;
              border-right: none;
              border-bottom: 1px solid $grayLightest;
              text-transform: none;
              background-color: $white;

              &.right {
                text-align: right;
                padding-right: 10px;

                i {
                  padding-right: 6px;
                }

                a {
                  visibility: hidden;
                  padding: 0 10px;
                }

                i.fa-gear {
                  color: $gray_lighter;
                }

                &:hover {
                  a {
                    visibility: visible;
                  }

                  i.fa-gear {
                    color: $gray;
                  }
                }
              }
            }
          }

          &.source_data {
            background-color: lighten($gray, 20%);
            color: $white;
            text-shadow: none;
            border: none;
            font-size: 18px;
            text-align: left;
            text-transform: none;
            border-radius: 6px 6px 0 0;

            &.blank {
              background-color: $white;
              border-bottom: none;
              border-right: none;
              border-radius: 0;
            }

            select {
              color: $black;
              font-weight: normal;
            }
          }

          &.mid_column {
            background-color: $white;
            border-top: none;
            border-right: none;
            padding: 0 4px;

            div {
              padding: 5px;
              background-color: lighten($gray, 20%);
              color: $white;
              text-shadow: none;
              border-radius: 6px 6px 0 0;
            }
          }

          input {
            font-weight: normal;
            min-width: 50px;
          }

          &.is_master {
            padding: 0;

            a {
              padding: 6px 10px 5px;
            }
          }

          &.is_not_master {
            padding: 0;

            a {
              padding: 6px 10px 5px;
              color: darken($grayLighter, 40%);
            }
          }

          &.account_pending {
            background-color: $warningBackground;
            border-bottom: 1px solid $gray_lighter;

            &.left {
              border-right: none;
            }
          }

          &.condensed_head {
            min-width: 70px;
            white-space: normal;
            text-align: center;
          }
        }

        td {
          border-top: none;
          border-bottom: 1px solid #e7e7e7;
          vertical-align: middle;

          /* max-width: 200px; */

          .progress {
            margin-bottom: 0;
          }

          .table_name_link {
            float: left;
          }

          .table_action_link {
            float: right;
            padding: 0 4px;
          }

          label.checkbox_fill_area {
            display: block;
            cursor: pointer;
            padding: 6px 0 0;
          }

          &.parent_org {
            font-size: 18px;
          }

          &.account_org {
            padding-left: 20px;
            border-right: none;

            i {
              padding-right: 6px;
            }

            &.left {
              padding-left: 40px;
            }

            &.right {
              text-align: right;

              a {
                visibility: hidden;
                padding: 0 10px;
              }

              i.fa-gear {
                color: $gray_lighter;
              }

              &:hover {
                a {
                  visibility: visible;
                }

                i.fa-gear {
                  color: $gray;
                }
              }
            }
          }

          &.account_pending {
            background-color: $white;

            &.left {
              border-right: none;
              font-weight: normal !important;
            }
          }

          &.align_to_top {
            vertical-align: top;
          }

          &.note {
            label {
              margin-right: 2px;
            }

            i {
              padding-right: 2px;
            }

            a.note_edit {
              padding-left: 2px;
            }
          }

          &.ellipsis {
            max-width: 80px;
            text-overflow: ellipsis;

            /* Required for text-overflow to do anything */
            white-space: nowrap;
            overflow: hidden;
          }
        }

        &.sortable {
          th {
            cursor: pointer;

            &::selection {
              background: transparent;
            }
          }
        }
      }

      /* To embolden entries in the first column */
      .table_highlight_first tbody tr td:nth-child(1) {
        font-weight: bold;
        width: 20%;
        min-width: 280px;

        &.has_no_min_width {
          min-width: 0;
        }
      }

      /* For highlighting a sorted column */
      .table-striped tbody tr:nth-child(odd) td {
        &.sorted {
          background: lighten($gray_lightest, 2%);
        }
      }

      .table-striped tbody tr:nth-child(even) td {
        &.sorted {
          background: darken($white, 2%);
        }
      }

      .table-striped tbody tr td h3 {
        font-weight: 400;
        font-size: 20px;
        margin: 10px 0;
      }

      .table-striped thead tr th:last-child,
      .table-striped tbody tr td:last-child {
        border-right: none;
      }

      .table-striped tbody tr td.high_confidence {
        background-color: $green;
      }

      .table-striped tbody tr td.med_confidence {
        background-color: $yellow;
      }

      .table-striped tbody tr td.low_confidence {
        background-color: $red;
      }

      /* Builds a scrollable table */
      &.table_scroll {
        overflow: scroll visible;
        margin-left: 24.9%;

        table {
          border-collapse: separate;

          th,
          td {
            overflow: hidden;
          }

          .sub_head {
            .check_row {
              height: 49px;
            }
          }
        }

        .table-striped thead tr th:nth-child(1),
        .table-striped tbody tr td:nth-child(1) {
          position: absolute;
          top: auto;
          left: 0;
          width: 5%;
        }

        .table-striped thead tr th:nth-child(2),
        .table-striped tbody tr td:nth-child(2) {
          position: absolute;
          top: auto;
          left: 5%;
          width: 8%;
        }

        .table-striped thead tr th:nth-child(3),
        .table-striped tbody tr td:nth-child(3) {
          position: absolute;
          top: auto;
          left: 13%;
          width: 12%;
        }
      }

      /* Dataset List */
      &.dataset_list {
        .replace_file_button {
          float: right;
        }

        .delete_link {
          float: right;
        }
      }

      /* Worksheet */
      &.worksheet {
        td {
          &.sub_head {
            background-color: lighten($beige, 1%);
            border-right: none;
            color: lighten($gray, 30%);
          }
        }

        .data_file_name {
          padding: 0 20px;
        }

        .table-striped thead tr th:nth-child(1),
        .table-striped tbody tr td:nth-child(1) {
          border-right: none;
        }

        .table-striped thead tr th:nth-child(2),
        .table-striped tbody tr td:nth-child(2) {
          text-align: right;

          .btn-group {
            float: right;
          }
        }

        i.fa-check,
        i.fa-check-circle {
          text-decoration: none;
          color: $green;
        }
      }

      /* Mapping */
      &.mapping {
        select option {
          word-spacing: normal;
        }

        tr.concat_parent {
          background-color: $beige;

          td {
            color: rgb(0 0 0 / 50%);
          }

          td:nth-child(1) {
            background-color: $white;
          }
        }
      }

      /* Matching Detail */
      &.matching_detail {
        .table-striped tbody tr.info,
        .table-striped tbody tr.success {
          td {
            font-weight: bold;
          }
        }

        td.potential_matches {
          color: lighten($gray, 15%);

          span {
            padding: 0 5px;
          }
        }
      }
    }

    .table_footer {
      position: relative;
      overflow: auto;
      padding-bottom: 20px;

      .counts {
        float: left;
        text-align: center;
        margin-top: 17px;
      }

      .display_number_entries {
        position: relative;
        margin-top: 10px;

        .display_number_entries_text {
          margin: 7px 5px 0;
          float: left;
        }

        .display_number_entries_select {
          margin-top: 3px;
          float: left;
        }
      }

      .pager_container {
        float: right;
        margin-top: 10px;
        text-align: right;

        ul.pager,
        ul.pagination {
          float: right;
          margin: 0;

          li.disabled {
            cursor: not-allowed;

            > a {
              pointer-events: none;
            }
          }
        }
      }

      .table_footer_right {
        float: right;
        margin-top: 10px;
      }

      &.has_no_padding {
        padding: 0;
      }
    }
  }
}

.section_bottom_container {
  padding: 5px 0;
  margin: 0 auto;
  overflow: auto;

  i {
    padding-right: 8px;
  }
}

.badge_menu {
  background-color: $gray;
}

// hides data uploaded processing files text
.qq-drop-processing {
  display: none;
}

// New styles for better modal living.

@media (width >= 1042px) {
  .modal-lg {
    width: 950px;
  }
}

@media (width >= 1300px) {
  .modal-md {
    width: 900px;
  }

  .modal-lg {
    width: 1230px;
  }
}

.modal-header {
  .close {
    margin-top: -14px;
    margin-right: -63px;
    padding: 8px 11px;
    border-radius: 20px;
    font-size: 24px;
    background-color: $white;
    opacity: 1;
    font-weight: normal;
    line-height: 0.5;
    color: $grayDark;

    &:hover {
      color: $red;
    }
  }

  .modal-links {
    font-size: 18px;
  }
}

.modal-body {
  &.no_bottom_padding {
    padding-bottom: 0;
  }

  .alert {
    margin-left: 15px;
    margin-right: 15px;

    &.green-button-preview {
      margin: 0;
    }
  }

  .add-btn {
    margin: 15px 0;
    text-align: center;
  }

  .form-group {
    p {
      margin: 0 0 8px;
      font-weight: bold;
      font-size: 14px;
    }

    .column_container {
      height: 290px;
      overflow-x: scroll;
    }

    ul.column {
      padding-left: 0;
      list-style-type: none;
    }

    .checkbox {
      margin-bottom: 6px;
      padding-left: 26px;
      padding-top: 6px;
      padding-bottom: 6px;
      background-color: $gray_lightest;
      border-radius: 5px;

      &.complianceCheckbox {
        padding-top: 0;
        padding-left: 20px;
        background-color: $white;
      }

      label {
        display: block;
      }
    }

    table {
      th {
        label {
          margin-left: 6px;
        }

        .search-icon {
          float: right;
          position: relative;
          top: 21px;
          right: 8px;
        }
      }
    }
  }

  .form-group_faux_horizontal {
    padding-left: 0;
  }

  .meter-count {
    margin-bottom: 0;

    li {
      padding: 5px;
    }
  }
}

.modal-footer {
  div.row {
    margin-top: 20px;
    margin-bottom: 20px;
    padding-left: 15px;
    padding-right: 15px;

    button {
      float: none;
    }
  }

  .btn {
    min-width: 90px;
  }
}

#auto-populate-body {
  max-height: calc(100vh - 184px);
  overflow-y: auto;
}

.scroll-indicator {
  width: calc(100% - 30px);
  height: 100px;
  background-image: linear-gradient(transparent, #fff);
  position: fixed;
  bottom: 66px;
  pointer-events: none;
}

.gradient-height {
  width: calc(100% - 30px);
  height: 60px;
  background: transparent;
}

#newCustomViewModal {
  .modal-body {
    padding-bottom: 0;
  }
}

.inset_badge {
  padding: 0;
}

.badge {
  &.left {
    padding: 0 0 0 7px;
  }

  &.right {
    margin-left: 3px;
  }

  &.to_do {
    background-color: $purple;

    .left {
      background-color: $purple;
    }

    .right {
      background-color: lighten($purple, 15%);
    }
  }

  &.done {
    background-color: $green;

    .left {
      background-color: $green;
    }

    .right {
      background-color: lighten($green, 15%);
    }
  }

  &.high_confidence {
    background-color: $green;

    .left {
      background-color: $green;
    }

    .right {
      background-color: lighten($green, 15%);
    }
  }

  &.med_confidence {
    background-color: $yellow;

    .left {
      background-color: $yellow;
    }

    .right {
      background-color: lighten($yellow, 15%);
    }
  }

  &.low_confidence {
    background-color: $red;

    .left {
      background-color: $red;
    }

    .right {
      background-color: lighten($red, 15%);
    }
  }
}

.matchmaking {
  color: black;
  padding-left: 10px;
}

.is_underlined {
  text-decoration: underline;
}

div[sd-uploader][disabled],
button[sd-uploader][disabled] {
  pointer-events: none;

  .qq-upload-button {
    opacity: 0.3;
  }
}

.qq-upload-button {
  font-weight: bold;
}

.alert {
  .alert_instructions {
    font-size: 14px;
    margin-bottom: 13px;
  }
}

.tcm_field {
  min-width: 165px;
}

.progress_bar_container {
  &.progressbar_fill_area {
    padding: 100px 25%;
  }

  .progress_bar_copy_top {
    padding: 0 0 5px 5px;
  }

  .progress {
    margin-bottom: 0;
  }

  .progress_bar_copy_bottom {
    padding: 5px 0 0 5px;
  }
}

.sub_progress {
  border-top: 1px solid #e5e5e5;
  padding-top: 10px;
  margin-top: 10px;
}

.export_progress {
  padding: 0 20px;
}

.btn-sm,
.btn-xs {
  font-size: 13px;
}

.table_header_persistent .table {
  margin-bottom: 0;

  thead > tr > th {
    border-bottom: 1px solid $grayLighter;
  }
}

.table_body_persistent {
  position: relative;
  height: 205px;
  overflow-y: scroll;
  border-right: 1px solid $grayLighter;
  border-left: 1px solid $grayLighter;
  border-bottom: 1px solid $grayLighter;
}

.table-xscroll-fixed-header-container {
  overflow: auto;
  margin: 20px 5px;
  border: 1px solid #f1f1f1;

  table {
    table-layout: fixed;
    margin-bottom: 0;
  }

  th,
  td {
    width: 225px;
  }

  .table_item_detail {
    border: 0;
    margin: 0;
  }

  .table-body-x-scroll {
    overflow: hidden auto;
    height: 600px;
  }
}

.table-xscroll-unfrozen {
  overflow: auto;
  height: 600px;
  margin: 20px 5px;
  border: 1px solid #f1f1f1;

  table {
    table-layout: fixed;
    margin-bottom: 0;
  }

  th,
  td {
    width: 225px;
  }

  thead th {
    position: sticky;
    top: 0;
    background-color: white;
  }

  thead th:first-child {
    left: 0;
    z-index: 1;
    background-color: white;
  }

  tbody td:first-child {
    position: sticky;
    left: 0;
    z-index: 0;
    background-color: #f9f9f9;
  }

  .table_item_detail {
    border: 0;
    margin: 0;
  }
}

.table-xscroll-frozen {
  overflow: auto;
  height: 600px;
  margin: 20px 5px;
  border: 1px solid #f1f1f1;

  table {
    table-layout: fixed;
    margin-bottom: 0;
  }

  thead th,
  tbody td {
    width: 225px;
  }

  thead th {
    position: sticky;
    top: 0;
    background-color: white;
  }

  tbody td:nth-child(2) {
    position: sticky;
    left: 223px;
    z-index: 0;
    background-color: #f9f9f9;
  }

  thead th:nth-child(2) {
    left: 223px;
    z-index: 1;
    background-color: white;
  }

  thead th:first-child {
    left: 0;
    z-index: 1;
    background-color: white;
  }

  tbody td:first-child {
    position: sticky;
    left: 0;
    z-index: 0;
    background-color: #f9f9f9;
  }

  .table_item_detail {
    border: 0;
    margin: 0;
  }
}

.tbody-striped > tbody:nth-child(odd) td,
.tbody-striped > tbody:nth-child(odd) > th {
  background-color: #f9f9f9;
}

.data-quality-error td:last-child {
  background-color: #ffb7b7 !important;
}

.data-quality-warning td:last-child {
  background-color: #fdf4bf !important;
}

td {
  &.error-bg {
    background-color: #ffb7b7;
  }
}

select {
  &.error-bg {
    background-color: #ffb7b7;
  }

  &.warning-bg {
    background-color: #fdf4bf;
  }

  &.valid-bg {
    background-color: #a4d1a2;
  }

  > option {
    background-color: #f7f7f7;
  }
}

.export_radio .radio-inline {
  input[type='radio'] {
    margin-top: 2px;
  }
}

.input-sm {
  font-size: 13px;
}

.form-group {
  .matching_toggle {
    label {
      font-size: 14px;
    }

    .radio-inline {
      input[type='radio'] {
        margin-top: 2px;
      }
    }
  }
}

.number_unmatched {
  color: rgb(34 34 34 / 50%);
}

.tip,
.important-tip {
  position: relative;

  &::before {
    font-size: 18px;
    padding: 4px 8px;
    transform: rotate(-5deg) translateX(-25px) translateY(-25px);
    content: 'Tip!';
    background: #5bc0de;
    line-height: 24px;
    color: #fff;
    position: absolute;
    left: -26px;
    top: 0;
    box-shadow: 0 2px 4px rgb(0 0 0 / 20%);
    border-radius: 6px;
  }

  i.fa {
    padding-right: 0;
  }
}

/* A more subtle alternative to the above 'tip' class */
.tip-subtle {
  position: relative;
  margin-top: 5px;
  margin-left: 35px;
  margin-bottom: 0;
  color: #999;

  &::before {
    font-size: 12px;
    font-family: FontAwesome, sans-serif;
    padding: 4px 8px;
    content: '\f129';
    background: #5bc0de;
    line-height: 12px;
    color: #fff;
    position: absolute;
    left: -30px;
    top: 0;
    border-radius: 6px;
  }

  i.fa {
    padding-right: 0;
  }
}

.important-tip::before {
  top: -10px;
  background: $red;
  content: 'Important!';
}

.ignored_row td {
  color: $grayLight;
}

.footer {
  margin-top: 100px;
  padding: 30px 5%;
  width: 100%;
  position: relative;
  border-top: 1px solid $gray_lighter;

  table {
    width: 100%;
    overflow: hidden;
    text-align: center;

    td {
      width: 33.333%;
    }
  }

  .row {
    .col-md-4 {
      text-align: center;
      background-color: gray;
    }
  }
}

.green_button .btn-primary {
  background-color: $green;
  border-color: darken($green, 5%);

  &:hover {
    background-color: darken($green, 5%);
  }
}

.orange_button .btn-primary {
  background-color: $orange;
  border-color: darken($orange, 5%);

  &:hover {
    background-color: darken($orange, 5%);
  }
}

.btn-secondary {
  color: #fff;
  background-color: $lightgreen;
  border-color: darken($lightgreen, 5%);

  &:hover {
    color: #fff;
    background-color: darken($lightgreen, 10%);
  }
}

.ui-sortable .ui-sortable-handle {
  cursor: move;
}

/* STYLES FOR SUMMARY */

/* Styles for building summary page */

.inventory-summary {
  margin: 20px 10px;

  table,
  th,
  td {
    border: 1px solid black;
    border-collapse: collapse;
    padding: 0.5em;
  }

  tbody tr:nth-child(odd) {
    background: #eee;
  }

  table {
    width: 300px;
  }

  &.columns {
    display: flex;
    column-gap: 10px;
    align-items: start;

    .column {
      display: flex;
      flex-direction: column;
      row-gap: 10px;
      flex-grow: 1;
    }
  }

  .row {
    display: flex;
    margin: 0;

    .grow {
      flex-grow: 1;
    }
  }

  .tab-content {
    border-width: 0 1px 1px;
    border-color: #ddd;
    border-style: solid;
  }
}

.inventory-summary-controls {
  margin: 20px 10px;
}

#column_settings_count {
  table,
  th,
  td {
    border: 1px solid black;
  }
}

/* STYLES FOR REPORTS */

/* Styles for building reports page */
.building-reports {
  /* The section containing the UI controls for updating the charts */
  .chart-inputs {
    padding: 10px;
    border-radius: 0.5em;
    background-color: #d8e3ed;

    label {
      margin-right: 5px;
      color: #222;
    }

    .form-group {
      margin-left: 20px;
    }

    /*  This is a fix for a bug in bootstrap 3.1
        (fixed in 3.2, but we're using 3.1 right now)
    We can remove when we update.
    */
    .input-group {
      display: inline-table;
      vertical-align: middle;

      .input-group-addon,
      .input-group-btn,
      .form-control {
        width: auto !important;
        max-width: 120px;
      }
    }
  }

  /* This is a small floating box
    above the chart that shows the chart's status
    when loading or when it has no data. */
  .status-message {
    position: absolute;
    top: 50%;
    left: 50%;
    margin: -30px 0 0 -60px;
    text-align: center;
    width: 120px;
    padding-top: 10px;
    padding-bottom: 10px;
    background-color: #fff;
    border: 1px solid #f1f1f1;
    border-radius: 5px;
  }

  .chart-holder {
    border-radius: 0.5em;
    background-color: #f6f6f6;
    border: 1px solid #f6f6f6;
    position: relative;
  }

  .reportingTableHolder {
    margin-top: 20px;
    padding: 0 60px 0 105px;
  }

  .progress {
    margin: 5px 10px 0;
  }
}

.tree-node {
  border: 1px solid #dae2ea;
  background: #f8faff;
  color: #7c9eb2;
}

.tree-node-content {
  margin: 10px;
}

.fa-arrows {
  padding-right: 7px;
  color: #444;
}

.tree-handle {
  padding: 10px;
  background: #428bca;
  color: #fff;
  margin-right: 10px;
}

.angular-ui-tree-placeholder {
  background: #f0f9ff;
  border: 2px dashed #bed2db;
  box-sizing: border-box;
}

/* STYLES FOR LABELS AND RELATED */

/* Holds inline form for creating new labels */
.newLabelInput,
.newAnalysisInput,
.modal-input {
  margin: 20px;
  border: 1px solid #eee;
  padding: 10px 10px 5px;
  border-radius: 5px;
  background-color: #f1f1f1;
}

#label_admin {
  .sectionLabel {
    font-family: $font-family-base-narrow;
  }

  .tableHeader {
    font-family: $font-family-base-narrow;
    white-space: nowrap;
    padding: 6px 10px 5px;
    text-transform: uppercase;
    background-color: #cdcdcd !important;
    text-shadow: 0 1px 0 white;
    border-bottom: 1px solid #b3b3b3;
  }

  /* Get xeditable fields to extend 100% of td */
  form[editable-form] > div {
    margin: 10px 0;
  }

  .editable-wrap {
    width: 100%;
  }
}

.label-edit-section {
  margin: 5px 10px 10px 20px;

  .label-action {
    display: inline-block;

    .label-edit-text {
      margin-right: 20px;
    }

    a {
      margin-right: 20px;
    }
  }

  .label-container {
    display: inline-block;
  }

  .label {
    padding: 0.6em 0.6em 0.5em;
    display: inline-block;
    margin-bottom: 5px;
  }
}

.label-bars {
  display: flex;
  height: 100%;
  overflow-x: scroll;
  -ms-overflow-style: none;
  scrollbar-width: none;

  .label-bar {
    flex-grow: 1;
    display: inline-block;
  }

  .label-bar:not(:last-child) {
    margin-right: 1px;
  }
}

.label-bars::-webkit-scrollbar {
  display: none;
}

/* Styles for update labels modal */

#update-building-labels-modal {
  .labels-status-msg {
    min-height: 150px;
    display: flex;
    height: 100%;
    align-items: center;
    justify-content: center;
  }

  .add_text,
  .edit_text {
    font-weight: bold;
    margin-bottom: 5px;
  }

  .edit_text {
    margin-left: 10px;
  }

  .add-label-row {
    margin-right: -5px;
    margin-bottom: 20px;
  }

  .btn-default {
    min-width: 70px;
  }

  .table-list-container {
    border: 1px solid #eee;
    overflow-y: auto;
    max-height: 350px;
    margin-bottom: 10px;

    th,
    td {
      border: 0;
    }
  }
}

/* Cycle admin */

#cycle_admin {
  .newCycleInput {
    margin: 20px;
    border: 1px solid #eee;
    padding: 10px 10px 5px;
    border-radius: 5px;
    background-color: #f1f1f1;
  }

  .sectionCycle {
    font-family: $font-family-base-narrow;
  }

  .tableHeader {
    font-family: $font-family-base-narrow;
    white-space: nowrap;
    padding: 6px 10px 5px;
    text-transform: uppercase;
    background-color: #cdcdcd !important;
    text-shadow: 0 1px 0 white;
    border-bottom: 1px solid #b3b3b3;
  }

  /* Get xeditable fields to extend 100% of td */
  form[editable-form] > div {
    margin: 10px 0;
  }

  .editable-wrap {
    width: 100%;
  }
}

.cycle-edit-section {
  margin: 5px 10px 10px 20px;

  .cycle-action {
    display: inline-block;

    .label-edit-text {
      margin-right: 20px;
    }

    a {
      margin-right: 20px;
    }
  }

  .cycle-container {
    display: inline-block;
  }

  .cycle {
    padding: 0.6em 0.6em 0.5em;
    display: inline-block;
    margin-bottom: 5px;
  }
}

/* DMcQ: Once Bluesky refactoring is complete, remove old #update-building-labels-modal above */

#update-property-labels-modal {
  .labels-status-msg {
    min-height: 150px;
    display: flex;
    height: 100%;
    align-items: center;
    justify-content: center;
  }

  .add_text,
  .edit_text {
    font-weight: bold;
    margin-bottom: 5px;
  }

  .edit_text {
    margin-left: 10px;
  }

  .add-label-row {
    margin-right: -5px;
    margin-bottom: 20px;
  }

  .btn-default {
    min-width: 70px;
  }

  .table-list-container {
    border: 1px solid #eee;
    overflow-y: auto;
    max-height: 350px;
    margin-bottom: 10px;

    th,
    td {
      border: 0;
    }
  }
}

/* Styles to override ngInputTags to get correct tag colors */

tags-input .tags {
  min-width: 550px;
}

.tag-primary {
  border-color: #428bca !important;
  background: #428bca !important;
}

.tag-success {
  border-color: #5cb85c !important;
  background: #5cb85c !important;
}

.tag-info {
  border-color: #5bc0de !important;
  background: #5bc0de !important;
}

.tag-warning {
  border-color: #f0ad4e !important;
  background: #f0ad4e !important;
}

.tag-danger {
  border-color: #d43f3a !important;
  background: #d43f3a !important;
}

tags-input .tags .tag-item .remove-button {
  color: #fff;
}

/* ANALYSIS STATUS COLORS */

.analysis-status {
  &.creating,
  &.warning {
    background: $warningBackground !important;
  }

  &.stopped,
  &.failed,
  &.error {
    background: $errorBackground !important;
  }

  &.ready,
  &.completed,
  &.success {
    background: $successBackground !important;
  }

  &.queued,
  &.running,
  &.info {
    background: $infoBackground !important;
  }
}

/* NOTIFICATIONS */

.ui-notification {
  background-color: #eee;
  color: #000;
  border-left: thick solid $blue;

  &.warning {
    border-left: thick solid $warningBackground;
  }

  &.error {
    border-left: thick solid $errorBackground;
  }

  &.success {
    border-left: thick solid $successBackground;
  }

  &.info {
    border-left: thick solid $infoBackground;
  }

  &:hover {
    opacity: 0.7;
  }
}

/* OTHER */

/* Styles for building list controls and table */
.inventory-list-controls {
  padding: 20px 10px;

  .form-group {
    margin-right: 20px;
    margin-bottom: 0;
  }

  & + .buildingListControls {
    padding-top: 0;
  }

  &.columns {
    display: flex;
    column-gap: 10px;
    align-items: start;

    .column {
      display: flex;
      flex-direction: column;
      row-gap: 10px;
      flex-grow: 1;

      &.no-shrink {
        flex-shrink: 0;
      }
    }
  }

  .row {
    display: flex;
    align-items: center;
    flex-grow: 1;
    margin: 0 !important;

    label {
      white-space: nowrap;
      margin: 0 10px 0 0;
    }

    .btn-group {
      display: flex;
      margin-left: 10px;
    }

    .tags {
      min-width: 50% !important;
    }
  }

  .grow {
    flex-grow: 1;
    width: 100%;
  }

  .pull-right {
    justify-content: end;
  }
}

#filters-list,
#sort-list {
  .tags,
  .tags .input {
    cursor: default !important;
  }

  .tags.focused {
    border: 1px solid #ccc !important;
    box-shadow: none !important;
  }
}

/* Styles for building page */

#building-fields {
  //  set a min width for the field column
  min-width: 275px;
}

.glyphicon.spinning {
  animation: spin 1s infinite linear;
  animation: spin2 1s infinite linear;
}

@keyframes spin {
  from {
    transform: scale(1) rotate(0deg);
  }

  to {
    transform: scale(1) rotate(360deg);
  }
}

@keyframes spin2 {
  from {
    transform: rotate(0deg);
  }

  to {
    transform: rotate(360deg);
  }
}

/* ~~~~~~~~~~~~~~~~~~~~~~~~~~~~~~~~~~~~~~~~~ */

/* Styles for mods to blue sky building list. /
/* ~~~~~~~~~~~~~~~~~~~~~~~~~~~~~~~~~~~~~~~~~ */

/* Placing these style here for initial dev. These should be integrated into styles above once approved */

/* Tabs: The section_tab_container defined above doesn't seem to fit well with how we wants tabs to
         appear in the building list. So defining a style here that can hopefully be refactored into
         the styles above at a later point. */

.inventory-list-tab-container,
.matching-tab-container {
  display: flex;
  align-items: center;
  justify-content: space-between;
  margin-left: 10px;
  margin-bottom: -1px;

  .item-count {
    margin-right: 6px;
    margin-top: 2px;
  }

  .nav-tabs {
    z-index: 99;

    > li {
      margin-right: 4px;

      > a {
        background-color: #d6d6d6;
        border: 1px solid #bbb;
        color: #222;
        border-radius: 6px 6px 0 0;
        display: flex;
        align-items: center;
        height: 41px;
        padding: 0 15px;

        &:hover {
          background-color: $blue;
          color: #fff;
        }
      }
    }
  }

  .nav-tabs > li.active > a,
  .nav-tabs > li.active > a:hover {
    background-color: #f1f1f1;
    border: 1px solid #d1d1d1;
    font-weight: bold;
    color: #000;
    border-bottom: 1px solid #f1f1f1;
  }
}

.label-tabs {
  display: flex;
  align-items: center;
  gap: 20px;
  min-height: 36px;
  padding: 2px 16px 0;
  background-color: #f1f1f1;
  border-top: 1px solid #d4d4d4;
  border-bottom: 1px solid #d4d4d4;

  input[type='checkbox'] {
    cursor: pointer;
    margin: 0 6px 2px 0;

    &[disabled] {
      cursor: default;
    }
  }

  label {
    cursor: pointer;
    display: flex;
    margin-bottom: 0;
    user-select: none;

    &:has(input[disabled]) {
      cursor: default;
      color: #999;
    }
  }
}

.matching-tab-container {
  margin-bottom: -1px;

  .nav-tabs {
    border-bottom: 0;

    > li > a {
      background-color: #f1f1f1;
      border: 1px solid #d1d1d1;
      border-bottom: 0;
    }
  }

  .nav-tabs > li.active > a,
  .nav-tabs > li.active > a:hover {
    background-color: #7b7b87;
    border: 1px solid #d1d1d1;
    border-bottom: 1px solid #7b7b87;
    color: #fff;
    font-weight: bold;
  }
}

.matching-detail-container {
  padding: 0 0 15px 15px;

  .paginate {
    padding: 5px 15px 0;
  }
}

.data-quality-tab-container {
  margin-bottom: 0;

  .nav-tabs {
    border-bottom: 0;

    > li {
      margin-right: 4px;

      > a {
        background-color: #f1f1f1;
        border: 1px solid #d1d1d1;
        border-bottom: 0;
        color: #222;

        &:hover {
          background-color: $blue;
          color: #fff;
        }
      }
    }
  }

  .nav-tabs > li.active > a,
  .nav-tabs > li.active > a:hover {
    background-color: #cdcdcd;
    border: 1px solid #d1d1d1;
    border-bottom: 0;
    color: #000;
    font-weight: bold;
  }
}

.table_item_detail {
  margin: 0 10px;
  border: 1px solid #f1f1f1;

  td {
    overflow: hidden;
    text-overflow: ellipsis;
  }
}

.highlight {
  background-color: $highlighter;
}

#swagger-ui {
  height: calc(100vh - #{$headerHeight});
  width: 100%;
}

/* UI Grid modifications */

/* Remove gradient on top bar. It's distracting and decreases legibility */
.ui-grid-top-panel {
  background: #f1f1f1;
  filter: none;
}

.ui-grid-row-header-link {
  // background-color: #f0f0ee;
  height: 30px;
  width: 30px;

  > a {
    display: block;
  }
}

.ui-grid-row:not(:last-child) {
  .ui-grid-row-header-link,
  .ui-grid-row-label-bars {
    border-bottom: solid 1px #d4d4d4;
  }
}

// .ui-grid-row.ui-grid-row-selected > [ui-grid-row] > .ui-grid-cell > .ui-grid-row-header-link {
//   background-color: #c9dde1;
// }

.ui-grid-cell-contents {
  &:not(.fas, .fa-solid) {
    font-weight: normal;
  }

  &.pinnable[disabled] {
    color: #222;
    opacity: 0.1;
  }
}

.ui-grid-row:nth-child(odd) .ui-grid-cell .inventory-settings-cell::after {
  color: #d7d7d7;
}

.ui-grid-row:nth-child(even) .ui-grid-cell .inventory-settings-cell::after {
  color: #cbcbcb;
}

.ui-grid-row:nth-child(odd) .ui-grid-cell {
  background-color: #fdfdfd;
}

.ui-grid-row:nth-child(even) .ui-grid-cell {
  background-color: #f3f3f3;
}

.ui-grid-row:nth-child(odd):hover .ui-grid-cell {
  background-color: #fdfdfd;
}

.ui-grid-row:nth-child(even):hover .ui-grid-cell {
  background-color: #f3f3f3;
}

.ui-grid-row.ui-grid-row-selected:nth-child(odd)
  > [ui-grid-row]
  > .ui-grid-cell {
  background-color: #fdfdfd;
}

.ui-grid-row.ui-grid-row-selected:nth-child(even)
  > [ui-grid-row]
  > .ui-grid-cell {
  background-color: #f3f3f3;
}

.inventory-settings-cell {
  &::after {
    content: attr(data-after-content);
    float: right;
    opacity: 0;
    transition: opacity 0.25s ease-in-out;
  }

  &:hover::after {
    opacity: 1;
  }
}

// Nested rows
.ui-grid-row:not(.ui-grid-tree-header-row) {
  /* .ui-grid-cell-contents {
    color: #444;
  } */

  /* &:nth-child(odd) .ui-grid-cell {
    background-color: #fbfbf3;
  }
  &:nth-child(even) .ui-grid-cell {
    background-color: #f8f6e7;
  } */
}

#nav-inventory {
  span {
    padding-right: 12px;

    > svg {
      height: 18px;

      path {
        fill: #337ab7;
      }
    }
  }

  &:hover {
    span > svg path {
      fill: #23527c;
    }
  }
}

.ui-grid-draggable-row-target {
  opacity: 0.5 !important;
}

.ui-grid-draggable-row[draggable='true'] {
  cursor: grab;
  height: 30px;
}

.ui-grid-draggable-row-over {
  position: relative;

  &::before {
    content: '';
    display: block;
    position: absolute;
    left: 0;
    width: 100%;
    border-bottom: 2px dashed #aaa;
  }

  &--above::before {
    top: 0;
  }

  &--below::before {
    bottom: 0;
  }
}

#inventory-actions-dropdown,
#inventory-detail-edit {
  li {
    cursor: default;
  }

  a[disabled] {
    color: gray;
    pointer-events: none;
  }
}

#inventory-detail-buttons {
  a[disabled] {
    pointer-events: none;
  }
}

// Pairing page:
.pairing {
  padding-bottom: 20px;

  .table_header_text {
    text-transform: uppercase;
    white-space: nowrap;
    text-shadow: 0 1px 0 white;

    // border-bottom: 1px solid darken($gray_lighter, 10%);
    // border-right: 1px solid darken($gray_lighter, 10%);
    font-weight: bold;
    padding: 6px 2px 5px;
  }

  .pairing-headers-row {
    // justify-content: space-between;
    padding: 0;
  }

  div.pairing-headers {
    padding: 3px;
    border-left: 1px solid #b3b3b3;

    &:first-child {
      border-left: 0;
    }
  }

  .data-slide {
    padding-left: 6%;
  }
}

// Main container: initialize the flex, direction is row
.pairing-data-row,
.pairing-headers-row {
  display: flex;
  flex-flow: row nowrap;
  flex-grow: 0;
  width: 100%;
  border-bottom: 2px solid #e0e0e0;
  border-collapse: collapse;

  .is-paired-child {
    width: 10%;
  }
}

// Mismatch row colors
.pairing-data-row:nth-child(even) {
  background-color: #fdfdfd;
}

.pairing-data-row:nth-child(odd) {
  background-color: #f3f3f3;
}

// Child rows, indented
// removed padding left 40px, added 20px padding under .pairing-cell for better alignment
.pairing-data-row-indent {
  display: flex;
  flex-flow: row wrap;
  flex-grow: 0;
  width: 100%;

  // changed from 40px to 15px update: has to stay 40px maybe more for when tables are switched
  padding-left: 40px;
  padding-right: 15px;
  border-collapse: collapse;
  color: #a0a0a0;

  .unpaired {
    width: 100%;
    color: lightskyblue;
  }
}

.grab-pairing-left {
  cursor: grab;
}

.unpair-child {
  cursor: pointer;
  color: #428bca;

  > span {
    font-size: 20px;
    line-height: 10px;
    position: relative;
  }
}

.pairing-child {
  width: 100%;
  min-height: 15px;
}

.pairing-headers-row {
  background-color: #e0e0e0;
  border-bottom: 2px solid #a0a0a0;
}

.pairing-container {
  border: 1px solid #a0a0a0;
  overflow-x: hidden;
}

.pairing-rows {
  max-height: 600px;
  overflow-y: scroll;
}

.pairing-list-controls-full {
  margin-top: 15px;
}

.pairing-other-title {
  margin-top: 40px;
}

.pairing-data-row-col-indent {
  flex-grow: 0;
  width: 30%;
}

// Text based cells: grow, truncate and show ellipsis when there is not enough space
// added 20px padding to left to align data under columns
.pairing-cell {
  flex-grow: 0;
  overflow: hidden;
  white-space: nowrap;
  text-overflow: ellipsis;

  // padding-right: 20px;
}

table.import_results a[disabled] {
  pointer-events: none;
}

.noselect {
  user-select: none;
}

#mapped-table td,
div.table_list_container.matching td,
div.table_list_container.matching_detail td {
  max-width: 350px;
  overflow: hidden;
  text-overflow: ellipsis;
  white-space: nowrap;
}

div.table_list_container.matching,
div.table_list_container.matching_detail {
  td,
  th {
    height: 34px;
    position: relative;

    &.matching-link {
      left: 0;
      margin-top: 1px;
      min-width: 34px;
      padding: 0;
      position: absolute;
      text-align: center;
      z-index: 10;

      > a {
        width: 100%;
        height: 100%;
        display: block;
        padding-top: 8px;
      }

      &.column-row {
        height: 35px;
        margin: 0;
      }

      &.sub_head {
        height: 36px;
      }

      + td,
      + th {
        padding-left: 43px;
      }
    }
  }

  tr td {
    background-color: #fff;
  }

  tr:nth-of-type(odd) td {
    background-color: #f9f9f9;
  }
}

#data-quality-admin-table,
#admin-organizations-table,
#data-set-list-table,
#data-set-detail-table,
#organizations-table,
#my-organizations-table,
#labels-table,
#sub-organizations-table {
  tr.disabled {
    opacity: 0.4;
  }

  thead {
    th {
      position: sticky;
      z-index: 1;

      // This is necessary for sticky headers, https://stackoverflow.com/a/45042852
      &::after {
        border-bottom: 1px solid darken($gray_lighter, 10%);
        border-right: 1px solid darken($gray_lighter, 10%);
        bottom: -1px;
        content: '';
        height: 100%;
        left: 0;
        pointer-events: none;
        position: absolute;
        width: calc(100% + 1px);
      }

      &:last-child::after {
        border-right: 0 none;
        width: 100%;
      }
    }

    tr:first-child th {
      top: 0;
    }
  }
}

#column-table,
#members-table {
  input.ng-invalid-required {
    border-color: #dd2c00;
  }

  th {
    position: sticky;
    z-index: 1;

    // This is necessary for sticky headers, https://stackoverflow.com/a/45042852
    &::after {
      border-bottom: 1px solid darken($gray_lighter, 10%);
      border-right: 1px solid darken($gray_lighter, 10%);
      bottom: -1px;
      content: '';
      height: 100%;
      left: 0;
      pointer-events: none;
      position: absolute;
      width: calc(100% + 1px);
    }

    &:last-child::after {
      border-right: 0 none;
      width: 100%;
    }
  }

  tr:first-child th {
    top: 0;
  }

  tr:nth-child(2) th {
    top: 29px;
  }

  td {
    height: 42px;
  }
}

.no-click {
  pointer-events: none;
}

.arrow-up {
  width: 0;
  height: 0;
  border-left: 5px solid transparent;
  border-right: 5px solid transparent;
  border-bottom: 10px solid black;
  display: inline-block;
}

.arrow-down {
  width: 0;
  height: 0;
  border-left: 5px solid transparent;
  border-right: 5px solid transparent;
  border-top: 10px solid black;
  display: inline-block;
}

.pairing-data-row-col {
  min-width: $pairingCellWidth;
  padding: 2px;
  width: $pairingCellWidth;
}

.disableable[disabled] {
  pointer-events: none;
  color: gray;
}

.paginate {
  float: right;
  padding: 0 15px;
  position: relative;
  z-index: 100;
}

.filter-row input {
  width: 100%;
}

.filter-unmatched .filter-unmatched-hide {
  display: none !important;
}

$pairingCellWidth: 200px;
$pairedCellWidth: 60px;

.pairing-container-2 {
  border: 1px solid #a0a0a0;
  overflow-x: hidden;

  .pairing-header {
    display: flex;
    flex-flow: row nowrap;
    flex-grow: 0;
    overflow-x: hidden;
    width: 100%;
    border-collapse: collapse;

    .is-paired-child {
      width: 10%;
    }

    background-color: #e0e0e0;
    border-bottom: 2px solid #a0a0a0;

    > div {
      min-width: $pairingCellWidth;
      width: $pairingCellWidth;

      &.paired-column {
        min-width: $pairedCellWidth;
        max-width: $pairedCellWidth;
      }

      .title {
        font-weight: bold;
        padding: 6px 2px 5px;
        text-shadow: 0 1px 0 white;
        text-transform: uppercase;
        white-space: nowrap;
      }

      input {
        width: 100%;
      }
    }
  }

  .pairing-body {
    max-height: 600px;
    overflow-y: scroll;
  }
}

.pairing-row {
  display: table-row;

  &:nth-child(even) {
    background-color: #fdfdfd;
  }

  &:nth-child(odd) {
    background-color: #f3f3f3;
  }

  > div {
    border-bottom: 1px solid #e0e0e0;
    border-top: 1pt solid #e0e0e0;
    display: table-cell;
    max-width: $pairingCellWidth;
    min-width: $pairingCellWidth;
    overflow: hidden;
    padding: 2px 2px 2px 10px;
    text-overflow: ellipsis;
    white-space: nowrap;

    &.paired-column {
      max-width: 45px;
      min-width: 45px;
    }
  }
}

.right-pairing-container {
  display: table-row;

  &:nth-child(even) {
    background-color: #fdfdfd;
  }

  &:nth-child(odd) {
    background-color: #f3f3f3;
  }

  .right-pairing-row {
    display: table-row;

    > div {
      border-top: 1px solid #e0e0e0;
      display: table-cell;
      max-width: $pairingCellWidth;
      min-width: $pairingCellWidth;
      overflow: hidden;
      padding: 2px 2px 2px 10px;
      text-overflow: ellipsis;
      white-space: nowrap;

      &.paired-column {
        max-width: 45px;
        min-width: 45px;
      }
    }
  }

  .right-paired-row {
    color: #a0a0a0;

    > div {
      display: table-row;

      &:last-child > div {
        border-bottom: 1px solid #e0e0e0;
      }

      > div {
        border-top: 2px solid transparent;
        display: table-cell;
        max-width: $pairingCellWidth;
        min-width: $pairingCellWidth;
        overflow: hidden;
        padding: 2px 2px 2px 10px;
        text-overflow: ellipsis;
        white-space: nowrap;

        &.unpair-child {
          max-width: 45px;
          min-width: 45px;
        }
      }
    }

    .unpaired {
      color: lightskyblue;
      overflow: visible;
      padding-left: 40px;
      width: 100%;

      .pairing-cell {
        overflow: visible;
      }
    }
  }
}

.merge-modal .modal-dialog {
  max-height: 80vh;
  width: 750px;
  max-width: 85vw;
}

.merge-modal .merge-grid .ui-grid-menu-button {
  height: 28px;
}

.pm_import {
  [disabled] {
    pointer-events: none;
  }

  select {
    width: 100%;
  }

  small {
    color: #999;
  }
}

.notes-button {
  font-size: 9px;
  text-decoration: none !important;

  i.fa {
    font-size: 16px;
    padding-top: 1px;
    text-align: center;
    width: 100%;

    &.text-muted {
      color: #222;
      opacity: 0.1;
    }
  }

  div {
    position: relative;
    text-align: right;
    top: -6px;
    width: 20px;
  }
}

.meters-exist-indicator {
  font-size: 9px;
  text-decoration: none !important;

  i.fa {
    font-size: 17px;
    text-align: center;
    width: 100%;

    &.text-muted {
      color: #222;
      opacity: 0.1;
    }
  }

  div {
    position: relative;
    text-align: right;
    top: -2px;
    width: 20px;
  }
}

.merged-indicator {
  padding-top: 6px;

  i.fa-solid {
    text-align: center;
    width: 100%;

    &.text-muted {
      color: #222;
      opacity: 0.1;
    }
  }
}

.settings_profile {
  padding-top: 10px !important;

  select {
    display: inline-block;
    margin-left: 20px;
    width: 200px;
  }

  button {
    height: 30px;
    margin-top: -5px;
    padding: 0;
    width: 30px;

    &[disabled] {
      opacity: 0.25;
    }
  }
}

.pink-bg {
  background-color: rgb(255 0 0 / 7%);

  &:hover {
    background-color: rgb(255 0 0 / 12%) !important;
  }
}

.yellow-bg {
  background-color: #f0ad4e;
  color: #fff !important;

  &:hover {
    background-color: #ec971f !important;
  }
}

:not(.active) .typeahead-native {
  background-color: rgb(100 255 100 / 15%);
}

.upload-btn {
  display: block;
  font-weight: bold;
}

.lock {
  color: #444;
  padding-left: 6px;
}

.text-wrap {
  white-space: pre-wrap;
}

.upload-list-item {
  > div {
    padding: 3px 20px;
  }

  &:hover {
    background-color: #f5f5f5;
  }
}

.pad-right-20 {
  padding-right: 20px;
}

.pad-left-20 {
  padding-left: 20px;
}

.pad-left-10 {
  padding-left: 10px;
}

.pad-left-5 {
  padding-left: 5px;
}

.pad-bot-10 {
  padding-bottom: 10px;
}

.pad-top-10 {
  padding-top: 10px;
}

.pad-top-20 {
  padding-top: 20px;
}

.access-tree {
  margin-top: 20px;
}

.tree-header {
  font-size: 1.2em !important;
}

.levels-table {
  margin: 10px 25px 0;
}

.access-level-info-section {
  margin-top: 10px;
  padding-right: 5px;
}

.pad-bottom-10 {
  padding-bottom: 10px;
}

.right-bar {
  padding-left: 10px;
  padding-right: 25px;
  border-right: 1px solid #999;
}

.matching-column-header .ui-grid-header-cell-label {
  font-weight: bolder;
}

.inventory-progress-modal {
  display: flex !important;
  justify-content: center;
  align-items: center;
}

.column-settings-instructions {
  td:first-child {
    font-weight: bold;
    vertical-align: top;
    min-width: 110px;
  }

  td:last-child {
    padding-bottom: 5px;
  }
}

.lock:hover .glyphicon-pushpin {
  display: inline;
}

.readonly-grid {
  cursor: default;
  opacity: 0.5;

  .ui-grid-canvas,
  .ui-grid-selection-row-header-buttons {
    pointer-events: none;
  }
}

.glyphicon[disabled] {
  pointer-events: none;
  opacity: 0.3;
}

.delete-column {
  .status-text {
    color: black;
    margin: 0 6px;
    white-space: nowrap;
  }

  .time-table {
    tr:first-child td {
      padding-bottom: 6px;
    }

    tr td:first-child {
      padding-right: 6px;
    }
  }
}

/**
FAQ page
 */
.faq-container {
  padding: 0 20px;
  max-width: 700px;
  margin: auto;

  a:focus,
  a:hover {
    text-decoration: none;
  }
}

.faq-search-input {
  width: 100%;
  padding: 10px 15px;
  font-size: 16px;
}

.faq-category-title {
  text-transform: capitalize;
  border-bottom: 1px solid $grayLight;
  padding: 10px;

  &:hover {
    background-color: $gray_lightest;
  }

  h3 {
    margin: 0;
  }
}

.faq-category-content {
  padding-top: 5px;
}

.faq-answer {
  a:hover {
    text-decoration: underline;
  }

  img {
    display: block;
    margin-left: auto;
    margin-right: auto;
    max-width: 100%;
  }
}

// always-visible notes_count icon
.ui-grid-icon-up-dir.translucent {
  opacity: 0.1;
}

// modal tabs
.modal-tabs {
  .nav-tabs > li.active > a,
  .nav-tabs > li.active > a:focus,
  .nav-tabs > li.active > a:hover {
    background: $gray_lightest;
  }

  .tab-content {
    border: 1px solid #d4d4d4;
    border-top-color: transparent;
    background: $gray_lightest;

    .tab-content-section {
      padding: 1em;

      &:not(:last-child) {
        border-bottom: 1px solid #d4d4d4;
      }
    }

    .tab-content-cards {
      display: flex;
      padding: 10px;
      gap: 10px 10px;
      flex-wrap: wrap;
      justify-content: space-evenly;
    }
  }
}

.tab-content-card {
  padding: 0 5px;
  border: 1px solid #ccc;
  border-radius: 10px;
  box-shadow: 0 0 5px 1px rgb(0 0 0 / 10%);
  background-color: rgb(255 255 255 / 50%);
  display: flex;
  flex-direction: column;

  .link {
    font-weight: bold;
    color: #999;

    &:hover {
      color: black;
      text-decoration: none;
    }

    &:focus {
      text-decoration: none;
    }
  }

  h1 {
    margin: 0;
    font-size: 1.5em;
  }

  & .card-stats {
    & ul {
      list-style-type: none;
      padding: 0;
      margin: 0;
    }
  }

  & .card-highlight {
    display: flex;
    flex-direction: column;
    align-items: center;
    box-shadow: 0 0 10px -5px black;
    border-radius: 10px;
    margin: 5px;
    padding: 10px;

    & .card-highlight-score {
      font-size: 3em;
      font-weight: bold;
      line-height: 1em;
    }

    & .card-stats-highlight-score {
      color: rgb(0 0 0 / 70%);
      font-size: 1.5em;
      font-weight: bold;
      line-height: 1em;
      text-align: center;
    }

    & .card-stats-highlight-title {
      font-size: 1.5em;
      line-height: 1em;
      color: rgb(0 0 0 / 70%);
    }

    & .card-highlight-title {
      font-size: 0.8em;
      line-height: 0.8em;
      color: rgb(0 0 0 / 50%);
    }
  }

  & > .row {
    margin-left: -5px;
    margin-right: -5px;
    padding: 5px;
    border-top: 1px solid #ddd;
    border-bottom: 1px solid rgb(255 255 255 / 50%);
    display: flex;
    align-items: center;
    gap: 10px 10px;
  }

  & > .row:first-child {
    border-radius: 10px 10px 0 0;
    border-top: none;
  }

  & > .row:last-child {
    border-radius: 0 0 10px 10px;
    border-bottom: none;
  }
}

.panel-body .clean-list {
  margin: -15px 0;

  & > .row {
    margin: 0 -15px;
    padding: 10px;
  }
}

.clean-list {
  word-wrap: break-word;

  & > .row {
    padding: 5px;
    margin: 0;
    border-top: 1px solid #ddd;
    border-bottom: 1px solid rgb(255 255 255 / 50%);
  }

  & > .row:first-child {
    border-radius: 10px 10px 0 0;
    border-top: none;
  }

  & > .row:last-child {
    border-radius: 0 0 10px 10px;
    border-bottom: none;
  }
}

.flex-centered {
  display: flex;
  align-items: center;
  column-gap: 10px;

  label {
    text-align: right;
    margin: 0;
  }
}

.center {
  justify-content: center;
}

.grow {
  flex-grow: 1;
}

.no-padding {
  padding: 0 !important;
}

.one-line {
  white-space: nowrap;
}

// org settings tabs
.org-settings {
  align-items: flex-start;
  display: flex;
  flex-direction: row;

  .nav-stacked > li + li {
    margin-top: 4px;
  }

  ul {
    border: 1px solid #ccc;
    border-radius: 4px;
    margin: 20px;
    padding: 4px;

    li.active.warning > a {
      background-color: #d9534f;
      border-color: #d43f3a;
      color: #fff;
    }
  }

  .tab-content {
    flex: 1;
    margin: 20px 20px 20px 0;

    // no margin on first header
    .tab-pane .section_content_container:first-child .section_content h3 {
      margin-top: 8px;
    }
  }

  input[type='checkbox'] {
    cursor: pointer;
  }

  .email-form {
    @media (width >= 768px) {
      .col-sm-1 {
        width: 120px;
      }
    }
  }

  .maintenance small {
    display: block;
    padding-bottom: 12px;
  }
}

.dataset-detail-actions {
  a:hover,
  a:focus {
    text-decoration: none;
  }
}

.auto-populate-list > li {
  margin-bottom: 8px;
}

iframe.analysis-results {
  border: none;
  width: 100%;
  height: 500px;
  overflow: hidden;
}

.column_settings_count {
  table,
  th,
  td {
    border: 1px solid black;
    border-collapse: collapse;
    padding: 0.5em;
  }

  tbody tr:nth-child(odd) {
    background: #eee;
  }

  table {
    width: 300px;
  }
}

// Inserts an fa-link in front of the element
// Used in the inventory list to identify derived columns
.derived-column-display-name::before {
  font-family: FontAwesome, sans-serif;
  content: '\f0c1';
  margin: 0.5em 0 0 0.5em;
  float: left;
}

.sensor-header-container {
  position: relative;
  margin-top: 10px;

  h4 {
    display: inline-block;
  }

  button {
    position: absolute;
    right: 0;
  }
}

// program overview / compliance-setup
.compliance-setup {
  /* background-color: #eee; */
  padding: 0.5em;

  p {
    margin: 0;
    font-size: 1.25em !important;
  }
}

.margin-top-20 {
  margin-top: 20px;
}

.margin-top-10 {
  margin-top: 10px;
}

.button-grid {
  display: flex;
}

.flex-button-child {
  flex: 1;
}

.flex-button-child:first-child {
  margin-right: 10px;
}

.chart-buttons {
  margin-top: 10px;
  margin-right: 5px;
  text-align: right;
}

.chart-legend {
  margin-top: 15px;
  margin-left: 0;
  margin-right: 15px;
  padding: 15px;
  border: 1px solid #ddd;

  .title {
    font-size: 1.4em;
    font-weight: bold;
  }

  .legend-icon {
    padding-left: 0;
    min-width: 30px;
    max-width: 40px;
  }

  .legend-icon-col {
    padding-left: 0;
    padding-right: 0;
  }

  .legend-row {
    margin: 0.25em 1em 0.25em 0;
  }

  .box {
    min-height: 2em;
    max-height: 2em;
    min-width: 2em;
    max-width: 2em;
  }

  .blue-box {
    background-color: #77cccb;
  }

  .red-box {
    background-color: #a94455;
  }

  .gray-box {
    background-color: #eee;
  }

  .text {
    padding-left: 0.5em;
    padding-top: 0.3em;
    font-size: 1.2em;
    vertical-align: middle;
  }

  .small-text {
    font-size: 1em !important;
  }
}

.chart-options {
  margin-top: 25px;
  padding-top: 10px;
  margin-left: 0;

  .title {
    font-size: 1.4em;
    font-weight: bold;
  }

  .form-group {
    margin-bottom: 5px;
  }

  .small-text {
    font-size: 1em !important;
  }
}

.help-text-icon {
  margin: 0 5px;
  color: #337ab7;
}

.title-row {
  padding: 0 0 10px;

  h2 {
    margin-top: 10px;
  }
}

// "namespacing" with "r-" until css cleanup

.r-columns {
  display: flex;
  column-gap: 10px;
  align-items: start;
  margin: 10px;

  .r-column {
    display: flex;
    flex-direction: column;
    flex-grow: 1;
  }
}

.r-row {
  display: flex;
  margin: 0;
  flex-grow: 1;

  &.r-shrink {
    flex-grow: 0;
    flex-shrink: 1;
  }

  &.r-pull-right {
    justify-content: right;
  }

  &.r-row-centered {
    align-items: center;
  }

  > input[type='checkbox'] {
    margin: 0;
  }

  > label {
    margin: 0;
    padding: 0;
  }
}

.r-grow {
  flex-grow: 1;
  width: 100%;
}

.r-no-grow {
  flex-grow: 0;
  width: auto !important;
}

.r-shrink {
  flex-shrink: 1;
  flex-grow: 0 !important;
}

.r-no-shrink {
  flex-shrink: 0;
}

.r-no-wrap {
  white-space: nowrap;
}

ul.r-list {
  list-style: none;
  padding: 0;
  margin: 0;

  > li {
    border-bottom: 1px solid #b3b3b3;
    padding: 5px;

    &.r-row {
      > input[type='checkbox'] {
        padding: 0;
        margin: 0;
      }

      > label {
        margin: 0;
        font-weight: normal;
      }
    }
  }

  > li > a {
    margin: -5px;
    display: block;
    padding: 5px;
    text-decoration: none !important;
  }

  > li > a:hover {
    font-weight: bold;
    background-color: $infoBackground;
  }

  &.r-scrollable {
    max-height: 200px;
    overflow-y: auto;
  }
}

.r-list-header {
  font-weight: bold;
  text-transform: uppercase;
  background-color: #cdcdcd;
  text-shadow: 0 1px 0 white;
  border-bottom: 1px solid #b3b3b3;
}

.r-small-header {
  text-transform: uppercase;
  font-weight: bold;
}

.r-selectable:hover {
  cursor: pointer !important;
  font-weight: bold;
  background-color: $infoBackground;
}

.r-selected {
  background-color: $successBackground;
}

.r-info {
  background-color: $infoBackground;
}

.r-error {
  color: $errorText;
  background-color: $errorBackground;
  border: 1px solid $errorBorder;
}

.r-panel {
  border: 1px solid #eee;
  padding: 10px;
  border-radius: 5px;
  background-color: #f1f1f1;

  &.r-warning {
    color: $warningText;
    background-color: $warningBackground;
    border: 1px solid $warningBorder;
  }

  &.r-success {
    color: $successText;
    background-color: $successBackground;
    border: 1px solid $successBorder;
  }

  &.r-info {
    color: $infoText;
    background-color: $infoBackground;
    border: 1px solid $infoBorder;
  }
}

.r-error-msg {
  color: $errorText;
  background-color: $errorBackground;
  border: 1px solid $errorBorder;
  margin: 5px;
  padding: 5px;
}

.r-no-margin {
  margin: 0 !important;
}

.r-pad-left-5 {
  padding-left: 5px !important;
}

.r-pad-right-5 {
  padding-right: 5px !important;
}

.r-margin-left-5 {
  margin-left: 5px !important;
}

.r-margin-right-5 {
  margin-right: 5px !important;
}

.r-margin-right-10 {
  margin-right: 10px !important;
}

.r-margin-top-10 {
  margin-top: 10px !important;
}

.r-margin-bottom-10 {
  margin-bottom: 10px !important;
}

.less_pad {
  padding: 0 10px 10px !important;
}

.insights-header {
  padding: 10px 10px 0 !important;
}

.insights-table {
  margin-top: 0 !important;
}

.rp-data-view {
  .wrap-collapsible {
    margin-bottom: 1.2rem;
    border-bottom: 1px solid #ccc;
  }

  .lbl-toggle {
    display: block;
    text-align: center;
    margin-top: 5px;
    margin-left: 5px;
    padding: 1rem;
    cursor: pointer;
    border-radius: 7px;
    border: 1px solid #ccc;
    transition: all 0.25s ease-out;
  }

  .lbl-toggle:hover {
    background: #eee;
  }

  .lbl-toggle::before {
    content: ' ';
    display: inline-block;
    border-top: 5px solid transparent;
    border-bottom: 5px solid transparent;
    border-left: 5px solid currentcolor;
    vertical-align: middle;
    margin-right: 0.7rem;
    transform: translateY(-2px);
    transition: transform 0.2s ease-out;
  }

  .toggle:checked + .lbl-toggle::before {
    transform: rotate(90deg) translateX(-3px);
  }

  .collapsible-content {
    max-height: 0;
    overflow: hidden;
    transition: max-height 0.25s ease-in-out;
  }

  .toggle:checked + .lbl-toggle + .collapsible-content {
    max-height: 100vh;
  }

  .toggle:checked + .lbl-toggle {
    border-bottom-right-radius: 0;
    border-bottom-left-radius: 0;
  }

  .collapsible-content .content-inner {
    border-bottom-left-radius: 7px;
    border-bottom-right-radius: 7px;
    padding: 0.5rem 1rem;
  }
}

.updated_date_field {
  background-color: #eee;
  opacity: 1;
  font-weight: bold;
}

.col-form-label {
  padding-top: 5px !important;
}

.to-label {
  padding-left: 60px;
}

.form-help {
  font-size: 1.2em;
  padding-top: 0.5em;
  padding-left: 15px;
}

.large-offset {
  padding-left: 50px;
}

.metric-label {
  font-weight: bold;
  padding-top: 15px;
}

.bold {
  font-weight: bold;
}

.strikethrough {
  text-decoration: line-through;
}

.accordion-header {
  .accordion-button[aria-expanded='true'] .accordion-indicator-default-closed {
    transform: rotate(90deg);
    transition: transform 0.5s;
  }

  .accordion-button[aria-expanded='false'] .accordion-indicator-default-closed {
    transform: rotate(0);
    transition: transform 0.5s;
  }

  .accordion-button[aria-expanded='true'] .accordion-indicator-default-open {
    transform: rotate(0);
    transition: transform 0.5s;
  }

  .accordion-button[aria-expanded='false'] .accordion-indicator-default-open {
    transform: rotate(-90deg);
    transition: transform 0.5s;
  }

  .accordion-button {
    width: calc(100% - 20px);
    text-align: left;
    border: none;

    i {
      margin-right: 10px;
    }

    .sub-span {
      width: fit-content;
      margin: 0 20px;
    }

    .event-detail {
      min-width: 150px;
      margin: 0 30px;
    }
  }

  .at-date {
    background: #717071;
    color: white;
    font-weight: bold;
    font-size: 16px;
    padding-left: 30px;
    margin-left: 10px;
  }

  .cycle-button {
    background-color: black;
    color: white;
    padding: 7px 10px;
    margin: 3px 10px;
    font-weight: bold;
    font-size: 16px;
  }

  .event-button {
    background-color: gray;
    color: white;
    padding: 5px 10px;
    margin: 1px 10px;
    font-weight: bold;
  }

  span {
    display: inline-block;

    // width: 400px;
    white-space: nowrap;
    overflow: hidden;
    text-overflow: ellipsis;
    vertical-align: text-bottom;
  }
}

.accordion-header[aria-expanded='true'] i {
  &:not(.fa-pencil, .fa-trash) {
    transform: rotate(90deg);
    transition: transform 0.5s;
  }
}

.accordion-header[aria-expanded='false'] i {
  &:not(.fa-pencil, .fa-trash) {
    transform: rotate(0deg);
    transition: transform 0.5s;
  }
}

.measure-elec {
  background-color: rgb(243 158 72 / 20%);
}

.measure-gas {
  background-color: rgb(75 119 242 / 20%);
}

.meters-detail .ui-grid-menu-button .ui-grid-menu .ui-grid-menu-mid {
  overflow: auto;
  max-height: 112px;
}

.event-select {
  width: 150px;
  margin: 20px 0;
}

#scenario-measures-table {
  .accordion-header {
    .accordion-button {
      width: 100%;
    }
  }
}

.grid-actions {
  display: flex;
  align-items: center;
  justify-content: center;
}

.measures-header {
  font-weight: bold;
  padding: 3px 10px;
  background: #efefef;
}

.measures-footer {
  background: #efefef;
  height: 10px;
}

.icon-small-black {
  height: 25px;
  filter: brightness(0%);
  margin: 0 -5px;
}

.scenario-cycle {
  color: white;
  background: black;
  padding: 5px 10px;
  font-size: 16px;
  font-weight: bold;
  margin: 0 10px;
}

.measure-status-complete {
  color: green;
}

.measure-status-evaluated {
  color: orange;
}

#event-select-ui-grid {
  .ui-grid-header {
    color: white;

    .ui-grid-top-panel {
      background: #808080;
    }
  }

  .ui-grid-row:last-child .ui-grid-cell {
    border-bottom-width: 1px;
  }
}

.salesforce-form {
  p {
    padding-top: 7px;
  }
}

#ali-detail-table {
  border: 1px solid #ddd;

  th {
    border: 1px solid #ddd;
  }
}

.ali-header {
  background: #dbe3f4;
}

.ali-cell {
  color: #2955b4;
}

.ali-warning {
  color: #c24e00;
}

.al-tree {
  padding: 10px;
}

#access-level-tree {
  margin: 20px;

  ul {
    list-style-type: none;
    padding-left: 20px;

    li::before {
      content: '-';
      display: inline-block;
      width: 10px;
    }
  }

  .collapsed ul {
    display: none;
  }

  li.collapsed::before {
    content: '+';
    display: inline-block;
    width: 10px;
  }

  li a:hover {
    cursor: pointer;
  }

  a {
    font-size: 16px;
  }
}

.level0 {
  padding: 6px 10px 5px;
}

.level1 {
  margin: 0 9px;
  background-color: #cdcdcd;
  text-transform: uppercase;
  font-weight: bold;
  text-shadow: 0 1px 0 white;
  border-bottom: 1px solid #b3b3b3;
  padding: 6px 10px 5px;
  white-space: nowrap;
  font-family: 'PT Sans Narrow', 'Helvetica Neue', Helvetica, Arial, sans-serif;
  border: 1px solid #ddd;
}

.badge-primary {
  color: #fff;
  background-color: #337ab7;
  border-color: #2e6da4;
}

.access-level-tree {
  .hidden-row {
    padding: 0 !important;

    &:not(:has(> .collapse.in, > .collapsing)) {
      // No border if collapsed
      border-bottom-width: 0 !important;
    }
  }
}

.levels-header {
  font-weight: bold;
  padding: 0;
}

.level-child {
  font-weight: normal;
  vertical-align: middle;

  &:has(> i.fa-chevron-right) {
    cursor: pointer;
  }

  span {
    margin-bottom: -1px;
    padding-left: 8px;
  }
}

.levels-table-item-detail {
  margin: 0;
  border: 1px solid #f1f1f1;
}

.accordion-header .levels-button {
  background-color: black;
  color: white;
  padding: 7px 20px;
  margin: 3px 10px;
  font-weight: bold;
  font-size: 16px;
}

.ubid-form {
  input.ng-invalid {
    background-color: #fff0f0;
    border-color: #dd2c00;
  }
}

#export-at-table {
  .export-summary-row {
    background: #fff;
  }

  .export-detail-row {
    background: #f9f9f9;

    td {
      padding: 0 8px;

      .export-details {
        max-height: 200px;
        overflow-y: scroll;
        padding: 0 8px !important;

        div {
          padding: 10px;
          margin-bottom: 5px;
          border-radius: 5px;
        }
      }
    }
  }
}

.or-text {
  font-size: 1.3em;
  text-align: center;
}

.modal-content-section {
  padding: 1em;

  &:not(:last-child) {
    border-bottom: 1px solid #ddd;
  }
}

.portfolio-summary-wrapper {
  display: flex;
  flex: 1;
  flex-direction: column;

  .wide-900 {
    min-width: 900px;
  }

  .goals-header-text {
    min-height: 30px;
    padding: 10px 10px 0;
  }

  .goal-header-wrapper {
    display: flex;
    justify-content: space-between;
    margin-right: 24px;

    .goal-header-column {
      div {
        margin: 0 10px;
      }

      .goal-select-wrapper {
        display: flex;
        min-height: 30px;
        margin: 15px;

        .goal-select-label {
          margin: auto;
        }

        .goal-selection {
          #goal-select {
            width: 30vw;
            max-width: 512px;
            background: #f5f5f5;
            border-radius: 5px;
            padding: 5px;
          }
        }

        button {
          margin-left: 10px;
          height: 31px;
        }
      }

      table {
        margin-top: 10px;
        margin-bottom: 0;

        td {
          padding: 2px 8px;
          white-space: nowrap;
        }
      }
    }
  }

  #portfolio-summary-selection-wrapper {
    padding: 20px 24px 0;
    display: flex;

    #portfolio-summary-selections {
      margin-top: 22px;
      padding-left: 10px;
      width: 220px;

      .portfolio-summary-select-option {
        font-size: 10px;
        padding: 4px 0 6px;
      }

      .portfolio-summary-constant {
        border: 1px solid gray;
        border-radius: 2px;
        background: rgb(229 229 229);
        overflow: hidden;
        white-space: nowrap;
        text-overflow: ellipsis;
        padding-left: 4px;
      }

      .starting-legend {
        background-color: #f8f1cf;
      }

      .ending-legend {
        background-color: #f8d0c4;
      }

      .portfolio-summary-form-control {
        height: 20px;
        width: 100px;
      }
    }

    #portfolio-summary {
      width: 100%;
      border-bottom: 1px solid rgb(199 199 199);

      h3 {
        margin: 0;
        padding-bottom: 10px;
      }
    }
  }

  .portfolio-summary-btn {
    height: 28px;
    padding: 0 10px;
  }

  #portfolio-summary-grid {
    display: flex;
    flex: 1;
    padding: 0 24px;
  }

  #portfolio-summary-grid,
  #portfolio-summary {
    .portfolio-summary-baseline-header {
      background-color: #f8f1cf;
    }

    .ui-grid-row:nth-child(odd) .portfolio-summary-baseline-cell {
      background-color: #f8f5eb !important;
    }

    .ui-grid-row:nth-child(even) .portfolio-summary-baseline-cell {
      background-color: #e0ded3 !important;
    }

    .portfolio-summary-current-header {
      background-color: #f8d0c4;
    }

    .ui-grid-row:nth-child(odd) .portfolio-summary-current-cell {
      background-color: #f9eee9 !important;
    }

    .ui-grid-row:nth-child(even) .portfolio-summary-current-cell {
      background-color: #dfd3ce !important;
    }

    .above-target {
      background: #d0e6d4;
    }

    .below-target {
      background: #ca8f8f;
    }

    #portfolioSummary-gridOptions-wrapper {
      display: flex;
      overflow-x: hidden;
      width: 100%;
    }
  }

  .portfolio-summary-loading {
    border: 1px solid rgb(188 188 188);
    border-radius: 5px;
    height: 92px;
    padding: 0 50px;
    position: relative;
    background: rgb(128 128 128 / 10%);
    color: rgb(128 128 128);
  }

  .portfolio-summary-item-count {
    height: 64px;
    margin: 0 24px;
    align-items: center;
    justify-content: space-between;
    display: flex;

    .goal-actions-dropdown {
      .actions-toggle {
        width: 200px;
        border: 1px solid #d3d3d3;
        border-radius: 4px;
        background: #f5f5f5;
        display: flex;
        justify-content: space-between;

        i {
          font-size: 10px;
          margin-top: auto;
          margin-bottom: auto;
        }
      }

      .dropdown-menu {
        .goal-action {
          padding: 4px;
          width: 200px;

          .disabled-action {
            color: #a5a5a5;
            padding-left: 20px;
          }
        }
      }
    }
  }

  .goal-details-container {
    padding: 10px;
    display: flex;
    border: 1px solid rgb(197 197 197);
    border-radius: 5px;
    background: rgb(241 241 241);
    width: fit-content;
    margin: 0 24px;

    .goal-details-column {
      .goal-detail {
        display: flex;

        .goal-detail-key {
          text-align: right;
          width: 120px;
          padding-right: 10px;
        }

        .goal-detail-value {
          font-weight: bold;
          white-space: nowrap;
          text-overflow: ellipsis;
          overflow: hidden;
          width: 150px;
        }
      }
    }
  }
}

.goals-text {
  padding: 5px 100px 10px 10px;
  font-size: 1.1em;
}

#goal-details {
  max-height: 70vh;
  overflow: scroll;

  // display: flex;
  // column-gap: 10px;

  .goal-label {
    width: 150px;
  }

  .goal-form-control {
    height: unset;
    padding: 0;
  }
}

#goal-list {
  max-height: 485px;
}

#goal-messages {
  margin: 10px;
  padding: 10px;
  border-radius: 10px;
  text-align: left;
}

.analysis-results-section {
  padding: 5px 10px;
  margin: 0;
  line-height: 0.3em;
}

.analysis-description {
  margin: 10px;
  padding: 10px 50px;
  font-size: 1.3em;
}

.tree-image {
  width: 55%;
  padding: 20px 100px;
}

.tree-button {
  margin-right: 10px;
}

.al-label {
  margin: 0;
  font-size: 1.1em;
}

#map {
  height: 100%;
  overflow: hidden;
}

.map-eui-gradient {
  width: 300px;

  .title {
    margin-bottom: 2px;
  }

  .gradient-container {
    align-items: end;
    display: grid;
    grid-gap: 8px;
    grid-template-columns: 45px minmax(40px, 1fr) 45px;
    width: 100%;

    span {
      white-space: nowrap;
    }

    .progress {
      margin-bottom: 0;
    }
  }
}

// Color labels in filter
tags-input .tags .tag-item {
  border: 0;
  font-family: $font-family-base-narrow;
  font-weight: bold;
  line-height: 26px;
  padding: 0 8px;

  &:has(.label-success) {
    background: #5cb85c;
  }

  &:has(.label-danger) {
    background: #d9534f;
  }

  &:has(.label-default) {
    background: #777;
  }

  &:has(.label-warning) {
    background: #f0ad4e;
  }

  &:has(.label-info) {
    background: #5bc0de;
  }

  &:has(.label-primary) {
    background: #337ab7;
  }
}

.goal-name {
  overflow: hidden;
  text-overflow: ellipsis;
}

.tooltip-long {
  word-wrap: break-word;
}

.cell-edit {
  cursor: copy;
}

.cell-dropdown-indicator {
  display: flex;
  justify-content: space-between;
  align-items: center;
  margin-right: 3px;

  i {
    color: gray;
  }
}

.deprecation-warning {
  padding: 10px;
  color: #c24e00;
}

.confirm-label {
  padding-left: 5px;
  text-align: left;
}

.cell-pass {
  background-color: #d0e6d4;
  border-top: 1px solid #d4d4d4;
}

.cell-fail {
  background-color: #fefbd1;
  border-top: 1px solid #d4d4d4;
}

.label-success {
  background: #5cb85c;
}
<<<<<<< HEAD
=======

.label-default {
  background: #777;
}

.label-lg {
  font-size: 1.2em;
}

.wider-diff {
  width: 30% !important;
}

#batch-edit-goalnotes-form {
  div {
    display: flex;
    margin: 1px;
  }
>>>>>>> d15d630b

.label-default {
  background: #777;
}

.label-lg {
  font-size: 1.2em;
}

.wider-diff {
  width: 30% !important;
}<|MERGE_RESOLUTION|>--- conflicted
+++ resolved
@@ -5527,8 +5527,6 @@
 .label-success {
   background: #5cb85c;
 }
-<<<<<<< HEAD
-=======
 
 .label-default {
   background: #777;
@@ -5547,16 +5545,18 @@
     display: flex;
     margin: 1px;
   }
->>>>>>> d15d630b
-
-.label-default {
-  background: #777;
-}
-
-.label-lg {
-  font-size: 1.2em;
-}
-
-.wider-diff {
-  width: 30% !important;
+
+  label,
+  input {
+    margin: auto 10px;
+  }
+
+  label {
+    width: 150px;
+  }
+
+  .disabled {
+    color: $gray_lighter;
+    font-weight: normal;
+  }
 }