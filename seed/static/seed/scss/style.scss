@import 'fonts';
@import 'ng-wig';

@keyframes fadein {
  from {
    opacity: 0;
  }

  to {
    opacity: 1;
  }
}

$font-family-sans-serif: 'PT Sans', 'Helvetica Neue', helvetica, arial, sans-serif;
$font-family-sans-serif-narrow: 'PT Sans Narrow', 'Helvetica Neue', helvetica, arial, sans-serif;
$font-family-base: $font-family-sans-serif;
$font-family-base-narrow: $font-family-sans-serif-narrow;
$font-size-base: 13px;
$legibility: optimizelegibility;
$knockout: antialiased;
$white: #fff;
$black: #222;
$gray: #4a4a52;
$gray_dark: #2b2b32;
$gray_lighter: #ccc;
$gray_lightest: #eee;
$blue: #428bca;
$beige: #f5f4ec;
$orange: #fc882a;
$green: #66b132;
$lightgreen: #86d875;
$yellow: #ffc40d;
$purple: #90f;
$red: #ff4d4d;
$highlighter: #fff7d7;
$lightBlue: lighten($blue, 10%);
$darkBlue: darken($blue, 10%);
$grayLight: #999;
$grayDivider: #cecece;
$grayLighter: $gray_lighter;
$grayLightest: $gray_lightest;
$be-light-grey: $gray_lighter;
$grayDark: lighten($gray_dark, 10%);
$headerHeight: 55px;
$pairingCellWidth: 200px;

* {
  outline: none !important;
}

.red {
  color: $red;
}

.border-red {
  border-color: $red;
}

.green {
  color: $green;
}

.yellow {
  color: $yellow;
}

.omitted {
  filter: opacity(25%);
}

.clearfix {
  *zoom: 1; // For IE 6/7 (trigger hasLayout)
  &::before,
  &::after {
    content: '';
    line-height: 0;
    display: table;
  }

  &::after {
    clear: both;
  }
}

// Form states and alerts
// -------------------------
$warningText: #c09853;
$warningBackground: #fcf8e3;
$warningBorder: darken(adjust-hue($warningBackground, -10), 3%);
$errorText: #b94a48;
$errorBackground: #f2dede;
$errorBorder: darken(adjust-hue($errorBackground, -10), 3%);
$successText: #468847;
$successBackground: #dff0d8;
$successBorder: darken(adjust-hue($successBackground, -10), 5%);
$infoText: #3a87ad;
$infoBackground: #d9edf7;
$infoBorder: darken(adjust-hue($infoBackground, -10), 7%);

// Transitions
@mixin transition($transition) {
  transition: $transition;
}

/* Hide transition when setting initial state of nav */
.hide_transition {
  transition: none !important;
  animation: none !important;
}

// Box Shadows
@mixin box-shadow($shadow) {
  // iOS <4.3 & Android <4.1
  box-shadow: $shadow;
}

// Single side border-radius
@mixin border-top-radius($radius) {
  border-top-right-radius: $radius;
  border-top-left-radius: $radius;
}

@mixin border-right-radius($radius) {
  border-bottom-right-radius: $radius;
  border-top-right-radius: $radius;
}

@mixin border-bottom-radius($radius) {
  border-bottom-right-radius: $radius;
  border-bottom-left-radius: $radius;
}

@mixin border-left-radius($radius) {
  border-bottom-left-radius: $radius;
  border-top-left-radius: $radius;
}

body {
  margin: 0;
  font-family: $font-family-base;
  font-size: $font-size-base;
  text-rendering: $legibility;
  -webkit-font-smoothing: $knockout;
  color: $black;
}

h1,
h2,
h3,
h4,
h5,
h6,
.h1,
.h2,
.h3,
.h4,
.h5,
.h6 {
  font-family: $font-family-base;
}

/* placeholder hyperlinks */
a:not([href]) {
  cursor: pointer;
}

.label {
  font-size: 100%;
  margin-right: 5px;
  padding: 2.6px 7.8px;
}

.btn {
  -webkit-font-smoothing: initial;

  &.btn-default-gray {
    background-color: $grayLight;
    color: $white;

    .caret {
      border-top-color: $white;
    }
  }
}

.pointer {
  cursor: pointer;
}

.app {
  width: 100vw;
  margin-left: 0;
}

.ui-view-container {
  display: flex;
  flex-direction: column;
  height: calc(100vh - #{$headerHeight});
  max-height: calc(100vh - #{$headerHeight});
  min-height: calc(100vh - #{$headerHeight});
  overflow-x: auto;
}

.sidebar {
  margin-left: 0;
  position: fixed;
  float: none;
  height: 100%;
  background-color: $gray;
  white-space: nowrap;
  width: 56px;
  z-index: 10;

  .menu {
    margin: 0;
    position: relative;

    #sidebar-profile {
      text-overflow: ellipsis;
    }

    .item {
      position: relative;
      overflow: hidden;
      display: block;
      padding: 16px;
      width: 100%;
      height: 53px;
      color: $white;
      cursor: pointer;
      text-decoration: none;

      &:hover,
      &.active {
        color: $white;
      }

      &:hover {
        background-color: darken($gray, 5%);

        @include transition(all 0.2s ease);
      }

      &.active {
        font-weight: bold;
        color: $white;
        background-color: $gray_dark;
      }

      &:hover #expand-collapse-icon {
        display: inline;
      }

      &.disabled-item {
        opacity: 0.07;
        pointer-events: none;
      }

      .icon {
        display: flex;
        align-items: center;
        position: relative;
        float: left;
        width: 20px;
        text-align: center;

        i {
          width: 100%;
        }

        .toggle {
          display: flex;
          padding-left: 2px;
        }
      }

      i:not(.fa-sm) {
        font-size: 18px;
      }

      .item_name {
        position: relative;
        top: 1px;
        margin-top: 0;
        margin-left: 16px;
        line-height: 0;
        text-transform: uppercase;
        font-weight: bold;
        letter-spacing: 2px;
      }

      .badge {
        position: absolute;
        top: 17px;
        right: 15px;
      }
    }

    .divider {
      margin: 0;
      height: 1px;
      background-color: $gray_dark;
    }
  }

  &.collapsed {
    margin-left: 0;
    width: 56px;

    @include transition(0.5s);

    .item_name,
    .badge {
      display: none;
      visibility: hidden;
    }
  }

  &.expanded {
    width: 260px;

    @include transition(0.5s);

    .item_name,
    .badge {
      font-size: 13px;
      visibility: visible;
      display: inline;
      animation: fadein 0.5s;
    }
  }
}

.display {
  width: 100%;

  .content {
    margin-left: 56px;

    &.narrow {
      margin-left: 260px;

      @include transition(0.5s);
    }

    &.wide {
      margin-left: 56px;

      @include transition(0.5s);
    }

    .header {
      display: flex;
      justify-content: space-between;
      height: $headerHeight;
      border-bottom: 1px solid $gray_lighter;
      white-space: nowrap;

      .hover-org-container {
        position: absolute;
        background: none;
        z-index: 10000;
        width: 100px;
      }

      .hover-org-id {
        font-size: 10px;
        background: rgb(255 255 255 / 80%);
        border: 1px solid gray;
        border-radius: 3px;
        color: gray;
        padding: 2px;
      }

      .logo_container {
        display: flex;
        height: 100%;

        .logo {
          display: flex;
          flex-direction: column;
          justify-content: center;
          color: black;

          .logo_text {
            padding: 0 20px;
            font-size: 24px;
            font-family: $font-family-base-narrow;
            font-weight: normal;
            text-transform: uppercase;

            .logo_text_seed {
              font-family: $font-family-base;
              font-weight: bold;
            }

            a,
            a:visited,
            a:hover,
            a:active {
              color: inherit;
              text-decoration: none;
            }
          }
        }

        .logo:focus,
        .logo:hover {
          text-decoration: none;
          color: #23527c;
        }
      }

      .add_menu_container {
        display: flex;

        .btn-group {
          display: flex;

          &.open {
            .dropdown-toggle {
              @include box-shadow(inset 0 0 0 rgba(0, 0, 0, 0));
            }
          }

          .btn {
            display: flex;
            align-items: center;
            justify-content: center;
            font-size: 18px;
            color: $blue;
            background-color: rgb(255 255 255 / 0%);
            border-radius: 0;

            &.btn:hover,
            &.btn:active,
            &.btn:focus {
              background-color: $gray_lightest;

              @include box-shadow(inset 0 0 0 rgba(0, 0, 0, 0));
            }

            &#btnCreateNew {
              padding: 1px 0 0;
              width: calc(#{$headerHeight} - 1px);
            }
          }

          ul.justify-left a {
            text-align: left;
          }

          ul.dropdown-menu {
            text-align: center;

            li {
              &.divider {
                margin: 0;
              }

              &.dropdown-header {
                padding: 8px 0;
                font-size: 14px;
                color: #000;
                font-weight: bold;
                text-align: center;
              }

              .active {
                background-color: $gray_lightest;
                text-decoration: none;
              }

              a {
                padding: 8px 40px 8px 8px;
                position: relative;
                color: $blue;
              }
            }
          }

          &.org-dropdown {
            display: flex;

            button {
              border: none;
              font-family: $font-family-base-narrow;
              font-size: 16px;
            }

            ul {
              max-height: calc(100vh - 60px);
              overflow-y: auto;
              right: 0;
              left: inherit;
              text-align: left;

              .fa {
                position: absolute;
                right: 5px;
                top: 10px;
              }
            }
          }
        }
      }
    }
  }
}

.http_error {
  margin: 20px;
}

.page {
  clear: both;
  position: relative;

  .page_header_container {
    display: block;

    .page_header {
      display: flex;
      gap: 8px;
      height: 40px;
      padding: 0 12px;
      line-height: 20px;
      border-bottom: 1px solid $gray_lighter;

      .page_action_container {
        &.left {
          display: flex;
          align-items: center;
          justify-content: start;
          width: 30%;

          a i {
            padding-right: 6px;
          }
        }

        &.right {
          display: flex;
          align-items: center;
          justify-content: end;
          width: 30%;
        }

        .page_action {
          text-decoration: none;
        }
      }

      .page_title {
        display: flex;
        align-items: center;
        justify-content: center;
        width: 40%;
        overflow: hidden;
        text-overflow: ellipsis;

        h1 {
          font-size: 18px;
          font-weight: bold;
          margin: 0;
          white-space: nowrap;
        }
      }

      .filters {
        position: absolute;
        top: 32px;
        z-index: 1;
        right: 16px;
        width: 200px;
        height: 200px;
        text-align: left;
        background-color: $white;
        border: 1px solid $gray_lighter;
        border-radius: 4px;
        box-shadow: 0 6px 12px rgb(0 0 0 / 17.5%);
        background-clip: padding-box;

        .filter_label {
          clear: both;
          padding-top: 10px;
          padding-bottom: 2px;
          font-size: 12px;
          font-weight: bold;
          text-transform: uppercase;
          color: gray;
        }

        .apply_filters {
          padding-top: 20px;
        }
      }
    }
  }
}

.section_nav_container {
  min-height: 38px;
  position: relative;
  border-bottom: 1px solid $gray_lighter;

  .section_nav {
    display: flex;
    height: 100%;
    justify-content: center;
    overflow-x: auto;
    white-space: nowrap;

    a {
      align-items: center;
      display: flex;
      padding: 0 10px;

      &:hover,
      &.active {
        background-color: $gray_lightest;
        text-decoration: none;
      }
    }
  }
}

.section {
  clear: both;
  display: block;
}

.alert_container {
  padding: 20px 10px;
}

.section_tab_container {
  padding: 16px;
  font-size: 14px;

  .nav-tabs {
    li {
      a {
        cursor: pointer;
      }
    }
  }

  .row {
    margin-left: 0;
    margin-right: 0;
    border-left: 1px solid #ddd;
    border-right: 1px solid #ddd;
    border-bottom: 1px solid #ddd;
  }

  .tab_content {
    &.narrow {
      padding: 16px 20% 16px 16px;
    }

    &.wide {
      padding: 16px;
    }
  }
}

.section_header_container {
  position: relative;
  border-bottom: 1px solid $gray_lighter;

  &.has_no_border {
    border-bottom: none;
  }

  &.has_btm_margin {
    margin-bottom: 16px;
  }

  .section_header {
    position: relative;
    padding: 20px 20px 10px;

    &.has_no_padding {
      padding: 0 20px;

      .section_action_container {
        padding-top: 20px;

        &.section_action_btn {
          padding-top: 9px;
        }
      }
    }

    &.fixed_height {
      height: 64px;
    }

    &.fixed_height_short {
      min-height: 48px;
    }

    h2 {
      display: inline;
      padding-right: 10px;
      font-size: 16px;
      font-weight: bold;
    }

    i {
      padding-right: 8px;
    }

    .btn i {
      padding: 0;
    }

    .active {
      background-color: $blue;
    }

    .section_action_container {
      position: relative;

      &.left {
        float: left;
        width: 25%;
      }

      &.left_40 {
        float: left;
        width: 40%;
      }

      &.left_wide {
        float: left;
        width: 75%;
      }

      &.center {
        float: left;
        padding-top: 4px;
        text-align: center;
        width: 50%;

        .field_title {
          padding-left: 10px;
          font-family: $font-family-base-narrow;
          text-transform: uppercase;
          font-weight: bold;
        }
      }

      &.right {
        float: right;
        width: 25%;
        text-align: right;

        i {
          padding-right: 0;
        }
      }

      &.right_40 {
        float: right;
        width: 40%;
        text-align: right;

        i {
          padding-right: 0;
        }
      }

      &.right_60 {
        float: right;
        width: 60%;
        text-align: right;

        button {
          margin-left: 7px;
        }
      }

      &.right_wide {
        float: right;
        width: 75%;
        text-align: right;

        button {
          margin-left: 7px;
        }
      }

      &.section_action_btn {
        padding: 0;

        .uib-dropdown-menu {
          text-align: left;
        }

        i {
          padding-right: 8px;

          &.align_right {
            padding-right: 0;
          }
        }
      }

      .check_action {
        display: inline-block;

        input[type='checkbox'] {
          margin-right: 10px;
        }

        .btn-group {
          ul.dropdown-menu {
            li {
              .dropdown_menu_title {
                display: block;
                padding: 3px 20px;
                clear: both;
                font-weight: bold;
                white-space: nowrap;
              }

              a {
                color: $blue;
              }
            }
          }
        }
      }
    }
  }
}

.section_content_container {
  &.has_top_margin {
    margin-top: 20px;
  }

  .section_content {
    &.with_padding {
      padding-top: 0;
      padding-left: 20px;
      padding-right: 20px;

      .settings-dropdown {
        padding: 5px;
        border-radius: 5px;
        border-color: #ccc;
        width: 100%;
      }
    }

    h3 {
      font-size: 14px;
      font-weight: bold;
      margin-top: 26px;
      margin-bottom: 6px;
    }

    .content_block {
      padding: 20px 30px 30px 72px;

      h1 {
        font-weight: bold;
        font-size: 44px;
      }

      p {
        font-size: 18px;
      }
    }

    .bg.jumbotron {
      background: url('../../seed/images/kc_2.jpg') no-repeat center bottom;
      background-size: cover;
      min-height: 402px;
      margin-bottom: 0;
      padding: 30px 10%;
      color: $white;

      .home_hero_content_container {
        backdrop-filter: blur(4px);
        background-color: rgb(20 20 50 / 50%);
        margin: 0;
        padding: 30px;
        border-radius: 10px;
        box-shadow: 0 0 20px rgb(255 255 255 / 25%);

        h1 {
          font-weight: bold;
          margin-top: 0;
          color: $white;
        }

        .btn {
          margin-top: 20px;
        }
      }

      p {
        margin-bottom: 0;
      }

      .content_col {
        .content_col_header {
          position: relative;
          overflow: auto;

          .content_col_header_left {
            position: relative;
            float: left;

            i {
              padding-top: 7px;
              padding-right: 10px;
              font-size: 48px;

              &.fa-cloud-arrow-up {
                color: $lightBlue;
              }

              &.fa-arrow-right-arrow-left {
                color: lighten($purple, 25%);
              }

              &.fa-square-check {
                color: lighten($green, 20%);
              }
            }
          }

          .content_col_header_right {
            h3 {
              font-size: 20px;
              font-weight: bold;
            }
          }
        }

        .copy {
          clear: both;
          padding: 5px 30px 0 0;
          font-size: 16px;
        }
      }
    }

    .getting_started_container {
      padding: 0 10%;

      .getting_started {
        h2 {
          font-weight: bold;
          margin: 0;
          padding: 20px 0;
          text-align: center;
        }

        > div {
          place-content: stretch space-between;
          display: flex;
          flex-direction: column;
          justify-content: center;

          @media (width >= 992px) {
            & {
              flex-direction: row;
            }

            &:not(:first-of-type) {
              padding-top: 30px;
            }

            > div {
              flex: 1 1 33.3333%;
              max-width: 33.3333%;
              padding: 0 15px;
            }
          }
        }

        a {
          align-items: center;
          display: flex;
          height: 100%;
          justify-content: center;
          width: 100%;
        }
      }
    }

    .section_form_container {
      padding-top: 15px;
      padding-left: 15px;
    }

    .vert_table_scroll_container {
      height: 400px;
      overflow-y: scroll;
      border-bottom: 1px solid $gray_lighter;
      background: url('../../seed/images/bg_first_td.png') repeat-x top center;
    }

    .table_list_container {
      &.has_borders {
        border-left: 1px solid $gray_lighter;
        border-right: 1px solid $gray_lighter;
      }

      &.remove_buildings_table {
        width: 100%;
      }

      table {
        margin-bottom: 10px;

        &.has_no_btm_margin {
          margin-bottom: 0;
        }

        &.resizable {
          max-width: none; // override bootstrap
          min-width: 100%;
        }

        &.fixed-layout {
          /* use in combination with th.ellipsis-resizable for resizable columns */
          table-layout: fixed;
        }

        th,
        td {
          font-family: $font-family-base-narrow;
          white-space: nowrap;
          padding: 6px 10px 5px;

          &:not(:last-child) {
            border-right: 1px solid $gray_lighter;
          }

          &.is_aligned_left {
            text-align: left;
          }

          &.is_aligned_right {
            text-align: right;
          }

          &.is_aligned_center {
            text-align: center;
          }

          &.whitespace {
            white-space: normal;
          }

          &.check {
            width: 33px;
          }

          &.has_no_padding {
            padding: 0;
          }

          .subtitle {
            color: lighten($gray, 20%);
          }

          &.compliance-check {
            .checkbox {
              margin-top: 0;
              margin-bottom: 0;
              min-height: 0;
            }
          }

          span.is_aligned_right {
            float: right;
          }

          &.is_master {
            padding: 0;

            a {
              border-left: 3px solid $green;
              display: block;
              padding: 12px 10px;
              color: $black;
              text-decoration: none;

              &:hover {
                color: #000;
              }
            }
          }

          &.is_not_master {
            padding: 0;

            a {
              color: darken($grayLighter, 10%);
              padding: 12px 10px;
              display: block;
              text-decoration: none;

              &:hover {
                border-left: 3px solid $grayLight;
                color: #000;
              }
            }
          }
        }

        th {
          text-transform: uppercase;
          background: darken($gray_lightest, 13%);
          text-shadow: 0 1px 0 white;
          border-bottom: 1px solid darken($gray_lighter, 10%);

          &:not(:last-child) {
            border-right: 1px solid darken($gray_lighter, 10%);
          }

          &.ellipsis {
            max-width: 80px;
            text-overflow: ellipsis;

            /* Required for text-overflow to do anything */
            white-space: nowrap;
            overflow: hidden;
          }

          &.ellipsis-resizable {
            /* use in combination with table.fixed-layout for resizable columns */
            min-width: 80px;
            text-overflow: ellipsis;

            /* Required for text-overflow to do anything */
            white-space: nowrap;
            overflow: hidden;
          }

          &.sorted {
            position: relative;
            white-space: nowrap;
            background: $blue;
            border-bottom: 1px solid $blue;
            border-right: 1px solid $blue;
            color: $white;
            text-shadow: none;

            .subtitle {
              color: lighten($blue, 30%);
            }
          }

          &.sort_asc::after {
            position: absolute;
            font-family: FontAwesome, sans-serif;
            top: 7px;
            right: 7px;
            content: '\f0dd';
          }

          &.sort_desc::after {
            position: absolute;
            font-family: FontAwesome, sans-serif;
            top: 7px;
            right: 7px;
            content: '\f0de';
          }

          &.sub_head {
            background: darken($gray_lightest, 5%);
            font-weight: normal;

            .col-xs-6 {
              padding-right: 0;
              padding-left: 0;
            }

            .active {
              background-color: $highlighter;
            }

            .btn-group {
              text-transform: capitalize;

              ul.uib-dropdown-menu {
                li {
                  text-align: left;

                  a {
                    color: $blue;
                  }
                }
              }
            }

            &.sub_org {
              padding-left: 30px;
              border-left: none;
              border-right: none;
              border-bottom: 1px solid $grayLightest;
              text-transform: none;
              background-color: $white;

              &.right {
                text-align: right;
                padding-right: 10px;

                i {
                  padding-right: 6px;
                }

                a {
                  visibility: hidden;
                  padding: 0 10px;
                }

                i.fa-gear {
                  color: $gray_lighter;
                }

                &:hover {
                  a {
                    visibility: visible;
                  }

                  i.fa-gear {
                    color: $gray;
                  }
                }
              }
            }
          }

          &.source_data {
            background-color: lighten($gray, 20%);
            color: $white;
            text-shadow: none;
            border: none;
            font-size: 18px;
            text-align: left;
            text-transform: none;
            border-radius: 6px 6px 0 0;

            &.blank {
              background-color: $white;
              border-bottom: none;
              border-right: none;
              border-radius: 0;
            }

            select {
              color: $black;
              font-weight: normal;
            }
          }

          &.mid_column {
            background-color: $white;
            border-top: none;
            border-right: none;
            padding: 0 4px;

            div {
              padding: 5px;
              background-color: lighten($gray, 20%);
              color: $white;
              text-shadow: none;
              border-radius: 6px 6px 0 0;
            }
          }

          input {
            font-weight: normal;
            min-width: 50px;
          }

          &.is_master {
            padding: 0;

            a {
              padding: 6px 10px 5px;
            }
          }

          &.is_not_master {
            padding: 0;

            a {
              padding: 6px 10px 5px;
              color: darken($grayLighter, 40%);
            }
          }

          &.account_pending {
            background-color: $warningBackground;
            border-bottom: 1px solid $gray_lighter;

            &.left {
              border-right: none;
            }
          }

          &.condensed_head {
            min-width: 70px;
            white-space: normal;
            text-align: center;
          }
        }

        td {
          border-top: none;
          border-bottom: 1px solid #e7e7e7;
          vertical-align: middle;

          /* max-width: 200px; */

          .progress {
            margin-bottom: 0;
          }

          .table_name_link {
            float: left;
          }

          .table_action_link {
            float: right;
            padding: 0 4px;
          }

          label.checkbox_fill_area {
            display: block;
            cursor: pointer;
            padding: 6px 0 0;
          }

          &.parent_org {
            font-size: 18px;
          }

          &.account_org {
            padding-left: 20px;
            border-right: none;

            i {
              padding-right: 6px;
            }

            &.left {
              padding-left: 40px;
            }

            &.right {
              text-align: right;

              a {
                visibility: hidden;
                padding: 0 10px;
              }

              i.fa-gear {
                color: $gray_lighter;
              }

              &:hover {
                a {
                  visibility: visible;
                }

                i.fa-gear {
                  color: $gray;
                }
              }
            }
          }

          &.account_pending {
            background-color: $white;

            &.left {
              border-right: none;
              font-weight: normal !important;
            }
          }

          &.align_to_top {
            vertical-align: top;
          }

          &.note {
            label {
              margin-right: 2px;
            }

            i {
              padding-right: 2px;
            }

            a.note_edit {
              padding-left: 2px;
            }
          }

          &.ellipsis {
            max-width: 80px;
            text-overflow: ellipsis;

            /* Required for text-overflow to do anything */
            white-space: nowrap;
            overflow: hidden;
          }
        }

        &.sortable {
          th {
            cursor: pointer;

            &::selection {
              background: transparent;
            }
          }
        }
      }

      /* To embolden entries in the first column */
      .table_highlight_first tbody tr td:nth-child(1) {
        font-weight: bold;
        width: 20%;
        min-width: 280px;

        &.has_no_min_width {
          min-width: 0;
        }
      }

      /* For highlighting a sorted column */
      .table-striped tbody tr:nth-child(odd) td {
        &.sorted {
          background: lighten($gray_lightest, 2%);
        }
      }

      .table-striped tbody tr:nth-child(even) td {
        &.sorted {
          background: darken($white, 2%);
        }
      }

      .table-striped tbody tr td h3 {
        font-weight: 400;
        font-size: 20px;
        margin: 10px 0;
      }

      .table-striped thead tr th:last-child,
      .table-striped tbody tr td:last-child {
        border-right: none;
      }

      .table-striped tbody tr td.high_confidence {
        background-color: $green;
      }

      .table-striped tbody tr td.med_confidence {
        background-color: $yellow;
      }

      .table-striped tbody tr td.low_confidence {
        background-color: $red;
      }

      /* Builds a scrollable table */
      &.table_scroll {
        overflow-x: scroll;
        overflow-y: visible;
        margin-left: 24.9%;

        table {
          border-collapse: separate;

          th,
          td {
            overflow: hidden;
          }

          .sub_head {
            .check_row {
              height: 49px;
            }
          }
        }

        .table-striped thead tr th:nth-child(1),
        .table-striped tbody tr td:nth-child(1) {
          position: absolute;
          top: auto;
          left: 0;
          width: 5%;
        }

        .table-striped thead tr th:nth-child(2),
        .table-striped tbody tr td:nth-child(2) {
          position: absolute;
          top: auto;
          left: 5%;
          width: 8%;
        }

        .table-striped thead tr th:nth-child(3),
        .table-striped tbody tr td:nth-child(3) {
          position: absolute;
          top: auto;
          left: 13%;
          width: 12%;
        }
      }

      /* Dataset List */
      &.dataset_list {
        .replace_file_button {
          float: right;
        }

        .delete_link {
          float: right;
        }
      }

      /* Worksheet */
      &.worksheet {
        td {
          &.sub_head {
            background-color: lighten($beige, 1%);
            border-right: none;
            color: lighten($gray, 30%);
          }
        }

        .data_file_name {
          padding: 0 20px;
        }

        .table-striped thead tr th:nth-child(1),
        .table-striped tbody tr td:nth-child(1) {
          border-right: none;
        }

        .table-striped thead tr th:nth-child(2),
        .table-striped tbody tr td:nth-child(2) {
          text-align: right;

          .btn-group {
            float: right;
          }
        }

        i.fa-check,
        i.fa-check-circle {
          text-decoration: none;
          color: $green;
        }
      }

      /* Mapping */
      &.mapping {
        select option {
          word-spacing: normal;
        }

        tr.concat_parent {
          background-color: $beige;

          td {
            color: rgb(0 0 0 / 50%);
          }

          td:nth-child(1) {
            background-color: $white;
          }
        }
      }

      /* Matching Detail */
      &.matching_detail {
        .table-striped tbody tr.info,
        .table-striped tbody tr.success {
          td {
            font-weight: bold;
          }
        }

        td.potential_matches {
          color: lighten($gray, 15%);

          span {
            padding: 0 5px;
          }
        }
      }
    }

    .table_footer {
      position: relative;
      overflow: auto;
      padding-bottom: 20px;

      .counts {
        float: left;
        text-align: center;
        margin-top: 17px;
      }

      .display_number_entries {
        position: relative;
        margin-top: 10px;

        .display_number_entries_text {
          margin: 7px 5px 0;
          float: left;
        }

        .display_number_entries_select {
          margin-top: 3px;
          float: left;
        }
      }

      .pager_container {
        float: right;
        margin-top: 10px;
        text-align: right;

        ul.pager,
        ul.pagination {
          float: right;
          margin: 0;

          li.disabled {
            cursor: not-allowed;

            > a {
              pointer-events: none;
            }
          }
        }
      }

      .table_footer_right {
        float: right;
        margin-top: 10px;
      }

      &.has_no_padding {
        padding: 0;
      }
    }
  }
}

.section_bottom_container {
  padding: 5px 0;
  margin: 0 auto;
  overflow: auto;

  i {
    padding-right: 8px;
  }
}

.badge_menu {
  background-color: $gray;
}

// hides data uploaded processing files text
.qq-drop-processing {
  display: none;
}

// New styles for better modal living.

@media (width >= 1042px) {
  .modal-lg {
    width: 950px;
  }
}

@media (width >= 1300px) {
  .modal-md {
    width: 900px;
  }

  .modal-lg {
    width: 1230px;
  }
}

.modal-header {
  .close {
    margin-top: -14px;
    margin-right: -63px;
    padding: 8px 11px;
    border-radius: 20px;
    font-size: 24px;
    background-color: $white;
    opacity: 1;
    font-weight: normal;
    line-height: 0.5;
    color: $grayDark;

    &:hover {
      color: $red;
    }
  }

  .modal-links {
    font-size: 18px;
  }
}

.modal-body {
  &.no_bottom_padding {
    padding-bottom: 0;
  }

  .alert {
    margin-left: 15px;
    margin-right: 15px;

    &.green-button-preview {
      margin: 0;
    }
  }

  .form-group {
    p {
      margin: 0 0 8px;
      font-weight: bold;
      font-size: 14px;
    }

    .column_container {
      height: 290px;
      overflow-x: scroll;
    }

    ul.column {
      padding-left: 0;
      list-style-type: none;
    }

    .checkbox {
      margin-bottom: 6px;
      padding-left: 26px;
      padding-top: 6px;
      padding-bottom: 6px;
      background-color: $gray_lightest;
      border-radius: 5px;

      &.complianceCheckbox {
        padding-top: 0;
        padding-left: 20px;
        background-color: $white;
      }

      label {
        display: block;
      }
    }

    table {
      th {
        label {
          margin-left: 6px;
        }

        .search-icon {
          float: right;
          position: relative;
          top: 21px;
          right: 8px;
        }
      }
    }
  }

  .form-group_faux_horizontal {
    padding-left: 0;
  }

  .meter-count {
    margin-bottom: 0;

    li {
      padding: 5px;
    }
  }
}

.modal-footer {
  div.row {
    margin-top: 20px;
    margin-bottom: 20px;
    padding-left: 15px;
    padding-right: 15px;

    button {
      float: none;
    }
  }

  .btn {
    min-width: 90px;
  }
}

#auto-populate-body {
  max-height: calc(100vh - 184px);
  overflow-y: auto;
}

.scroll-indicator {
  width: calc(100% - 30px);
  height: 100px;
  background-image: linear-gradient(transparent, #fff);
  position: fixed;
  bottom: 66px;
}

.gradient-height {
  width: calc(100% - 30px);
  height: 60px;
  background: transparent;
}

#newCustomViewModal {
  .modal-body {
    padding-bottom: 0;
  }
}

.inset_badge {
  padding: 0;
}

.badge {
  &.left {
    padding: 0 0 0 7px;
  }

  &.right {
    margin-left: 3px;
  }

  &.to_do {
    background-color: $purple;

    .left {
      background-color: $purple;
    }

    .right {
      background-color: lighten($purple, 15%);
    }
  }

  &.done {
    background-color: $green;

    .left {
      background-color: $green;
    }

    .right {
      background-color: lighten($green, 15%);
    }
  }

  &.high_confidence {
    background-color: $green;

    .left {
      background-color: $green;
    }

    .right {
      background-color: lighten($green, 15%);
    }
  }

  &.med_confidence {
    background-color: $yellow;

    .left {
      background-color: $yellow;
    }

    .right {
      background-color: lighten($yellow, 15%);
    }
  }

  &.low_confidence {
    background-color: $red;

    .left {
      background-color: $red;
    }

    .right {
      background-color: lighten($red, 15%);
    }
  }
}

.matchmaking {
  color: black;
  padding-left: 10px;
}

.is_underlined {
  text-decoration: underline;
}

div[sd-uploader][disabled],
button[sd-uploader][disabled] {
  pointer-events: none;

  .qq-upload-button {
    opacity: 0.3;
  }
}

.qq-upload-button {
  font-weight: bold;
}

.alert {
  .alert_instructions {
    font-size: 14px;
    margin-bottom: 13px;
  }
}

.tcm_field {
  min-width: 165px;
}

.progress_bar_container {
  &.progressbar_fill_area {
    padding: 100px 25%;
  }

  .progress_bar_copy_top {
    padding: 0 0 5px 5px;
  }

  .progress {
    margin-bottom: 0;
  }

  .progress_bar_copy_bottom {
    padding: 5px 0 0 5px;
  }
}

.sub_progress {
  border-top: 1px solid #e5e5e5;
  padding-top: 10px;
  margin-top: 10px;
}

.export_progress {
  padding: 0 20px;
}

.btn-sm,
.btn-xs {
  font-size: 13px;
}

.table_header_persistent .table {
  margin-bottom: 0;

  thead > tr > th {
    border-bottom: 1px solid $grayLighter;
  }
}

.table_body_persistent {
  position: relative;
  height: 205px;
  overflow-y: scroll;
  border-right: 1px solid $grayLighter;
  border-left: 1px solid $grayLighter;
  border-bottom: 1px solid $grayLighter;
}

.table-xscroll-fixed-header-container {
  overflow: auto;
  margin: 20px 5px;
  border: 1px solid #f1f1f1;

  table {
    table-layout: fixed;
    margin-bottom: 0;
  }

  th,
  td {
    width: 225px;
  }

  .table_item_detail {
    border: 0;
    margin: 0;
  }

  .table-body-x-scroll {
    overflow-x: hidden;
    overflow-y: auto;
    height: 600px;
  }
}

.table-xscroll-unfrozen {
  overflow: auto;
  height: 600px;
  margin: 20px 5px;
  border: 1px solid #f1f1f1;

  table {
    table-layout: fixed;
    margin-bottom: 0;
  }

  th,
  td {
    width: 225px;
  }

  thead th {
    position: sticky;
    top: 0;
    background-color: white;
  }

  thead th:first-child {
    left: 0;
    z-index: 1;
    background-color: white;
  }

  tbody td:first-child {
    position: sticky;
    left: 0;
    z-index: 0;
    background-color: #f9f9f9;
  }

  .table_item_detail {
    border: 0;
    margin: 0;
  }
}

.table-xscroll-frozen {
  overflow: auto;
  height: 600px;
  margin: 20px 5px;
  border: 1px solid #f1f1f1;

  table {
    table-layout: fixed;
    margin-bottom: 0;
  }

  thead th,
  tbody td {
    width: 225px;
  }

  thead th {
    position: sticky;
    top: 0;
    background-color: white;
  }

  tbody td:nth-child(2) {
    position: sticky;
    left: 223px;
    z-index: 0;
    background-color: #f9f9f9;
  }

  thead th:nth-child(2) {
    left: 223px;
    z-index: 1;
    background-color: white;
  }

  thead th:first-child {
    left: 0;
    z-index: 1;
    background-color: white;
  }

  tbody td:first-child {
    position: sticky;
    left: 0;
    z-index: 0;
    background-color: #f9f9f9;
  }

  .table_item_detail {
    border: 0;
    margin: 0;
  }
}

.tbody-striped > tbody:nth-child(odd) td,
.tbody-striped > tbody:nth-child(odd) > th {
  background-color: #f9f9f9;
}

.data-quality-error td:last-child {
  background-color: #ffb7b7 !important;
}

.data-quality-warning td:last-child {
  background-color: #fdf4bf !important;
}

td {
  &.error-bg {
    background-color: #ffb7b7;
  }
}

select {
  &.error-bg {
    background-color: #ffb7b7;
  }

  &.warning-bg {
    background-color: #fdf4bf;
  }

  &.valid-bg {
    background-color: #a4d1a2;
  }

  > option {
    background-color: #f7f7f7;
  }
}

.export_radio .radio-inline {
  input[type='radio'] {
    margin-top: 2px;
  }
}

.input-sm {
  font-size: 13px;
}

.form-group {
  .matching_toggle {
    label {
      font-size: 14px;
    }

    .radio-inline {
      input[type='radio'] {
        margin-top: 2px;
      }
    }
  }
}

.number_unmatched {
  color: rgb(34 34 34 / 50%);
}

.tip,
.important-tip {
  position: relative;

  &::before {
    font-size: 18px;
    padding: 4px 8px;
    transform: rotate(-5deg) translateX(-25px) translateY(-25px);
    content: 'Tip!';
    background: #5bc0de;
    line-height: 24px;
    color: #fff;
    position: absolute;
    left: -26px;
    top: 0;
    box-shadow: 0 2px 4px rgb(0 0 0 / 20%);
    border-radius: 6px;
  }

  i.fa {
    padding-right: 0;
  }
}

/* A more subtle alternative to the above 'tip' class */
.tip-subtle {
  position: relative;
  margin-top: 5px;
  margin-left: 35px;
  margin-bottom: 0;
  color: #999;

  &::before {
    font-size: 12px;
    font-family: FontAwesome, sans-serif;
    padding: 4px 8px;
    content: '\f129';
    background: #5bc0de;
    line-height: 12px;
    color: #fff;
    position: absolute;
    left: -30px;
    top: 0;
    border-radius: 6px;
  }

  i.fa {
    padding-right: 0;
  }
}

.important-tip::before {
  top: -10px;
  background: $red;
  content: 'Important!';
}

.ignored_row td {
  color: $grayLight;
}

.footer {
  margin-top: 100px;
  padding: 30px 5%;
  width: 100%;
  position: relative;
  border-top: 1px solid $gray_lighter;

  table {
    width: 100%;
    overflow: hidden;
    text-align: center;

    td {
      width: 33.333%;
    }
  }

  .row {
    .col-md-4 {
      text-align: center;
      background-color: gray;
    }
  }
}

.green_button .btn-primary {
  background-color: $green;
  border-color: darken($green, 5%);

  &:hover {
    background-color: darken($green, 5%);
  }
}

.orange_button .btn-primary {
  background-color: $orange;
  border-color: darken($orange, 5%);

  &:hover {
    background-color: darken($orange, 5%);
  }
}

.btn-secondary {
  color: #fff;
  background-color: $lightgreen;
  border-color: darken($lightgreen, 5%);

  &:hover {
    color: #fff;
    background-color: darken($lightgreen, 10%);
  }
}

.ui-sortable .ui-sortable-handle {
  cursor: move;
}

/* STYLES FOR SUMMARY */

/* Styles for building summary page */

.inventory-summary {
  margin: 20px 10px;

  table,
  th,
  td {
    border: 1px solid black;
    border-collapse: collapse;
    padding: 0.5em;
  }

  tbody tr:nth-child(odd) {
    background: #eee;
  }

  table {
    width: 300px;
  }

  &.columns {
    display: flex;
    column-gap: 10px;
    align-items: start;

    .column {
      display: flex;
      flex-direction: column;
      row-gap: 10px;
      flex-grow: 1;
    }
  }

  .row {
    display: flex;
    margin: 0;

    .grow {
      flex-grow: 1;
    }
  }

  .tab-content {
    border-width: 0 1px 1px;
    border-color: #ddd;
    border-style: solid;
  }
}

.inventory-summary-controls {
  margin: 20px 10px;
}

#column_settings_count {
  table,
  th,
  td {
    border: 1px solid black;
  }
}

/* STYLES FOR REPORTS */

/* Styles for building reports page */
.building-reports {
  /* The section containing the UI controls for updating the charts */
  .chart-inputs {
    padding: 10px;
    border-radius: 0.5em;
    background-color: #d8e3ed;

    label {
      margin-right: 5px;
      color: #222;
    }

    .form-group {
      margin-left: 20px;
    }

    /*  This is a fix for a bug in bootstrap 3.1
        (fixed in 3.2, but we're using 3.1 right now)
    We can remove when we update.
    */
    .input-group {
      display: inline-table;
      vertical-align: middle;

      .input-group-addon,
      .input-group-btn,
      .form-control {
        width: auto !important;
        max-width: 120px;
      }
    }
  }

  /* This is a small floating box
    above the chart that shows the chart's status
    when loading or when it has no data. */
  .status-message {
    position: absolute;
    top: 50%;
    left: 50%;
    margin: -30px 0 0 -60px;
    text-align: center;
    width: 120px;
    padding-top: 10px;
    padding-bottom: 10px;
    background-color: #fff;
    border: 1px solid #f1f1f1;
    border-radius: 5px;
  }

  .chart-holder {
    border-radius: 0.5em;
    background-color: #f6f6f6;
    border: 1px solid #f6f6f6;
    position: relative;
  }

  .reportingTableHolder {
    margin-top: 20px;
    padding: 0 60px 0 105px;
  }

  .progress {
    margin: 5px 10px 0;
  }
}

.tree-node {
  border: 1px solid #dae2ea;
  background: #f8faff;
  color: #7c9eb2;
}

.tree-node-content {
  margin: 10px;
}

.fa-arrows {
  padding-right: 7px;
  color: #444;
}

.tree-handle {
  padding: 10px;
  background: #428bca;
  color: #fff;
  margin-right: 10px;
}

.angular-ui-tree-placeholder {
  background: #f0f9ff;
  border: 2px dashed #bed2db;
  box-sizing: border-box;
}

/* STYLES FOR LABELS AND RELATED */

/* Holds inline form for creating new labels */
.newLabelInput,
.newAnalysisInput,
.modal-input {
  margin: 20px;
  border: 1px solid #eee;
  padding: 10px 10px 5px;
  border-radius: 5px;
  background-color: #f1f1f1;
}

#label_admin {
  .sectionLabel {
    font-family: $font-family-base-narrow;
  }

  .tableHeader {
    font-family: $font-family-base-narrow;
    white-space: nowrap;
    padding: 6px 10px 5px;
    text-transform: uppercase;
    background-color: #cdcdcd !important;
    text-shadow: 0 1px 0 white;
    border-bottom: 1px solid #b3b3b3;
  }

  /* Get xeditable fields to extend 100% of td */
  form[editable-form] > div {
    margin: 10px 0;
  }

  .editable-wrap {
    width: 100%;
  }
}

.label-edit-section {
  margin: 5px 10px 10px 20px;

  .label-action {
    display: inline-block;

    .label-edit-text {
      margin-right: 20px;
    }

    a {
      margin-right: 20px;
    }
  }

  .label-container {
    display: inline-block;
  }

  .label {
    padding: 0.6em 0.6em 0.5em;
    display: inline-block;
    margin-bottom: 5px;
  }
}

.label-bars {
  display: flex;
  height: 100%;
  overflow-x: scroll;
  -ms-overflow-style: none;
  scrollbar-width: none;

  .label-bar {
    flex-grow: 1;
    display: inline-block;
  }

  .label-bar:not(:last-child) {
    margin-right: 1px;
  }
}

.label-bars::-webkit-scrollbar {
  display: none;
}

/* Styles for update labels modal */

#update-building-labels-modal {
  .labels-status-msg {
    min-height: 150px;
    display: flex;
    height: 100%;
    align-items: center;
    justify-content: center;
  }

  .add_text,
  .edit_text {
    font-weight: bold;
    margin-bottom: 5px;
  }

  .edit_text {
    margin-left: 10px;
  }

  .add-label-row {
    margin-right: -5px;
    margin-bottom: 20px;
  }

  .btn-default {
    min-width: 70px;
  }

  .table-list-container {
    border: 1px solid #eee;
    overflow-y: auto;
    max-height: 350px;
    margin-bottom: 10px;

    th,
    td {
      border: 0;
    }
  }
}

/* Cycle admin */

#cycle_admin {
  .newCycleInput {
    margin: 20px;
    border: 1px solid #eee;
    padding: 10px 10px 5px;
    border-radius: 5px;
    background-color: #f1f1f1;
  }

  .sectionCycle {
    font-family: $font-family-base-narrow;
  }

  .tableHeader {
    font-family: $font-family-base-narrow;
    white-space: nowrap;
    padding: 6px 10px 5px;
    text-transform: uppercase;
    background-color: #cdcdcd !important;
    text-shadow: 0 1px 0 white;
    border-bottom: 1px solid #b3b3b3;
  }

  /* Get xeditable fields to extend 100% of td */
  form[editable-form] > div {
    margin: 10px 0;
  }

  .editable-wrap {
    width: 100%;
  }
}

.cycle-edit-section {
  margin: 5px 10px 10px 20px;

  .cycle-action {
    display: inline-block;

    .label-edit-text {
      margin-right: 20px;
    }

    a {
      margin-right: 20px;
    }
  }

  .cycle-container {
    display: inline-block;
  }

  .cycle {
    padding: 0.6em 0.6em 0.5em;
    display: inline-block;
    margin-bottom: 5px;
  }
}

/* DMcQ: Once Bluesky refactoring is complete, remove old #update-building-labels-modal above */

#update-property-labels-modal {
  .labels-status-msg {
    min-height: 150px;
    display: flex;
    height: 100%;
    align-items: center;
    justify-content: center;
  }

  .add_text,
  .edit_text {
    font-weight: bold;
    margin-bottom: 5px;
  }

  .edit_text {
    margin-left: 10px;
  }

  .add-label-row {
    margin-right: -5px;
    margin-bottom: 20px;
  }

  .btn-default {
    min-width: 70px;
  }

  .table-list-container {
    border: 1px solid #eee;
    overflow-y: auto;
    max-height: 350px;
    margin-bottom: 10px;

    th,
    td {
      border: 0;
    }
  }
}

/* Styles to override ngInputTags to get correct tag colors */

tags-input .tags {
  min-width: 550px;
}

.tag-primary {
  border-color: #428bca !important;
  background: #428bca !important;
}

.tag-success {
  border-color: #5cb85c !important;
  background: #5cb85c !important;
}

.tag-info {
  border-color: #5bc0de !important;
  background: #5bc0de !important;
}

.tag-warning {
  border-color: #f0ad4e !important;
  background: #f0ad4e !important;
}

.tag-danger {
  border-color: #d43f3a !important;
  background: #d43f3a !important;
}

tags-input .tags .tag-item .remove-button {
  color: #fff;
}

/* ANALYSIS STATUS COLORS */

.analysis-status {
  &.creating,
  &.warning {
    background: $warningBackground !important;
  }

  &.stopped,
  &.failed,
  &.error {
    background: $errorBackground !important;
  }

  &.ready,
  &.completed,
  &.success {
    background: $successBackground !important;
  }

  &.queued,
  &.running,
  &.info {
    background: $infoBackground !important;
  }
}

/* NOTIFICATIONS */

.ui-notification {
  background-color: #eee;
  color: #000;
  border-left: thick solid $blue;

  &.warning {
    border-left: thick solid $warningBackground;
  }

  &.error {
    border-left: thick solid $errorBackground;
  }

  &.success {
    border-left: thick solid $successBackground;
  }

  &.info {
    border-left: thick solid $infoBackground;
  }

  &:hover {
    opacity: 0.7;
  }
}

/* OTHER */

/* Styles for building list controls and table */
.inventory-list-controls {
  padding: 20px 10px;

  .form-group {
    margin-right: 20px;
    margin-bottom: 0;
  }

  & + .buildingListControls {
    padding-top: 0;
  }

  &.columns {
    display: flex;
    column-gap: 10px;
    align-items: start;

    .column {
      display: flex;
      flex-direction: column;
      row-gap: 10px;
      flex-grow: 1;

      &.no-shrink {
        flex-shrink: 0;
      }
    }
  }

  .row {
    display: flex;
    align-items: center;
    flex-grow: 1;
    margin: 0 !important;

    label {
      white-space: nowrap;
      margin: 0 10px 0 0;
    }

    .btn-group {
      display: flex;
      margin-left: 10px;
    }

    .tags {
      min-width: 50% !important;
    }
  }

  .grow {
    flex-grow: 1;
    width: 100%;
  }

  .pull-right {
    justify-content: end;
  }
}

#filters-list,
#sort-list {
  .tags,
  .tags .input {
    cursor: default !important;
  }

  .tags.focused {
    border: 1px solid #ccc !important;
    box-shadow: none !important;
  }
}

/* Styles for building page */

#building-fields {
  //  set a min width for the field column
  min-width: 275px;
}

.glyphicon.spinning {
  animation: spin 1s infinite linear;
  animation: spin2 1s infinite linear;
}

@keyframes spin {
  from {
    transform: scale(1) rotate(0deg);
  }

  to {
    transform: scale(1) rotate(360deg);
  }
}

@keyframes spin2 {
  from {
    transform: rotate(0deg);
  }

  to {
    transform: rotate(360deg);
  }
}

/* ~~~~~~~~~~~~~~~~~~~~~~~~~~~~~~~~~~~~~~~~~ */

/* Styles for mods to blue sky building list. /
/* ~~~~~~~~~~~~~~~~~~~~~~~~~~~~~~~~~~~~~~~~~ */

/* Placing these style here for initial dev. These should be integrated into styles above once approved */

/* Tabs: The section_tab_container defined above doesn't seem to fit well with how we wants tabs to
         appear in the building list. So defining a style here that can hopefully be refactored into
         the styles above at a later point. */

.inventory-list-tab-container,
.matching-tab-container {
  display: flex;
  align-items: center;
  justify-content: space-between;
  margin-left: 10px;
  margin-bottom: -1px;

  .item-count {
    margin-right: 6px;
    margin-top: 2px;
  }

  .nav-tabs {
    z-index: 99;

    > li {
      margin-right: 4px;

      > a {
        background-color: #d6d6d6;
        border: 1px solid #bbb;
        color: #222;
        border-radius: 6px 6px 0 0;
        display: flex;
        align-items: center;
        height: 41px;
        padding: 0 15px;

        &:hover {
          background-color: $blue;
          color: #fff;
        }
      }
    }
  }

  .nav-tabs > li.active > a,
  .nav-tabs > li.active > a:hover {
    background-color: #f1f1f1;
    border: 1px solid #d1d1d1;
    font-weight: bold;
    color: #000;
    border-bottom: 1px solid #f1f1f1;
  }
}

.label-tabs {
  display: flex;
  align-items: center;
  gap: 20px;
  min-height: 36px;
  padding: 2px 16px 0;
  background-color: #f1f1f1;
  border-top: 1px solid #d4d4d4;
  border-bottom: 1px solid #d4d4d4;

  input[type='checkbox'] {
    cursor: pointer;
    margin: 0 6px 2px 0;

    &[disabled] {
      cursor: default;
    }
  }

  label {
    cursor: pointer;
    display: flex;
    margin-bottom: 0;
    user-select: none;

    &:has(input[disabled]) {
      cursor: default;
      color: #999;
    }
  }
}

.matching-tab-container {
  margin-bottom: -1px;

  .nav-tabs {
    border-bottom: 0;

    > li > a {
      background-color: #f1f1f1;
      border: 1px solid #d1d1d1;
      border-bottom: 0;
    }
  }

  .nav-tabs > li.active > a,
  .nav-tabs > li.active > a:hover {
    background-color: #7b7b87;
    border: 1px solid #d1d1d1;
    border-bottom: 1px solid #7b7b87;
    color: #fff;
    font-weight: bold;
  }
}

.matching-detail-container {
  padding: 0 0 15px 15px;

  .paginate {
    padding: 5px 15px 0;
  }
}

.data-quality-tab-container {
  margin-bottom: 0;

  .nav-tabs {
    border-bottom: 0;

    > li {
      margin-right: 4px;

      > a {
        background-color: #f1f1f1;
        border: 1px solid #d1d1d1;
        border-bottom: 0;
        color: #222;

        &:hover {
          background-color: $blue;
          color: #fff;
        }
      }
    }
  }

  .nav-tabs > li.active > a,
  .nav-tabs > li.active > a:hover {
    background-color: #cdcdcd;
    border: 1px solid #d1d1d1;
    border-bottom: 0;
    color: #000;
    font-weight: bold;
  }
}

.table_item_detail {
  margin: 0 10px;
  border: 1px solid #f1f1f1;

  td {
    overflow: hidden;
    text-overflow: ellipsis;
  }
}

.highlight {
  background-color: $highlighter;
}

#swagger-ui {
  height: calc(100vh - #{$headerHeight});
  width: 100%;
}

/* UI Grid modifications */

/* Remove gradient on top bar. It's distracting and decreases legibility */
.ui-grid-top-panel {
  background: #f1f1f1;
  filter: none;
}

.ui-grid-row-header-link {
  // background-color: #f0f0ee;
  height: 30px;
  width: 30px;

  > a {
    display: block;
  }
}

.ui-grid-row:not(:last-child) .ui-grid-row-header-link {
  border-bottom: solid 1px #d4d4d4;
}

// .ui-grid-row.ui-grid-row-selected > [ui-grid-row] > .ui-grid-cell > .ui-grid-row-header-link {
//   background-color: #c9dde1;
// }

.ui-grid-cell-contents {
  &:not(.fas, .fa-solid) {
    font-weight: normal;
  }

  &.pinnable[disabled] {
    color: #222;
    opacity: 0.1;
  }
}

.ui-grid-row:nth-child(odd) .ui-grid-cell .inventory-settings-cell::after {
  color: #d7d7d7;
}

.ui-grid-row:nth-child(even) .ui-grid-cell .inventory-settings-cell::after {
  color: #cbcbcb;
}

.ui-grid-row:nth-child(odd) .ui-grid-cell {
  background-color: #fdfdfd;
}

.ui-grid-row:nth-child(even) .ui-grid-cell {
  background-color: #f3f3f3;
}

.ui-grid-row:nth-child(odd):hover .ui-grid-cell {
  background-color: #fdfdfd;
}

.ui-grid-row:nth-child(even):hover .ui-grid-cell {
  background-color: #f3f3f3;
}

.ui-grid-row.ui-grid-row-selected:nth-child(odd) > [ui-grid-row] > .ui-grid-cell {
  background-color: #fdfdfd;
}

.ui-grid-row.ui-grid-row-selected:nth-child(even) > [ui-grid-row] > .ui-grid-cell {
  background-color: #f3f3f3;
}

.inventory-settings-cell {
  &::after {
    content: attr(data-after-content);
    float: right;
    opacity: 0;
    transition: opacity 0.25s ease-in-out;
  }

  &:hover::after {
    opacity: 1;
  }
}

// Nested rows
.ui-grid-row:not(.ui-grid-tree-header-row) {
  /* .ui-grid-cell-contents {
    color: #444;
  } */

  /* &:nth-child(odd) .ui-grid-cell {
    background-color: #fbfbf3;
  }
  &:nth-child(even) .ui-grid-cell {
    background-color: #f8f6e7;
  } */
}

#nav-inventory {
  span {
    padding-right: 12px;

    > svg {
      height: 18px;

      path {
        fill: #337ab7;
      }
    }
  }

  &:hover {
    span > svg path {
      fill: #23527c;
    }
  }
}

.ui-grid-draggable-row-target {
  opacity: 0.5 !important;
}

.ui-grid-draggable-row {
  cursor: grab;
  height: 30px;
}

.ui-grid-draggable-row-over {
  position: relative;

  &::before {
    content: '';
    display: block;
    position: absolute;
    left: 0;
    width: 100%;
    border-bottom: 2px dashed #aaa;
  }

  &--above::before {
    top: 0;
  }

  &--below::before {
    bottom: 0;
  }
}

#inventory-actions-dropdown,
#inventory-detail-edit {
  li {
    cursor: default;
  }

  a[disabled] {
    color: gray;
    pointer-events: none;
  }
}

#inventory-detail-buttons {
  a[disabled] {
    pointer-events: none;
  }
}

// Pairing page:
.pairing {
  padding-bottom: 20px;

  .table_header_text {
    text-transform: uppercase;
    white-space: nowrap;
    text-shadow: 0 1px 0 white;

    // border-bottom: 1px solid darken($gray_lighter, 10%);
    // border-right: 1px solid darken($gray_lighter, 10%);
    font-weight: bold;
    padding: 6px 2px 5px;
  }

  .pairing-headers-row {
    // justify-content: space-between;
    padding: 0;
  }

  div.pairing-headers {
    padding: 3px;
    border-left: 1px solid #b3b3b3;

    &:first-child {
      border-left: 0;
    }
  }

  .data-slide {
    padding-left: 6%;
  }
}

// Main container: initialize the flex, direction is row
.pairing-data-row,
.pairing-headers-row {
  display: flex;
  flex-flow: row nowrap;
  flex-grow: 0;
  width: 100%;
  border-bottom: 2px solid #e0e0e0;
  border-collapse: collapse;

  .is-paired-child {
    width: 10%;
  }
}

// Mismatch row colors
.pairing-data-row:nth-child(even) {
  background-color: #fdfdfd;
}

.pairing-data-row:nth-child(odd) {
  background-color: #f3f3f3;
}

// Child rows, indented
// removed padding left 40px, added 20px padding under .pairing-cell for better alignment
.pairing-data-row-indent {
  display: flex;
  flex-flow: row wrap;
  flex-grow: 0;
  width: 100%;

  // changed from 40px to 15px update: has to stay 40px maybe more for when tables are switched
  padding-left: 40px;
  padding-right: 15px;
  border-collapse: collapse;
  color: #a0a0a0;

  .unpaired {
    width: 100%;
    color: lightskyblue;
  }
}

.grab-pairing-left {
  cursor: grab;
}

.unpair-child {
  cursor: pointer;
  color: #428bca;

  > span {
    font-size: 20px;
    line-height: 10px;
    position: relative;
  }
}

.pairing-child {
  width: 100%;
  min-height: 15px;
}

.pairing-headers-row {
  background-color: #e0e0e0;
  border-bottom: 2px solid #a0a0a0;
}

.pairing-container {
  border: 1px solid #a0a0a0;
  overflow-x: hidden;
}

.pairing-rows {
  max-height: 600px;
  overflow-y: scroll;
}

.pairing-list-controls-full {
  margin-top: 15px;
}

.pairing-other-title {
  margin-top: 40px;
}

.pairing-data-row-col-indent {
  flex-grow: 0;
  width: 30%;
}

// Text based cells: grow, truncate and show ellipsis when there is not enough space
// added 20px padding to left to align data under columns
.pairing-cell {
  flex-grow: 0;
  overflow: hidden;
  white-space: nowrap;
  text-overflow: ellipsis;

  // padding-right: 20px;
}

table.import_results a[disabled] {
  pointer-events: none;
}

.noselect {
  user-select: none;
}

#mapped-table td,
div.table_list_container.matching td,
div.table_list_container.matching_detail td {
  max-width: 350px;
  overflow: hidden;
  text-overflow: ellipsis;
  white-space: nowrap;
}

div.table_list_container.matching,
div.table_list_container.matching_detail {
  td,
  th {
    height: 34px;
    position: relative;

    &.matching-link {
      left: 0;
      margin-top: 1px;
      min-width: 34px;
      padding: 0;
      position: absolute;
      text-align: center;
      z-index: 10;

      > a {
        width: 100%;
        height: 100%;
        display: block;
        padding-top: 8px;
      }

      &.column-row {
        height: 35px;
        margin: 0;
      }

      &.sub_head {
        height: 36px;
      }

      + td,
      + th {
        padding-left: 43px;
      }
    }
  }

  tr td {
    background-color: #fff;
  }

  tr:nth-of-type(odd) td {
    background-color: #f9f9f9;
  }
}

#data-quality-admin-table,
#admin-organizations-table,
#data-set-list-table,
#data-set-detail-table,
#organizations-table,
#my-organizations-table,
#labels-table,
#sub-organizations-table {
  tr.disabled {
    opacity: 0.4;
  }

  thead {
    th {
      position: sticky;
      z-index: 1;

      // This is necessary for sticky headers, https://stackoverflow.com/a/45042852
      &::after {
        border-bottom: 1px solid darken($gray_lighter, 10%);
        border-right: 1px solid darken($gray_lighter, 10%);
        bottom: -1px;
        content: '';
        height: 100%;
        left: 0;
        pointer-events: none;
        position: absolute;
        width: calc(100% + 1px);
      }

      &:last-child::after {
        border-right: 0 none;
        width: 100%;
      }
    }

    tr:first-child th {
      top: 0;
    }
  }
}

#column-table,
#members-table {
  input.ng-invalid-required {
    border-color: #dd2c00;
  }

  th {
    position: sticky;
    z-index: 1;

    // This is necessary for sticky headers, https://stackoverflow.com/a/45042852
    &::after {
      border-bottom: 1px solid darken($gray_lighter, 10%);
      border-right: 1px solid darken($gray_lighter, 10%);
      bottom: -1px;
      content: '';
      height: 100%;
      left: 0;
      pointer-events: none;
      position: absolute;
      width: calc(100% + 1px);
    }

    &:last-child::after {
      border-right: 0 none;
      width: 100%;
    }
  }

  tr:first-child th {
    top: 0;
  }

  tr:nth-child(2) th {
    top: 29px;
  }

  td {
    height: 42px;
  }
}

.no-click {
  pointer-events: none;
}

.arrow-up {
  width: 0;
  height: 0;
  border-left: 5px solid transparent;
  border-right: 5px solid transparent;
  border-bottom: 10px solid black;
  display: inline-block;
}

.arrow-down {
  width: 0;
  height: 0;
  border-left: 5px solid transparent;
  border-right: 5px solid transparent;
  border-top: 10px solid black;
  display: inline-block;
}

.pairing-data-row-col {
  min-width: $pairingCellWidth;
  padding: 2px;
  width: $pairingCellWidth;
}

.disableable[disabled] {
  pointer-events: none;
  color: gray;
}

.paginate {
  float: right;
  padding: 0 15px;
  position: relative;
  z-index: 100;
}

.filter-row input {
  width: 100%;
}

.filter-unmatched .filter-unmatched-hide {
  display: none !important;
}

$pairingCellWidth: 200px;
$pairedCellWidth: 60px;

.pairing-container-2 {
  border: 1px solid #a0a0a0;
  overflow-x: hidden;

  .pairing-header {
    display: flex;
    flex-flow: row nowrap;
    flex-grow: 0;
    overflow-x: hidden;
    width: 100%;
    border-collapse: collapse;

    .is-paired-child {
      width: 10%;
    }

    background-color: #e0e0e0;
    border-bottom: 2px solid #a0a0a0;

    > div {
      min-width: $pairingCellWidth;
      width: $pairingCellWidth;

      &.paired-column {
        min-width: $pairedCellWidth;
        max-width: $pairedCellWidth;
      }

      .title {
        font-weight: bold;
        padding: 6px 2px 5px;
        text-shadow: 0 1px 0 white;
        text-transform: uppercase;
        white-space: nowrap;
      }

      input {
        width: 100%;
      }
    }
  }

  .pairing-body {
    max-height: 600px;
    overflow-y: scroll;
  }
}

.pairing-row {
  display: table-row;

  &:nth-child(even) {
    background-color: #fdfdfd;
  }

  &:nth-child(odd) {
    background-color: #f3f3f3;
  }

  > div {
    border-bottom: 1px solid #e0e0e0;
    border-top: 1pt solid #e0e0e0;
    display: table-cell;
    max-width: $pairingCellWidth;
    min-width: $pairingCellWidth;
    overflow: hidden;
    padding: 2px 2px 2px 10px;
    text-overflow: ellipsis;
    white-space: nowrap;

    &.paired-column {
      max-width: 45px;
      min-width: 45px;
    }
  }
}

.right-pairing-container {
  display: table-row;

  &:nth-child(even) {
    background-color: #fdfdfd;
  }

  &:nth-child(odd) {
    background-color: #f3f3f3;
  }

  .right-pairing-row {
    display: table-row;

    > div {
      border-top: 1px solid #e0e0e0;
      display: table-cell;
      max-width: $pairingCellWidth;
      min-width: $pairingCellWidth;
      overflow: hidden;
      padding: 2px 2px 2px 10px;
      text-overflow: ellipsis;
      white-space: nowrap;

      &.paired-column {
        max-width: 45px;
        min-width: 45px;
      }
    }
  }

  .right-paired-row {
    color: #a0a0a0;

    > div {
      display: table-row;

      &:last-child > div {
        border-bottom: 1px solid #e0e0e0;
      }

      > div {
        border-top: 2px solid transparent;
        display: table-cell;
        max-width: $pairingCellWidth;
        min-width: $pairingCellWidth;
        overflow: hidden;
        padding: 2px 2px 2px 10px;
        text-overflow: ellipsis;
        white-space: nowrap;

        &.unpair-child {
          max-width: 45px;
          min-width: 45px;
        }
      }
    }

    .unpaired {
      color: lightskyblue;
      overflow: visible;
      padding-left: 40px;
      width: 100%;

      .pairing-cell {
        overflow: visible;
      }
    }
  }
}

.merge-modal .modal-dialog {
  max-height: 80vh;
  width: 750px;
  max-width: 85vw;
}

.merge-modal .merge-grid .ui-grid-menu-button {
  height: 28px;
}

.pm_import {
  [disabled] {
    pointer-events: none;
  }

  select {
    width: 100%;
  }

  small {
    color: #999;
  }
}

.notes-button {
  font-size: 9px;
  text-decoration: none !important;

  i.fa {
    font-size: 16px;
    padding-top: 1px;
    text-align: center;
    width: 100%;

    &.text-muted {
      color: #222;
      opacity: 0.1;
    }
  }

  div {
    position: relative;
    text-align: right;
    top: -2px;
    width: 20px;
  }
}

.meters-exist-indicator {
  font-size: 9px;
  text-decoration: none !important;

  i.fa {
    font-size: 17px;
    text-align: center;
    width: 100%;

    &.text-muted {
      color: #222;
      opacity: 0.1;
    }
  }

  div {
    position: relative;
    text-align: right;
    top: -2px;
    width: 20px;
  }
}

.merged-indicator {
  padding-top: 6px;

  i.fa-solid {
    text-align: center;
    width: 100%;

    &.text-muted {
      color: #222;
      opacity: 0.1;
    }
  }
}

.settings_profile {
  padding-top: 10px !important;

  select {
    display: inline-block;
    margin-left: 20px;
    width: 200px;
  }

  button {
    height: 30px;
    margin-top: -5px;
    padding: 0;
    width: 30px;

    &[disabled] {
      opacity: 0.25;
    }
  }
}

.pink-bg {
  background-color: rgb(255 0 0 / 7%);

  &:hover {
    background-color: rgb(255 0 0 / 12%) !important;
  }
}

.yellow-bg {
  background-color: #f0ad4e;
  color: #fff !important;

  &:hover {
    background-color: #ec971f !important;
  }
}

:not(.active) .typeahead-native {
  background-color: rgb(100 255 100 / 15%);
}

.upload-btn {
  display: block;
  font-weight: bold;
}

.lock {
  color: #444;
  padding-left: 6px;
}

.text-wrap {
  white-space: pre-wrap;
}

.upload-list-item {
  > div {
    padding: 3px 20px;
  }

  &:hover {
    background-color: #f5f5f5;
  }
}

.pad-right-20 {
  padding-right: 20px;
}

.pad-left-20 {
  padding-left: 20px;
}

.pad-left-10 {
  padding-left: 10px;
}

.pad-left-5 {
  padding-left: 5px;
}

.matching-column-header .ui-grid-header-cell-label {
  font-weight: bolder;
}

.inventory-progress-modal {
  display: flex !important;
  justify-content: center;
  align-items: center;
}

.column-settings-instructions {
  td:first-child {
    font-weight: bold;
    vertical-align: top;
    min-width: 110px;
  }

  td:last-child {
    padding-bottom: 5px;
  }
}

.lock:hover .glyphicon-pushpin {
  display: inline;
}

.readonly-grid {
  cursor: default;
  opacity: 0.5;

  .ui-grid-canvas,
  .ui-grid-selection-row-header-buttons {
    pointer-events: none;
  }
}

.glyphicon[disabled] {
  pointer-events: none;
  opacity: 0.3;
}

.delete-column {
  .status-text {
    color: black;
    margin: 0 6px;
    white-space: nowrap;
  }

  .time-table {
    tr:first-child td {
      padding-bottom: 6px;
    }

    tr td:first-child {
      padding-right: 6px;
    }
  }
}

/**
FAQ page
 */
.faq-container {
  padding: 0 20px;
  max-width: 700px;
  margin: auto;

  a:focus,
  a:hover {
    text-decoration: none;
  }
}

.faq-search-input {
  width: 100%;
  padding: 10px 15px;
  font-size: 16px;
}

.faq-category-title {
  text-transform: capitalize;
  border-bottom: 1px solid $grayLight;
  padding: 10px;

  &:hover {
    background-color: $gray_lightest;
  }

  h3 {
    margin: 0;
  }
}

.faq-category-content {
  padding-top: 5px;
}

.faq-answer {
  a:hover {
    text-decoration: underline;
  }

  img {
    display: block;
    margin-left: auto;
    margin-right: auto;
    max-width: 100%;
  }
}

// always-visible notes_count icon
.ui-grid-icon-up-dir.translucent {
  opacity: 0.1;
}

// modal tabs
.modal-tabs {
  .nav-tabs > li.active > a,
  .nav-tabs > li.active > a:focus,
  .nav-tabs > li.active > a:hover {
    background: $gray_lightest;
  }

  .tab-content {
    border: 1px solid #d4d4d4;
    border-top-color: transparent;
    background: $gray_lightest;

    .tab-content-section {
      padding: 1em;

      &:not(:last-child) {
        border-bottom: 1px solid #d4d4d4;
      }
    }

    .tab-content-cards {
      display: flex;
      padding: 10px;
      row-gap: 10px;
      column-gap: 10px;
      flex-wrap: wrap;
      justify-content: space-evenly;
    }
  }
}

.tab-content-card {
  padding: 0 5px;
  border: 1px solid #ccc;
  border-radius: 10px;
  box-shadow: 0 0 5px 1px rgb(0 0 0 / 10%);
  background-color: rgb(255 255 255 / 50%);
  display: flex;
  flex-direction: column;

  .link {
    font-weight: bold;
    color: #999;

    &:hover {
      color: black;
      text-decoration: none;
    }

    &:focus {
      text-decoration: none;
    }
  }

  h1 {
    margin: 0;
    font-size: 1.5em;
  }

  & .card-stats {
    & ul {
      list-style-type: none;
      padding: 0;
      margin: 0;
    }
  }

  & .card-highlight {
    display: flex;
    flex-direction: column;
    align-items: center;
    box-shadow: 0 0 10px -5px black;
    border-radius: 10px;
    margin: 5px;
    padding: 10px;

    & .card-highlight-score {
      font-size: 3em;
      font-weight: bold;
      line-height: 1em;
    }

    & .card-stats-highlight-score {
      color: rgb(0 0 0 / 70%);
      font-size: 1.5em;
      font-weight: bold;
      line-height: 1em;
      text-align: center;
    }

    & .card-stats-highlight-title {
      font-size: 1.5em;
      line-height: 1em;
      color: rgb(0 0 0 / 70%);
    }

    & .card-highlight-title {
      font-size: 0.8em;
      line-height: 0.8em;
      color: rgb(0 0 0 / 50%);
    }
  }

  & > .row {
    margin-left: -5px;
    margin-right: -5px;
    padding: 5px;
    border-top: 1px solid #ddd;
    border-bottom: 1px solid rgb(255 255 255 / 50%);
    display: flex;
    align-items: center;
    row-gap: 10px;
    column-gap: 10px;
  }

  & > .row:first-child {
    border-radius: 10px 10px 0 0;
    border-top: none;
  }

  & > .row:last-child {
    border-radius: 0 0 10px 10px;
    border-bottom: none;
  }
}

.panel-body .clean-list {
  margin: -15px 0;

  & > .row {
    margin: 0 -15px;
    padding: 10px;
  }
}

.clean-list {
  word-wrap: break-word;

  & > .row {
    padding: 5px;
    margin: 0;
    border-top: 1px solid #ddd;
    border-bottom: 1px solid rgb(255 255 255 / 50%);
  }

  & > .row:first-child {
    border-radius: 10px 10px 0 0;
    border-top: none;
  }

  & > .row:last-child {
    border-radius: 0 0 10px 10px;
    border-bottom: none;
  }
}

.flex-centered {
  display: flex;
  align-items: center;
  column-gap: 10px;

  label {
    text-align: right;
    margin: 0;
  }
}

.center {
  justify-content: center;
}

.grow {
  flex-grow: 1;
}

.no-padding {
  padding: 0 !important;
}

.one-line {
  white-space: nowrap;
}

// org settings tabs
.org-settings {
  align-items: flex-start;
  display: flex;
  flex-direction: row;

  .nav-stacked > li + li {
    margin-top: 4px;
  }

  ul {
    border: 1px solid #ccc;
    border-radius: 4px;
    margin: 20px;
    padding: 4px;

    li.active.warning > a {
      background-color: #d9534f;
      border-color: #d43f3a;
      color: #fff;
    }
  }

  .tab-content {
    flex: 1;
    margin: 20px 20px 20px 0;

    // no margin on first header
    .tab-pane .section_content_container:first-child .section_content h3 {
      margin-top: 8px;
    }
  }

  input[type='checkbox'] {
    cursor: pointer;
  }

  .email-form {
    @media (width >= 768px) {
      .col-sm-1 {
        width: 120px;
      }
    }
  }

  .maintenance small {
    display: block;
    padding-bottom: 12px;
  }
}

.dataset-detail-actions {
  a:hover,
  a:focus {
    text-decoration: none;
  }
}

.auto-populate-list > li {
  margin-bottom: 8px;
}

iframe.analysis-results {
  border: none;
  width: 100%;
  height: 500px;
  overflow: hidden;
}

.column_settings_count {
  table,
  th,
  td {
    border: 1px solid black;
    border-collapse: collapse;
    padding: 0.5em;
  }

  tbody tr:nth-child(odd) {
    background: #eee;
  }

  table {
    width: 300px;
  }
}

// Inserts an fa-link in front of the element
// Used in the inventory list to identify derived columns
.derived-column-display-name::before {
  font-family: FontAwesome, sans-serif;
  content: '\f0c1';
  margin: 0.5em 0 0 0.5em;
  float: left;
}

.sensor-header-container {
  position: relative;
  margin-top: 10px;

  h4 {
    display: inline-block;
  }

  button {
    position: absolute;
    right: 0;
  }
}

// program overview / compliance-setup
.compliance-setup {
  /*background-color: #eee;*/
  padding: 0.5em;

  p {
    margin: 0;
    font-size: 1.25em !important;
  }
}

.margin-top-20 {
  margin-top: 20px;
}

.margin-top-10 {
  margin-top: 10px;
}

.button-grid {
  display: flex;
}

.flex-button-child {
  flex: 1;
}

.flex-button-child:first-child {
  margin-right: 10px;
}

.chart-buttons {
  margin-top: 10px;
  margin-right: 5px;
  text-align: right;
}

.chart-legend {
  margin-top: 15px;
  margin-left: 0;
  margin-right: 15px;
  padding: 15px;
  border: 1px solid #ddd;

  .title {
    font-size: 1.4em;
    font-weight: bold;
  }

  .legend-icon {
    padding-left: 0;
    min-width: 30px;
    max-width: 40px;
  }

  .legend-icon-col {
    padding-left: 0;
    padding-right: 0;
  }

  .legend-row {
    margin: 0.25em 1em 0.25em 0;
  }

  .box {
    min-height: 2em;
    max-height: 2em;
    min-width: 2em;
    max-width: 2em;
  }

  .blue-box {
    background-color: #77cccb;
  }

  .red-box {
    background-color: #a94455;
  }

  .gray-box {
    background-color: #eee;
  }

  .text {
    padding-left: 0.5em;
    padding-top: 0.3em;
    font-size: 1.2em;
    vertical-align: middle;
  }

  .small-text {
    font-size: 1em !important;
  }
}

.chart-options {
  margin-top: 25px;
  padding-top: 10px;
  margin-left: 0;

  .title {
    font-size: 1.4em;
    font-weight: bold;
  }

  .form-group {
    margin-bottom: 5px;
  }

  .small-text {
    font-size: 1em !important;
  }
}

.help-text-icon {
  margin: 0px 5px;
<<<<<<< HEAD
  color: #337AB7;
=======
  color: #337ab7;
>>>>>>> 7f87ce85
}

.title-row {
  padding: 0 0 10px;

  h2 {
    margin-top: 10px;
  }
}

// "namespacing" with "r-" until css cleanup

.r-columns {
  display: flex;
  column-gap: 10px;
  align-items: start;
  margin: 10px;

  .r-column {
    display: flex;
    flex-direction: column;
    flex-grow: 1;
  }
}

.r-row {
  display: flex;
  margin: 0;
  flex-grow: 1;

  &.r-shrink {
    flex-grow: 0;
    flex-shrink: 1;
  }

  &.r-pull-right {
    justify-content: right;
  }

  &.r-row-centered {
    align-items: center;
  }

  > input[type='checkbox'] {
    margin: 0;
  }

  > label {
    margin: 0;
    padding: 0;
  }
}

.r-grow {
  flex-grow: 1;
  width: 100%;
}

.r-no-grow {
  flex-grow: 0;
  width: auto !important;
}

.r-shrink {
  flex-shrink: 1;
  flex-grow: 0 !important;
}

.r-no-shrink {
  flex-shrink: 0;
}

.r-no-wrap {
  white-space: nowrap;
}

ul.r-list {
  list-style: none;
  padding: 0;
  margin: 0;

  > li {
    border-bottom: 1px solid #b3b3b3;
    padding: 5px;

    &.r-row {
      > input[type='checkbox'] {
        padding: 0;
        margin: 0;
      }

      > label {
        margin: 0;
        font-weight: normal;
      }
    }
  }

  > li > a {
    margin: -5px;
    display: block;
    padding: 5px;
    text-decoration: none !important;
  }

  > li > a:hover {
    font-weight: bold;
    background-color: $infoBackground;
  }

  &.r-scrollable {
    max-height: 200px;
    overflow-y: auto;
  }
}

.r-list-header {
  font-weight: bold;
  text-transform: uppercase;
  background-color: #cdcdcd;
  text-shadow: 0 1px 0 white;
  border-bottom: 1px solid #b3b3b3;
}

.r-small-header {
  text-transform: uppercase;
  font-weight: bold;
}

.r-selectable:hover {
  cursor: pointer !important;
  font-weight: bold;
  background-color: $infoBackground;
}

.r-selected {
  background-color: $successBackground;
}

.r-info {
  background-color: $infoBackground;
}

.r-panel {
  border: 1px solid #eee;
  padding: 10px;
  border-radius: 5px;
  background-color: #f1f1f1;

  &.r-warning {
    color: $warningText;
    background-color: $warningBackground;
    border: 1px solid $warningBorder;
  }

  &.r-error {
    color: $errorText;
    background-color: $errorBackground;
    border: 1px solid $errorBorder;
  }

  &.r-success {
    color: $successText;
    background-color: $successBackground;
    border: 1px solid $successBorder;
  }

  &.r-info {
    color: $infoText;
    background-color: $infoBackground;
    border: 1px solid $infoBorder;
  }
}

.r-error-msg {
  color: $errorText;
  background-color: $errorBackground;
  border: 1px solid $errorBorder;
  margin: 5px;
  padding: 5px;
}

.r-no-margin {
  margin: 0 !important;
}

.r-pad-left-5 {
  padding-left: 5px !important;
}

.r-pad-right-5 {
  padding-right: 5px !important;
}

.r-margin-left-5 {
  margin-left: 5px !important;
}

.r-margin-right-5 {
  margin-right: 5px !important;
}

.r-margin-right-10 {
  margin-right: 10px !important;
}

.r-margin-top-10 {
  margin-top: 10px !important;
}

.r-margin-bottom-10 {
  margin-bottom: 10px !important;
}

.less_pad {
  padding: 0px 10px 10px 10px !important;
}

.insights-header {
  padding: 10px 10px 0px 10px !important;
}

.insights-table {
  margin-top: 0px !important;
}

.rp-data-view {
  .wrap-collapsible {
    margin-bottom: 1.2rem;
    border-bottom: 1px solid #ccc;
  }

  .lbl-toggle {
    display: block;
    text-align: center;
    margin-top: 5px;
    margin-left: 5px;
    padding: 1rem;
    cursor: pointer;
    border-radius: 7px;
    border: 1px solid #ccc;
    transition: all 0.25s ease-out;
  }

  .lbl-toggle:hover {
    background: #eee;
  }

  .lbl-toggle::before {
    content: ' ';
    display: inline-block;
    border-top: 5px solid transparent;
    border-bottom: 5px solid transparent;
    border-left: 5px solid currentcolor;
    vertical-align: middle;
    margin-right: 0.7rem;
    transform: translateY(-2px);
    transition: transform 0.2s ease-out;
  }

  .toggle:checked + .lbl-toggle::before {
    transform: rotate(90deg) translateX(-3px);
  }

  .collapsible-content {
    max-height: 0;
    overflow: hidden;
    transition: max-height 0.25s ease-in-out;
  }

  .toggle:checked + .lbl-toggle + .collapsible-content {
    max-height: 100vh;
  }

  .toggle:checked + .lbl-toggle {
    border-bottom-right-radius: 0;
    border-bottom-left-radius: 0;
  }

  .collapsible-content .content-inner {
    border-bottom-left-radius: 7px;
    border-bottom-right-radius: 7px;
    padding: 0.5rem 1rem;
  }
}

.updated_date_field {
  background-color: #eee;
  opacity: 1;
  font-weight: bold;
}

.col-form-label {
  padding-top: 5px !important;
}

.to-label {
  padding-left: 60px;
}

.form-help {
  font-size: 1.2em;
  padding-top: 0.5em;
  padding-left: 15px;
}

.large-offset {
  padding-left: 50px;
}

.metric-label {
  font-weight: bold;
  padding-top: 15px;
}

.bold {
  font-weight: bold;
}

.strikethrough {
  text-decoration: line-through;
}

.accordion-header {
  .accordion-button[aria-expanded='true'] .accordion-indicator-default-closed {
    transform: rotate(90deg);
    transition: transform 0.5s;
  }

  .accordion-button[aria-expanded='false'] .accordion-indicator-default-closed {
    transform: rotate(0);
    transition: transform 0.5s;
  }

  .accordion-button[aria-expanded='true'] .accordion-indicator-default-open {
    transform: rotate(0);
    transition: transform 0.5s;
  }

  .accordion-button[aria-expanded='false'] .accordion-indicator-default-open {
    transform: rotate(-90deg);
    transition: transform 0.5s;
  }

  .accordion-button {
    width: calc(100% - 20px);
    text-align: left;
    border: none;

    i {
      margin-right: 10px;
    }

    .sub-span {
      width: fit-content;
      margin: 0 20px;
    }

    .event-detail {
      min-width: 150px;
      margin: 0 30px;
    }
  }

  .at-date {
    background: #717071;
    color: white;
    font-weight: bold;
    font-size: 16px;
    padding-left: 30px;
    margin-left: 10px;
  }

  .cycle-button {
    background-color: black;
    color: white;
    padding: 7px 10px;
    margin: 3px 10px;
    font-weight: bold;
    font-size: 16px;
  }

  .event-button {
    background-color: gray;
    color: white;
    padding: 5px 10px;
    margin: 1px 10px;
    font-weight: bold;
  }

  span {
    display: inline-block;

    // width: 400px;
    white-space: nowrap;
    overflow: hidden;
    text-overflow: ellipsis;
    vertical-align: text-bottom;
  }
}

.accordion-header[aria-expanded='true'] i {
  transform: rotate(90deg);
  transition: transform 0.5s;
}

.accordion-header[aria-expanded='false'] i {
  transform: rotate(0deg);
  transition: transform 0.5s;
}

.measure-elec {
  background-color: rgb(243 158 72 / 20%);
}

.measure-gas {
  background-color: rgb(75 119 242 / 20%);
}

.meters-detail .ui-grid-menu-button .ui-grid-menu .ui-grid-menu-mid {
  overflow: auto;
  max-height: 112px;
}

.event-select {
  width: 150px;
  margin: 20px 0;
}

#scenario-measures-table {
  .accordion-header {
    .accordion-button {
      width: 100%;
    }
  }
}

.grid-actions {
  display: flex;
  align-items: center;
  justify-content: center;
}

.measures-header {
  font-weight: bold;
  padding: 3px 10px;
  background: #efefef;
}

.measures-footer {
  background: #efefef;
  height: 10px;
}

.icon-small-black {
  height: 25px;
  filter: brightness(0%);
  margin: 0 -5px;
}

.scenario-cycle {
  color: white;
  background: black;
  padding: 5px 10px;
  font-size: 16px;
  font-weight: bold;
  margin: 0 10px;
}

.measure-status-complete {
  color: green;
}

.measure-status-evaluated {
  color: orange;
}

#event-select-ui-grid {
  .ui-grid-header {
    color: white;

    .ui-grid-top-panel {
      background: #808080;
    }
  }

  .ui-grid-row:last-child .ui-grid-cell {
    border-bottom-width: 1px;
  }
}

.salesforce-form {
  p {
    padding-top: 7px;
  }
}

.ubid-form {
  input.ng-invalid {
    background-color: #fff0f0;
    border-color: #dd2c00;
  }
}

#export-at-table {
  .export-summary-row {
    background: #fff;
  }

  .export-detail-row {
    background: #f9f9f9;

    td {
      padding: 0 8px;

      .export-details {
        max-height: 200px;
        overflow-y: scroll;
        padding: 0 8px !important;

        div {
          padding: 10px;
          margin-bottom: 5px;
          border-radius: 5px;
        }
      }
    }
  }
}

.or-text {
  font-size: 1.3em;
  text-align: center;
}

.modal-content-section {
  padding: 1em;

  &:not(:last-child) {
    border-bottom: 1px solid #ddd;
  }
}

.analysis-results-section {
  padding: 5px 10px;
  margin: 0;
  line-height: 0.3em;
}

.analysis-description {
  margin: 10px;
  padding: 10px 50px;
  font-size: 1.3em;
}

#map {
  height: 100%;
  overflow: hidden;
}

.map-eui-gradient {
  width: 300px;

  .title {
    margin-bottom: 2px;
  }

  .gradient-container {
    align-items: end;
    display: grid;
    grid-gap: 8px;
    grid-template-columns: 45px minmax(40px, 1fr) 45px;
    width: 100%;

    span {
      white-space: nowrap;
    }

    .progress {
      margin-bottom: 0;
    }
  }
}

// Color labels in filter
tags-input .tags .tag-item {
  border: 0;
  font-family: $font-family-base-narrow;
  font-weight: bold;
  line-height: 26px;
  padding: 0 8px;

  &:has(.label-success) {
    background: #5cb85c;
  }

  &:has(.label-danger) {
    background: #d9534f;
  }

  &:has(.label-default) {
    background: #777;
  }

  &:has(.label-warning) {
    background: #f0ad4e;
  }

  &:has(.label-info) {
    background: #5bc0de;
  }

  &:has(.label-primary) {
    background: #337ab7;
  }
}<|MERGE_RESOLUTION|>--- conflicted
+++ resolved
@@ -4416,11 +4416,7 @@
 
 .help-text-icon {
   margin: 0px 5px;
-<<<<<<< HEAD
-  color: #337AB7;
-=======
   color: #337ab7;
->>>>>>> 7f87ce85
 }
 
 .title-row {
