--- conflicted
+++ resolved
@@ -5524,7 +5524,6 @@
   border-top: 1px solid #d4d4d4;
 }
 
-<<<<<<< HEAD
 .label-success {
   background: #5cb85c;
 }
@@ -5539,7 +5538,7 @@
 
 .wider-diff {
   width: 30% !important;
-=======
+
 .property-report-header {
   font-size: 18px;
   margin: 0;
@@ -5548,7 +5547,7 @@
 
 .chart-controls-container {
   margin: 0 5px 10px;
->>>>>>> d5a27bd4
+
 }
 
 #batch-edit-goalnotes-form {
