@import 'ng-wig';

@keyframes fadein {
  from {
    opacity: 0;
  }

  to {
    opacity: 1;
  }
}

$font-family-sans-serif: 'PT Sans', 'Helvetica Neue', helvetica, arial,
  sans-serif;
$font-family-sans-serif-narrow: 'PT Sans Narrow', 'Helvetica Neue', helvetica,
  arial, sans-serif;
$font-family-base: $font-family-sans-serif;
$font-family-base-narrow: $font-family-sans-serif-narrow;
$font-size-base: 13px;
$legibility: optimizelegibility;
$knockout: antialiased;
$white: #fff;
$black: #222;
$gray: #4a4a52;
$gray_dark: #2b2b32;
$gray_lighter: #ccc;
$gray_lightest: #eee;
$blue: #428bca;
$beige: #f5f4ec;
$orange: #fc882a;
$green: #66b132;
$lightgreen: #86d875;
$yellow: #ffc40d;
$purple: #90f;
$red: #ff4d4d;
$highlighter: #fff7d7;
$lightBlue: lighten($blue, 10%);
$darkBlue: darken($blue, 10%);
$grayLight: #999;
$grayDivider: #cecece;
$grayLighter: $gray_lighter;
$grayLightest: $gray_lightest;
$be-light-grey: $gray_lighter;
$grayDark: lighten($gray_dark, 10%);
$headerHeight: 55px;
$pairingCellWidth: 200px;

* {
  outline: none !important;
}

.red {
  color: $red;
}

.border-red {
  border-color: $red;
}

.green {
  color: $green;
}

.yellow {
  color: $yellow;
}

.omitted {
  filter: opacity(25%);
}

.clearfix {
  *zoom: 1; // For IE 6/7 (trigger hasLayout)
  &::before,
  &::after {
    content: '';
    line-height: 0;
    display: table;
  }

  &::after {
    clear: both;
  }
}

// Form states and alerts
// -------------------------
$warningText: #c09853;
$warningBackground: #fcf8e3;
$warningBorder: darken(adjust-hue($warningBackground, -10), 3%);
$errorText: #b94a48;
$errorBackground: #f2dede;
$errorBorder: darken(adjust-hue($errorBackground, -10), 3%);
$successText: #468847;
$successBackground: #dff0d8;
$successBorder: darken(adjust-hue($successBackground, -10), 5%);
$infoText: #3a87ad;
$infoBackground: #d9edf7;
$infoBorder: darken(adjust-hue($infoBackground, -10), 7%);

// Transitions
@mixin transition($transition) {
  transition: $transition;
}

/* Hide transition when setting initial state of nav */
.hide_transition {
  transition: none !important;
  animation: none !important;
}

// Box Shadows
@mixin box-shadow($shadow) {
  // iOS <4.3 & Android <4.1
  box-shadow: $shadow;
}

// Single side border-radius
@mixin border-top-radius($radius) {
  border-top-right-radius: $radius;
  border-top-left-radius: $radius;
}

@mixin border-right-radius($radius) {
  border-bottom-right-radius: $radius;
  border-top-right-radius: $radius;
}

@mixin border-bottom-radius($radius) {
  border-bottom-right-radius: $radius;
  border-bottom-left-radius: $radius;
}

@mixin border-left-radius($radius) {
  border-bottom-left-radius: $radius;
  border-top-left-radius: $radius;
}

body {
  margin: 0;
  font-family: $font-family-base;
  font-size: $font-size-base;
  text-rendering: $legibility;
  -webkit-font-smoothing: $knockout;
  color: $black;
}

h1,
h2,
h3,
h4,
h5,
h6,
.h1,
.h2,
.h3,
.h4,
.h5,
.h6 {
  font-family: $font-family-base;
}

/* placeholder hyperlinks */
a:not([href]) {
  cursor: pointer;
}

.label {
  font-size: 100%;
  margin-right: 5px;
  padding: 2.6px 7.8px;

  &:last-child {
    margin-right: 0;
  }
}

.btn {
  -webkit-font-smoothing: initial;

  &.btn-default-gray {
    background-color: $grayLight;
    color: $white;

    .caret {
      border-top-color: $white;
    }
  }
}

.pointer {
  cursor: pointer;
}

.app {
  width: 100vw;
  margin-left: 0;
}

.ui-view-container {
  display: flex;
  flex-direction: column;
  height: calc(100vh - #{$headerHeight});
  max-height: calc(100vh - #{$headerHeight});
  min-height: calc(100vh - #{$headerHeight});
  overflow-x: auto;
}

.sidebar {
  font-size: 14px;
  margin-left: 0;
  position: fixed;
  float: none;
  height: 100%;
  background-color: $gray;
  white-space: nowrap;
  width: 56px;
  z-index: 10;

  .menu {
    margin: 0;
    position: relative;

    #sidebar-profile {
      text-overflow: ellipsis;
    }

    .item {
      height: 54px;
      color: $white;
      cursor: pointer;
      display: flex;
      text-decoration: none;
      justify-content: start;
      overflow: hidden;
      align-items: center;
      position: relative;

      &:hover,
      &.active {
        color: $white;
      }

      &:hover {
        background-color: darken($gray, 5%);

        @include transition(all 0.2s ease);
      }

      &.active {
        font-weight: bold;
        color: $white;
        background-color: $gray_dark;
      }

      &:hover #expand-collapse-icon {
        display: inline;
      }

      &.disabled-item {
        opacity: 0.07;
        pointer-events: none;
      }

      .icon {
        display: flex;
        justify-content: center;
        min-width: 55px;

        .toggle {
          display: flex;
          padding-left: 2px;
        }
      }

      .item_name {
        text-transform: uppercase;
        font-weight: bold;
        letter-spacing: 2px;
        overflow: hidden;
        text-overflow: ellipsis;
        max-width: 204px;
      }

      .badge {
        position: absolute;
        top: 17px;
        right: 15px;
      }
    }

    .divider {
      margin: 0;
      height: 1px;
      background-color: $gray_dark;
    }
  }

  &.collapsed {
    margin-left: 0;
    width: 56px;

    @include transition(0.5s);

    .item_name,
    .badge {
      display: none;
      visibility: hidden;
    }
  }

  &.expanded {
    width: 260px;

    @include transition(0.5s);

    .item_name,
    .badge {
      font-size: 13px;
      visibility: visible;
      display: inline;
      animation: fadein 0.5s;
    }
  }
}

.display {
  width: 100%;

  .content {
    margin-left: 56px;

    &.narrow {
      margin-left: 260px;

      @include transition(0.5s);
    }

    &.wide {
      margin-left: 56px;

      @include transition(0.5s);
    }

    .header {
      display: flex;
      justify-content: space-between;
      height: $headerHeight;
      border-bottom: 1px solid $gray_lighter;
      white-space: nowrap;

      .hover-org-container {
        position: absolute;
        background: none;
        z-index: 10000;
        width: 100px;
      }

      .hover-org-id {
        font-size: 10px;
        background: rgb(255 255 255 / 80%);
        border: 1px solid gray;
        border-radius: 3px;
        color: gray;
        padding: 2px;
      }

      .logo_container {
        display: flex;
        height: 100%;

        .logo {
          display: flex;
          flex-direction: column;
          justify-content: center;
          color: black;

          .logo_text {
            padding: 0 20px;
            font-size: 24px;
            font-family: $font-family-base-narrow;
            font-weight: normal;
            text-transform: uppercase;

            .logo_text_seed {
              font-family: $font-family-base;
              font-weight: bold;
            }

            a,
            a:visited,
            a:hover,
            a:active {
              color: inherit;
              text-decoration: none;
            }
          }
        }

        .logo:focus,
        .logo:hover {
          text-decoration: none;
          color: #23527c;
        }
      }

      .add_menu_container {
        display: flex;

        .btn-group {
          display: flex;

          &.open {
            .dropdown-toggle {
              @include box-shadow(inset 0 0 0 rgba(0, 0, 0, 0));
            }
          }

          .btn {
            display: flex;
            align-items: center;
            justify-content: center;
            font-size: 18px;
            color: $blue;
            background-color: rgb(255 255 255 / 0%);
            border-radius: 0;

            &.btn:hover,
            &.btn:active,
            &.btn:focus {
              background-color: $gray_lightest;

              @include box-shadow(inset 0 0 0 rgba(0, 0, 0, 0));
            }

            &#btnCreateNew {
              padding: 1px 0 0;
              width: calc(#{$headerHeight} - 1px);
            }
          }

          ul.justify-left a {
            text-align: left;
          }

          ul.dropdown-menu {
            text-align: center;

            li {
              &.divider {
                margin: 0;
              }

              &.dropdown-header {
                padding: 8px 0;
                font-size: 14px;
                color: #000;
                font-weight: bold;
                text-align: center;
              }

              .active {
                background-color: $gray_lightest;
                text-decoration: none;
              }

              a {
                padding: 8px 40px 8px 8px;
                position: relative;
                color: $blue;
              }
            }
          }

          &.org-dropdown {
            display: flex;

            button {
              border: none;
              font-family: $font-family-base-narrow;
              font-size: 16px;
            }

            ul {
              max-height: calc(100vh - 60px);
              overflow-y: auto;
              right: 0;
              left: inherit;
              text-align: left;

              .fa {
                position: absolute;
                right: 5px;
                top: 10px;
              }
            }
          }
        }
      }
    }
  }
}

.http_error {
  margin: 20px;
}

.page {
  clear: both;
  position: relative;

  .page_header_container {
    display: block;

    .page_header {
      display: flex;
      gap: 8px;
      height: 40px;
      padding: 0 12px;
      line-height: 20px;
      border-bottom: 1px solid $gray_lighter;

      .page_action_container {
        &.left {
          display: flex;
          align-items: center;
          justify-content: start;
          width: 30%;

          a i {
            padding-right: 6px;
          }
        }

        &.right {
          display: flex;
          align-items: center;
          justify-content: end;
          width: 30%;
        }

        .page_action {
          text-decoration: none;
        }
      }

      .page_title {
        display: flex;
        align-items: center;
        justify-content: center;
        width: 40%;
        overflow: hidden;
        text-overflow: ellipsis;

        h1 {
          font-size: 18px;
          font-weight: bold;
          margin: 0;
          white-space: nowrap;
        }
      }

      .filters {
        position: absolute;
        top: 32px;
        z-index: 1;
        right: 16px;
        width: 200px;
        height: 200px;
        text-align: left;
        background-color: $white;
        border: 1px solid $gray_lighter;
        border-radius: 4px;
        box-shadow: 0 6px 12px rgb(0 0 0 / 17.5%);
        background-clip: padding-box;

        .filter_label {
          clear: both;
          padding-top: 10px;
          padding-bottom: 2px;
          font-size: 12px;
          font-weight: bold;
          text-transform: uppercase;
          color: gray;
        }

        .apply_filters {
          padding-top: 20px;
        }
      }
    }
  }
}

.section_nav_container {
  min-height: 38px;
  position: relative;
  border-bottom: 1px solid $gray_lighter;

  .section_nav {
    display: flex;
    height: 100%;
    justify-content: center;
    overflow-x: auto;
    white-space: nowrap;

    a {
      align-items: center;
      display: flex;
      padding: 0 10px;

      &:hover,
      &.active {
        background-color: $gray_lightest;
        text-decoration: none;
      }
    }
  }
}

.section {
  clear: both;
  display: block;
}

.alert_container {
  padding: 20px 10px;
}

.section_tab_container {
  padding: 16px;
  font-size: 14px;

  .nav-tabs {
    li {
      a {
        cursor: pointer;
      }
    }
  }

  .row {
    margin-left: 0;
    margin-right: 0;
    border-left: 1px solid #ddd;
    border-right: 1px solid #ddd;
    border-bottom: 1px solid #ddd;
  }

  .tab_content {
    &.narrow {
      padding: 16px 20% 16px 16px;
    }

    &.wide {
      padding: 16px;
    }
  }
}

.section_header_container {
  position: relative;
  border-bottom: 1px solid $gray_lighter;

  &.has_no_border {
    border-bottom: none;
  }

  &.has_btm_margin {
    margin-bottom: 16px;
  }

  .section_header {
    position: relative;
    padding: 20px 20px 10px;

    &.has_no_padding {
      padding: 0 20px;

      .section_action_container {
        padding-top: 20px;

        &.section_action_btn {
          padding-top: 9px;
        }
      }
    }

    &.fixed_height {
      height: 64px;
    }

    &.fixed_height_short {
      min-height: 48px;
    }

    h2 {
      display: inline;
      padding-right: 10px;
      font-size: 16px;
      font-weight: bold;
    }

    i {
      padding-right: 8px;
    }

    .btn i {
      padding: 0;
    }

    .active {
      background-color: $blue;
    }

    .section_action_container {
      position: relative;

      &.left {
        float: left;
        width: 25%;
      }

      &.left_40 {
        float: left;
        width: 40%;
      }

      &.left_wide {
        float: left;
        width: 75%;
      }

      &.center {
        float: left;
        padding-top: 4px;
        text-align: center;
        width: 50%;

        .field_title {
          padding-left: 10px;
          font-family: $font-family-base-narrow;
          text-transform: uppercase;
          font-weight: bold;
        }
      }

      &.right {
        float: right;
        width: 25%;
        text-align: right;

        i {
          padding-right: 0;
        }
      }

      &.right_40 {
        float: right;
        width: 40%;
        text-align: right;

        i {
          padding-right: 0;
        }
      }

      &.right_60 {
        float: right;
        width: 60%;
        text-align: right;

        button {
          margin-left: 7px;
        }
      }

      &.right_wide {
        float: right;
        width: 75%;
        text-align: right;

        button {
          margin-left: 7px;
        }
      }

      &.section_action_btn {
        padding: 0;

        .uib-dropdown-menu {
          text-align: left;
        }

        i {
          padding-right: 8px;

          &.align_right {
            padding-right: 0;
          }
        }
      }

      .check_action {
        display: inline-block;

        input[type='checkbox'] {
          margin-right: 10px;
        }

        .btn-group {
          ul.dropdown-menu {
            li {
              .dropdown_menu_title {
                display: block;
                padding: 3px 20px;
                clear: both;
                font-weight: bold;
                white-space: nowrap;
              }

              a {
                color: $blue;
              }
            }
          }
        }
      }
    }
  }
}

.section_content_container {
  &.has_top_margin {
    margin-top: 20px;
  }

  .section_content {
    &.with_padding {
      padding-top: 0;
      padding-left: 20px;
      padding-right: 20px;

      .settings-dropdown {
        padding: 5px;
        border-radius: 5px;
        border-color: #ccc;
        width: 100%;
      }
    }

    h3 {
      font-size: 14px;
      font-weight: bold;
    }

    .content_block {
      padding: 20px 30px 30px 72px;

      h1 {
        font-weight: bold;
        font-size: 44px;
      }

      p {
        font-size: 18px;
      }
    }

    .bg.jumbotron {
      background: url('../../seed/images/kc_2.webp') no-repeat center bottom;
      background-size: cover;
      min-height: 402px;
      margin-bottom: 0;
      padding: 30px 10%;
      color: $white;

      .home_hero_content_container {
        backdrop-filter: blur(4px);
        background-color: rgb(20 20 50 / 50%);
        margin: 0;
        padding: 30px;
        border-radius: 10px;
        box-shadow: 0 0 20px rgb(255 255 255 / 25%);

        h1 {
          font-weight: bold;
          margin-top: 0;
          color: $white;
        }

        .btn {
          margin-top: 20px;
        }
      }

      p {
        margin-bottom: 0;
      }

      .content_col {
        .content_col_header {
          display: flex;
          flex-direction: row;

          i {
            padding-top: 7px;
            padding-right: 10px;
            font-size: 48px;

            &.fa-cloud-arrow-up {
              color: $lightBlue;
            }

            &.fa-arrow-right-arrow-left {
              color: lighten($purple, 25%);
            }

            &.fa-square-check {
              color: lighten($green, 20%);
            }
          }

          h3 {
            font-size: 20px;
            font-weight: bold;
          }
        }

        .copy {
          padding: 5px 30px 0 0;
          font-size: 16px;
        }
      }
    }

    .getting_started_container {
      padding: 0 10%;

      .getting_started {
        h2 {
          font-weight: bold;
          margin: 0;
          padding: 20px 0;
          text-align: center;
        }

        > div {
          place-content: stretch space-between;
          display: flex;
          flex-direction: column;
          justify-content: center;

          @media (width >= 992px) {
            & {
              flex-direction: row;
            }

            &:not(:first-of-type) {
              padding-top: 30px;
            }

            > div {
              flex: 1 1 33.3333%;
              max-width: 33.3333%;
              padding: 0 15px;
            }
          }
        }

        a {
          align-items: center;
          display: flex;
          height: 100%;
          justify-content: center;
          width: 100%;
        }
      }
    }

    .section_form_container {
      padding-top: 15px;
      padding-left: 15px;
    }

    .vert_table_scroll_container {
      height: 600px;
      overflow-y: scroll;
      border-bottom: 1px solid $gray_lighter;
      background: url('../../seed/images/bg_first_td.webp') repeat-x top center;
    }

    .table_list_container {
      &.has_borders {
        border-left: 1px solid $gray_lighter;
        border-right: 1px solid $gray_lighter;
      }

      &.remove_buildings_table {
        width: 100%;
      }

      table {
        margin-bottom: 10px;

        &.has_no_btm_margin {
          margin-bottom: 0;
        }

        &.resizable {
          max-width: none; // override bootstrap
          min-width: 100%;
        }

        &.fixed-layout {
          /* use in combination with th.ellipsis-resizable for resizable columns */
          table-layout: fixed;
        }

        th,
        td {
          font-family: $font-family-base-narrow;
          white-space: nowrap;
          padding: 6px 10px 5px;

          &:not(:last-child) {
            border-right: 1px solid $gray_lighter;
          }

          &.is_aligned_left {
            text-align: left;
          }

          &.is_aligned_right {
            text-align: right;
          }

          &.is_aligned_center {
            text-align: center;
          }

          &.whitespace {
            white-space: normal;
          }

          &.check {
            width: 33px;
          }

          &.has_no_padding {
            padding: 0;
          }

          .subtitle {
            color: lighten($gray, 20%);
          }

          &.compliance-check {
            .checkbox {
              margin-top: 0;
              margin-bottom: 0;
              min-height: 0;
            }
          }

          span.is_aligned_right {
            float: right;
          }

          &.is_master {
            padding: 0;

            a {
              border-left: 3px solid $green;
              display: block;
              padding: 12px 10px;
              color: $black;
              text-decoration: none;

              &:hover {
                color: #000;
              }
            }
          }

          &.is_not_master {
            padding: 0;

            a {
              color: darken($grayLighter, 10%);
              padding: 12px 10px;
              display: block;
              text-decoration: none;

              &:hover {
                border-left: 3px solid $grayLight;
                color: #000;
              }
            }
          }
        }

        th {
          text-transform: uppercase;
          background: darken($gray_lightest, 13%);
          text-shadow: 0 1px 0 white;
          border-bottom: 1px solid darken($gray_lighter, 10%);

          &:not(:last-child) {
            border-right: 1px solid darken($gray_lighter, 10%);
          }

          &.ellipsis {
            max-width: 80px;
            text-overflow: ellipsis;

            /* Required for text-overflow to do anything */
            white-space: nowrap;
            overflow: hidden;
          }

          &.ellipsis-resizable {
            /* use in combination with table.fixed-layout for resizable columns */
            min-width: 80px;
            text-overflow: ellipsis;

            /* Required for text-overflow to do anything */
            white-space: nowrap;
            overflow: hidden;
          }

          &.sorted {
            position: relative;
            white-space: nowrap;
            background: $blue;
            border-bottom: 1px solid $blue;
            border-right: 1px solid $blue;
            color: $white;
            text-shadow: none;

            .subtitle {
              color: lighten($blue, 30%);
            }
          }

          &.sort_asc::after {
            position: absolute;
            font-family: FontAwesome, sans-serif;
            top: 7px;
            right: 7px;
            content: '\f0dd';
          }

          &.sort_desc::after {
            position: absolute;
            font-family: FontAwesome, sans-serif;
            top: 7px;
            right: 7px;
            content: '\f0de';
          }

          &.sub_head {
            background: darken($gray_lightest, 5%);
            font-weight: normal;

            .col-xs-6 {
              padding-right: 0;
              padding-left: 0;
            }

            .active {
              background-color: $highlighter;
            }

            .btn-group {
              text-transform: capitalize;

              ul.uib-dropdown-menu {
                li {
                  text-align: left;

                  a {
                    color: $blue;
                  }
                }
              }
            }

            &.sub_org {
              padding-left: 30px;
              border-left: none;
              border-right: none;
              border-bottom: 1px solid $grayLightest;
              text-transform: none;
              background-color: $white;

              &.right {
                text-align: right;
                padding-right: 10px;

                i {
                  padding-right: 6px;
                }

                a {
                  visibility: hidden;
                  padding: 0 10px;
                }

                i.fa-gear {
                  color: $gray_lighter;
                }

                &:hover {
                  a {
                    visibility: visible;
                  }

                  i.fa-gear {
                    color: $gray;
                  }
                }
              }
            }
          }

          &.source_data {
            background-color: lighten($gray, 20%);
            color: $white;
            text-shadow: none;
            border: none;
            font-size: 18px;
            text-align: left;
            text-transform: none;
            border-radius: 6px 6px 0 0;

            &.blank {
              background-color: $white;
              border-bottom: none;
              border-right: none;
              border-radius: 0;
            }

            select {
              color: $black;
              font-weight: normal;
            }
          }

          &.mid_column {
            background-color: $white;
            border-top: none;
            border-right: none;
            padding: 0 4px;

            div {
              padding: 5px;
              background-color: lighten($gray, 20%);
              color: $white;
              text-shadow: none;
              border-radius: 6px 6px 0 0;
            }
          }

          input {
            font-weight: normal;
            min-width: 50px;
          }

          &.is_master {
            padding: 0;

            a {
              padding: 6px 10px 5px;
            }
          }

          &.is_not_master {
            padding: 0;

            a {
              padding: 6px 10px 5px;
              color: darken($grayLighter, 40%);
            }
          }

          &.account_pending {
            background-color: $warningBackground;
            border-bottom: 1px solid $gray_lighter;

            &.left {
              border-right: none;
            }
          }

          &.condensed_head {
            min-width: 70px;
            white-space: normal;
            text-align: center;
          }
        }

        td {
          border-top: none;
          border-bottom: 1px solid #e7e7e7;
          vertical-align: middle;

          /* max-width: 200px; */

          .progress {
            margin-bottom: 0;
          }

          .table_name_link {
            float: left;
          }

          .table_action_link {
            float: right;
            padding: 0 4px;
          }

          label.checkbox_fill_area {
            display: block;
            cursor: pointer;
            padding: 6px 0 0;
          }

          &.parent_org {
            font-size: 18px;
          }

          &.account_org {
            padding-left: 20px;
            border-right: none;

            i {
              padding-right: 6px;
            }

            &.left {
              padding-left: 40px;
            }

            &.right {
              text-align: right;

              a {
                visibility: hidden;
                padding: 0 10px;
              }

              i.fa-gear {
                color: $gray_lighter;
              }

              &:hover {
                a {
                  visibility: visible;
                }

                i.fa-gear {
                  color: $gray;
                }
              }
            }
          }

          &.account_pending {
            background-color: $white;

            &.left {
              border-right: none;
              font-weight: normal !important;
            }
          }

          &.align_to_top {
            vertical-align: top;
          }

          &.note {
            label {
              margin-right: 2px;
            }

            i {
              padding-right: 2px;
            }

            a.note_edit {
              padding-left: 2px;
            }
          }

          &.ellipsis {
            max-width: 80px;
            text-overflow: ellipsis;

            /* Required for text-overflow to do anything */
            white-space: nowrap;
            overflow: hidden;
          }
        }

        &.sortable {
          th {
            cursor: pointer;

            &::selection {
              background: transparent;
            }
          }
        }
      }

      /* To embolden entries in the first column */
      .table_highlight_first tbody tr td:nth-child(1) {
        font-weight: bold;
        width: 20%;
        min-width: 280px;

        &.has_no_min_width {
          min-width: 0;
        }
      }

      /* For highlighting a sorted column */
      .table-striped tbody tr:nth-child(odd) td {
        &.sorted {
          background: lighten($gray_lightest, 2%);
        }
      }

      .table-striped tbody tr:nth-child(even) td {
        &.sorted {
          background: darken($white, 2%);
        }
      }

      .table-striped tbody tr td h3 {
        font-weight: 400;
        font-size: 20px;
        margin: 10px 0;
      }

      .table-striped thead tr th:last-child,
      .table-striped tbody tr td:last-child {
        border-right: none;
      }

      .table-striped tbody tr td.high_confidence {
        background-color: $green;
      }

      .table-striped tbody tr td.med_confidence {
        background-color: $yellow;
      }

      .table-striped tbody tr td.low_confidence {
        background-color: $red;
      }

      /* Builds a scrollable table */
      &.table_scroll {
        overflow: scroll visible;
        margin-left: 24.9%;

        table {
          border-collapse: separate;

          th,
          td {
            overflow: hidden;
          }

          .sub_head {
            .check_row {
              height: 49px;
            }
          }
        }

        .table-striped thead tr th:nth-child(1),
        .table-striped tbody tr td:nth-child(1) {
          position: absolute;
          top: auto;
          left: 0;
          width: 5%;
        }

        .table-striped thead tr th:nth-child(2),
        .table-striped tbody tr td:nth-child(2) {
          position: absolute;
          top: auto;
          left: 5%;
          width: 8%;
        }

        .table-striped thead tr th:nth-child(3),
        .table-striped tbody tr td:nth-child(3) {
          position: absolute;
          top: auto;
          left: 13%;
          width: 12%;
        }
      }

      /* Dataset List */
      &.dataset_list {
        .replace_file_button {
          float: right;
        }

        .delete_link {
          float: right;
        }
      }

      /* Worksheet */
      &.worksheet {
        td {
          &.sub_head {
            background-color: lighten($beige, 1%);
            border-right: none;
            color: lighten($gray, 30%);
          }
        }

        .data_file_name {
          padding: 0 20px;
        }

        .table-striped thead tr th:nth-child(1),
        .table-striped tbody tr td:nth-child(1) {
          border-right: none;
        }

        .table-striped thead tr th:nth-child(2),
        .table-striped tbody tr td:nth-child(2) {
          text-align: right;

          .btn-group {
            float: right;
          }
        }

        i.fa-check,
        i.fa-check-circle {
          text-decoration: none;
          color: $green;
        }
      }

      /* Mapping */
      &.mapping {
        select option {
          word-spacing: normal;
        }

        tr.concat_parent {
          background-color: $beige;

          td {
            color: rgb(0 0 0 / 50%);
          }

          td:nth-child(1) {
            background-color: $white;
          }
        }
      }

      /* Matching Detail */
      &.matching_detail {
        .table-striped tbody tr.info,
        .table-striped tbody tr.success {
          td {
            font-weight: bold;
          }
        }

        td.potential_matches {
          color: lighten($gray, 15%);

          span {
            padding: 0 5px;
          }
        }
      }
    }

    .table_footer {
      position: relative;
      overflow: auto;
      padding-bottom: 20px;

      .counts {
        float: left;
        text-align: center;
        margin-top: 17px;
      }

      .display_number_entries {
        position: relative;
        margin-top: 10px;

        .display_number_entries_text {
          margin: 7px 5px 0;
          float: left;
        }

        .display_number_entries_select {
          margin-top: 3px;
          float: left;
        }
      }

      .pager_container {
        float: right;
        margin-top: 10px;
        text-align: right;

        ul.pager,
        ul.pagination {
          float: right;
          margin: 0;

          li.disabled {
            cursor: not-allowed;

            > a {
              pointer-events: none;
            }
          }
        }
      }

      .table_footer_right {
        float: right;
        margin-top: 10px;
      }

      &.has_no_padding {
        padding: 0;
      }
    }
  }
}

.section_bottom_container {
  padding: 5px 0;
  margin: 0 auto;
  overflow: auto;

  i {
    padding-right: 8px;
  }
}

.badge_menu {
  background-color: $gray;
}

// hides data uploaded processing files text
.qq-drop-processing {
  display: none;
}

// New styles for better modal living.

@media (width >= 1042px) {
  .modal-lg {
    width: 950px;
  }
}

@media (width >= 1300px) {
  .modal-md {
    width: 900px;
  }

  .modal-lg {
    width: 1230px;
  }
}

.modal-header {
  .close {
    margin-top: -14px;
    margin-right: -63px;
    padding: 8px 11px;
    border-radius: 20px;
    font-size: 24px;
    background-color: $white;
    opacity: 1;
    font-weight: normal;
    line-height: 0.5;
    color: $grayDark;

    &:hover {
      color: $red;
    }
  }

  .modal-links {
    font-size: 18px;
  }
}

.modal-body {
  &.no_bottom_padding {
    padding-bottom: 0;
  }

  .alert {
    margin-left: 15px;
    margin-right: 15px;

    &.green-button-preview {
      margin: 0;
    }
  }

  .add-btn {
    margin: 15px 0;
    text-align: center;
  }

  .form-group {
    p {
      margin: 0 0 8px;
      font-weight: bold;
      font-size: 14px;
    }

    .column_container {
      height: 290px;
      overflow-x: scroll;
    }

    ul.column {
      padding-left: 0;
      list-style-type: none;
    }

    .checkbox {
      margin-bottom: 6px;
      padding-left: 26px;
      padding-top: 6px;
      padding-bottom: 6px;
      background-color: $gray_lightest;
      border-radius: 5px;

      &.complianceCheckbox {
        padding-top: 0;
        padding-left: 20px;
        background-color: $white;
      }

      label {
        display: block;
      }
    }

    table {
      th {
        label {
          margin-left: 6px;
        }

        .search-icon {
          float: right;
          position: relative;
          top: 21px;
          right: 8px;
        }
      }
    }
  }

  .form-group_faux_horizontal {
    padding-left: 0;
  }

  .meter-count {
    margin-bottom: 0;

    li {
      padding: 5px;
    }
  }
}

.modal-footer {
  div.row {
    margin-top: 20px;
    margin-bottom: 20px;
    padding-left: 15px;
    padding-right: 15px;

    button {
      float: none;
    }
  }

  .btn {
    min-width: 90px;
  }
}

#auto-populate-body {
  max-height: calc(100vh - 184px);
  overflow-y: auto;
}

.scroll-indicator {
  width: calc(100% - 30px);
  height: 100px;
  background-image: linear-gradient(transparent, #fff);
  position: fixed;
  bottom: 66px;
  pointer-events: none;
}

.gradient-height {
  width: calc(100% - 30px);
  height: 60px;
  background: transparent;
}

#newCustomViewModal {
  .modal-body {
    padding-bottom: 0;
  }
}

.inset_badge {
  padding: 0;
}

.badge {
  &.left {
    padding: 0 0 0 7px;
  }

  &.right {
    margin-left: 3px;
  }

  &.to_do {
    background-color: $purple;

    .left {
      background-color: $purple;
    }

    .right {
      background-color: lighten($purple, 15%);
    }
  }

  &.done {
    background-color: $green;

    .left {
      background-color: $green;
    }

    .right {
      background-color: lighten($green, 15%);
    }
  }

  &.high_confidence {
    background-color: $green;

    .left {
      background-color: $green;
    }

    .right {
      background-color: lighten($green, 15%);
    }
  }

  &.med_confidence {
    background-color: $yellow;

    .left {
      background-color: $yellow;
    }

    .right {
      background-color: lighten($yellow, 15%);
    }
  }

  &.low_confidence {
    background-color: $red;

    .left {
      background-color: $red;
    }

    .right {
      background-color: lighten($red, 15%);
    }
  }
}

.matchmaking {
  color: black;
  padding-left: 10px;
}

.is_underlined {
  text-decoration: underline;
}

div[sd-uploader][disabled],
button[sd-uploader][disabled] {
  pointer-events: none;

  .qq-upload-button {
    opacity: 0.3;
  }
}

.qq-upload-button {
  font-weight: bold;
}

.alert {
  .alert_instructions {
    font-size: 14px;
    margin-bottom: 13px;
  }
}

.tcm_field {
  min-width: 165px;
}

.progress_bar_container {
  &.progressbar_fill_area {
    padding: 100px 25%;
  }

  .progress_bar_copy_top {
    padding: 0 0 5px 5px;
  }

  .progress {
    margin-bottom: 0;
  }

  .progress_bar_copy_bottom {
    padding: 5px 0 0 5px;
  }
}

.sub_progress {
  border-top: 1px solid #e5e5e5;
  padding-top: 10px;
  margin-top: 10px;
}

.export_progress {
  padding: 0 20px;
}

.btn-sm,
.btn-xs {
  font-size: 13px;
}

.table_header_persistent .table {
  margin-bottom: 0;

  thead > tr > th {
    border-bottom: 1px solid $grayLighter;
  }
}

.table_body_persistent {
  position: relative;
  height: 205px;
  overflow-y: scroll;
  border-right: 1px solid $grayLighter;
  border-left: 1px solid $grayLighter;
  border-bottom: 1px solid $grayLighter;
}

.table-xscroll-fixed-header-container {
  overflow: auto;
  margin: 20px 5px;
  border: 1px solid #f1f1f1;

  table {
    table-layout: fixed;
    margin-bottom: 0;
  }

  th,
  td {
    width: 225px;
  }

  .table_item_detail {
    border: 0;
    margin: 0;
  }

  .table-body-x-scroll {
    overflow: hidden auto;
    height: 600px;
  }
}

.table-xscroll-unfrozen {
  overflow: auto;
  height: 600px;
  margin: 20px 5px;
  border: 1px solid #f1f1f1;

  table {
    table-layout: fixed;
    margin-bottom: 0;
  }

  th,
  td {
    width: 225px;
  }

  thead th {
    position: sticky;
    top: 0;
    background-color: white;
  }

  thead th:first-child {
    left: 0;
    z-index: 1;
    background-color: white;
  }

  tbody td:first-child {
    position: sticky;
    left: 0;
    z-index: 0;
    background-color: #f9f9f9;
  }

  .table_item_detail {
    border: 0;
    margin: 0;
  }
}

.table-xscroll-frozen {
  overflow: auto;
  height: 600px;
  margin: 20px 5px;
  border: 1px solid #f1f1f1;

  table {
    table-layout: fixed;
    margin-bottom: 0;
  }

  thead th,
  tbody td {
    width: 225px;
  }

  thead th {
    position: sticky;
    top: 0;
    background-color: white;
  }

  tbody td:nth-child(2) {
    position: sticky;
    left: 223px;
    z-index: 0;
    background-color: #f9f9f9;
  }

  thead th:nth-child(2) {
    left: 223px;
    z-index: 1;
    background-color: white;
  }

  thead th:first-child {
    left: 0;
    z-index: 1;
    background-color: white;
  }

  tbody td:first-child {
    position: sticky;
    left: 0;
    z-index: 0;
    background-color: #f9f9f9;
  }

  .table_item_detail {
    border: 0;
    margin: 0;
  }
}

.tbody-striped > tbody:nth-child(odd) td,
.tbody-striped > tbody:nth-child(odd) > th {
  background-color: #f9f9f9;
}

.data-quality-error td:last-child {
  background-color: #ffb7b7 !important;
}

.data-quality-warning td:last-child {
  background-color: #fdf4bf !important;
}

td {
  &.error-bg {
    background-color: #ffb7b7;
  }
}

select {
  &.error-bg {
    background-color: #ffb7b7;
  }

  &.warning-bg {
    background-color: #fdf4bf;
  }

  &.valid-bg {
    background-color: #a4d1a2;
  }

  > option {
    background-color: #f7f7f7;
  }
}

.export_radio .radio-inline {
  input[type='radio'] {
    margin-top: 2px;
  }
}

.input-sm {
  font-size: 13px;
}

.form-group {
  .matching_toggle {
    label {
      font-size: 14px;
    }

    .radio-inline {
      input[type='radio'] {
        margin-top: 2px;
      }
    }
  }
}

.number_unmatched {
  color: rgb(34 34 34 / 50%);
}

.tip,
.important-tip {
  position: relative;

  &::before {
    font-size: 18px;
    padding: 4px 8px;
    transform: rotate(-5deg) translateX(-25px) translateY(-25px);
    content: 'Tip!';
    background: #5bc0de;
    line-height: 24px;
    color: #fff;
    position: absolute;
    left: -26px;
    top: 0;
    box-shadow: 0 2px 4px rgb(0 0 0 / 20%);
    border-radius: 6px;
  }

  i.fa {
    padding-right: 0;
  }
}

/* A more subtle alternative to the above 'tip' class */
.tip-subtle {
  position: relative;
  margin-top: 5px;
  margin-left: 35px;
  margin-bottom: 0;
  color: #999;

  &::before {
    font-size: 12px;
    font-family: FontAwesome, sans-serif;
    padding: 4px 8px;
    content: '\f129';
    background: #5bc0de;
    line-height: 12px;
    color: #fff;
    position: absolute;
    left: -30px;
    top: 0;
    border-radius: 6px;
  }

  i.fa {
    padding-right: 0;
  }
}

.important-tip::before {
  top: -10px;
  background: $red;
  content: 'Important!';
}

.ignored_row td {
  color: $grayLight;
}

.footer {
  margin-top: 100px;
  padding: 30px 5%;
  width: 100%;
  position: relative;
  border-top: 1px solid $gray_lighter;

  table {
    width: 100%;
    overflow: hidden;
    text-align: center;

    td {
      width: 33.333%;
    }
  }

  .row {
    .col-md-4 {
      text-align: center;
      background-color: gray;
    }
  }
}

.green_button .btn-primary {
  background-color: $green;
  border-color: darken($green, 5%);

  &:hover {
    background-color: darken($green, 5%);
  }
}

.orange_button .btn-primary {
  background-color: $orange;
  border-color: darken($orange, 5%);

  &:hover {
    background-color: darken($orange, 5%);
  }
}

.btn-secondary {
  color: #fff;
  background-color: $lightgreen;
  border-color: darken($lightgreen, 5%);

  &:hover {
    color: #fff;
    background-color: darken($lightgreen, 10%);
  }
}

.ui-sortable .ui-sortable-handle {
  cursor: move;
}

/* STYLES FOR SUMMARY */

/* Styles for building summary page */

.inventory-summary {
  margin: 20px 10px;

  table,
  th,
  td {
    border: 1px solid black;
    border-collapse: collapse;
    padding: 0.5em;
  }

  tbody tr:nth-child(odd) {
    background: #eee;
  }

  table {
    width: 300px;
  }

  &.columns {
    display: flex;
    column-gap: 10px;
    align-items: start;

    .column {
      display: flex;
      flex-direction: column;
      row-gap: 10px;
      flex-grow: 1;
    }
  }

  .row {
    display: flex;
    margin: 0;

    .grow {
      flex-grow: 1;
    }
  }

  .tab-content {
    border-width: 0 1px 1px;
    border-color: #ddd;
    border-style: solid;
  }
}

.inventory-summary-controls {
  margin: 20px 10px;
}

#column_settings_count {
  table,
  th,
  td {
    border: 1px solid black;
  }
}

/* STYLES FOR REPORTS */

/* Styles for building reports page */
.building-reports {
  /* The section containing the UI controls for updating the charts */
  .chart-inputs {
    padding: 10px;
    border-radius: 0.5em;
    background-color: #d8e3ed;

    label {
      margin-right: 5px;
      color: #222;
    }

    .form-group {
      margin-left: 20px;
    }

    /*  This is a fix for a bug in bootstrap 3.1
        (fixed in 3.2, but we're using 3.1 right now)
    We can remove when we update.
    */
    .input-group {
      display: inline-table;
      vertical-align: middle;

      .input-group-addon,
      .input-group-btn,
      .form-control {
        width: auto !important;
        max-width: 120px;
      }
    }
  }

  /* This is a small floating box
    above the chart that shows the chart's status
    when loading or when it has no data. */
  .status-message {
    position: absolute;
    top: 50%;
    left: 50%;
    margin: -30px 0 0 -60px;
    text-align: center;
    width: 120px;
    padding-top: 10px;
    padding-bottom: 10px;
    background-color: #fff;
    border: 1px solid #f1f1f1;
    border-radius: 5px;
  }

  .chart-holder {
    border-radius: 0.5em;
    background-color: #f6f6f6;
    border: 1px solid #f6f6f6;
    position: relative;
  }

  .reportingTableHolder {
    margin-top: 20px;
    padding: 0 60px 0 105px;
  }

  .progress {
    margin: 5px 10px 0;
  }
}

.tree-node {
  border: 1px solid #dae2ea;
  background: #f8faff;
  color: #7c9eb2;
}

.tree-node-content {
  margin: 10px;
}

.fa-arrows {
  padding-right: 7px;
  color: #444;
}

.tree-handle {
  padding: 10px;
  background: #428bca;
  color: #fff;
  margin-right: 10px;
}

.angular-ui-tree-placeholder {
  background: #f0f9ff;
  border: 2px dashed #bed2db;
  box-sizing: border-box;
}

/* STYLES FOR LABELS AND RELATED */

/* Holds inline form for creating new labels */
.newLabelInput,
.newAnalysisInput,
.modal-input {
  margin: 20px;
  border: 1px solid #eee;
  padding: 10px 10px 5px;
  border-radius: 5px;
  background-color: #f1f1f1;
}

#label_admin {
  .sectionLabel {
    font-family: $font-family-base-narrow;
  }

  .tableHeader {
    font-family: $font-family-base-narrow;
    white-space: nowrap;
    padding: 6px 10px 5px;
    text-transform: uppercase;
    background-color: #cdcdcd !important;
    text-shadow: 0 1px 0 white;
    border-bottom: 1px solid #b3b3b3;
  }

  /* Get xeditable fields to extend 100% of td */
  form[editable-form] > div {
    margin: 10px 0;
  }

  .editable-wrap {
    width: 100%;
  }
}

.label-edit-section {
  margin: 5px 10px 10px 20px;

  .label-action {
    display: inline-block;

    .label-edit-text {
      margin-right: 20px;
    }

    a {
      margin-right: 20px;
    }
  }

  .label-container {
    display: inline-block;
  }

  .label {
    padding: 0.6em 0.6em 0.5em;
    display: inline-block;
    margin-bottom: 5px;
  }
}

.label-bars {
  display: flex;
  height: 100%;
  overflow-x: scroll;
  -ms-overflow-style: none;
  scrollbar-width: none;

  .label-bar {
    flex-grow: 1;
    display: inline-block;
  }

  .label-bar:not(:last-child) {
    margin-right: 1px;
  }
}

.label-bars::-webkit-scrollbar {
  display: none;
}

/* Styles for update labels modal */

#update-building-labels-modal {
  .labels-status-msg {
    min-height: 150px;
    display: flex;
    height: 100%;
    align-items: center;
    justify-content: center;
  }

  .add_text,
  .edit_text {
    font-weight: bold;
    margin-bottom: 5px;
  }

  .edit_text {
    margin-left: 10px;
  }

  .add-label-row {
    margin-right: -5px;
    margin-bottom: 20px;
  }

  .btn-default {
    min-width: 70px;
  }

  .table-list-container {
    border: 1px solid #eee;
    overflow-y: auto;
    max-height: 350px;
    margin-bottom: 10px;

    th,
    td {
      border: 0;
    }
  }
}

/* Cycle admin */

#cycle_admin {
  .newCycleInput {
    margin: 20px;
    border: 1px solid #eee;
    padding: 10px 10px 5px;
    border-radius: 5px;
    background-color: #f1f1f1;
  }

  .sectionCycle {
    font-family: $font-family-base-narrow;
  }

  .tableHeader {
    font-family: $font-family-base-narrow;
    white-space: nowrap;
    padding: 6px 10px 5px;
    text-transform: uppercase;
    background-color: #cdcdcd !important;
    text-shadow: 0 1px 0 white;
    border-bottom: 1px solid #b3b3b3;
  }

  /* Get xeditable fields to extend 100% of td */
  form[editable-form] > div {
    margin: 10px 0;
  }

  .editable-wrap {
    width: 100%;
  }
}

.cycle-edit-section {
  margin: 5px 10px 10px 20px;

  .cycle-action {
    display: inline-block;

    .label-edit-text {
      margin-right: 20px;
    }

    a {
      margin-right: 20px;
    }
  }

  .cycle-container {
    display: inline-block;
  }

  .cycle {
    padding: 0.6em 0.6em 0.5em;
    display: inline-block;
    margin-bottom: 5px;
  }
}

/* DMcQ: Once Bluesky refactoring is complete, remove old #update-building-labels-modal above */

#update-property-labels-modal {
  .labels-status-msg {
    min-height: 150px;
    display: flex;
    height: 100%;
    align-items: center;
    justify-content: center;
  }

  .add_text,
  .edit_text {
    font-weight: bold;
    margin-bottom: 5px;
  }

  .edit_text {
    margin-left: 10px;
  }

  .add-label-row {
    margin-right: -5px;
    margin-bottom: 20px;
  }

  .btn-default {
    min-width: 70px;
  }

  .table-list-container {
    border: 1px solid #eee;
    overflow-y: auto;
    max-height: 350px;
    margin-bottom: 10px;

    th,
    td {
      border: 0;
    }
  }
}

/* Styles to override ngInputTags to get correct tag colors */

tags-input .tags {
  min-width: 550px;
}

.tag-primary {
  border-color: #428bca !important;
  background: #428bca !important;
}

.tag-success {
  border-color: #5cb85c !important;
  background: #5cb85c !important;
}

.tag-info {
  border-color: #5bc0de !important;
  background: #5bc0de !important;
}

.tag-warning {
  border-color: #f0ad4e !important;
  background: #f0ad4e !important;
}

.tag-danger {
  border-color: #d43f3a !important;
  background: #d43f3a !important;
}

tags-input .tags .tag-item .remove-button {
  color: #fff;
}

/* ANALYSIS STATUS COLORS */

.analysis-status {
  &.creating,
  &.warning {
    background: $warningBackground !important;
  }

  &.stopped,
  &.failed,
  &.error {
    background: $errorBackground !important;
  }

  &.ready,
  &.completed,
  &.success {
    background: $successBackground !important;
  }

  &.queued,
  &.running,
  &.info {
    background: $infoBackground !important;
  }
}

/* NOTIFICATIONS */

.ui-notification {
  background-color: #eee;
  color: #000;
  border-left: thick solid $blue;

  &.warning {
    border-left: thick solid $warningBackground;
  }

  &.error {
    border-left: thick solid $errorBackground;
  }

  &.success {
    border-left: thick solid $successBackground;
  }

  &.info {
    border-left: thick solid $infoBackground;
  }

  &:hover {
    opacity: 0.7;
  }
}

/* OTHER */

/* Styles for building list controls and table */
.inventory-list-controls {
  padding: 20px 10px;

  .form-group {
    margin-right: 20px;
    margin-bottom: 0;
  }

  & + .buildingListControls {
    padding-top: 0;
  }

  &.columns {
    display: flex;
    column-gap: 10px;
    align-items: start;

    .column {
      display: flex;
      flex-direction: column;
      row-gap: 10px;
      flex-grow: 1;

      &.no-shrink {
        flex-shrink: 0;
      }
    }
  }

  .row {
    display: flex;
    align-items: center;
    flex-grow: 1;
    margin: 0 !important;

    label {
      white-space: nowrap;
      margin: 0 10px 0 0;
    }

    .btn-group {
      display: flex;
      margin-left: 10px;
    }

    .tags {
      min-width: 50% !important;
    }
  }

  .grow {
    flex-grow: 1;
    width: 100%;
  }

  .pull-right {
    justify-content: end;
  }
}

#filters-list,
#sort-list {
  .tags,
  .tags .input {
    cursor: default !important;
  }

  .tags.focused {
    border: 1px solid #ccc !important;
    box-shadow: none !important;
  }
}

/* Styles for building page */

#building-fields {
  //  set a min width for the field column
  min-width: 275px;
}

.glyphicon.spinning {
  animation: spin 1s infinite linear;
  animation: spin2 1s infinite linear;
}

@keyframes spin {
  from {
    transform: scale(1) rotate(0deg);
  }

  to {
    transform: scale(1) rotate(360deg);
  }
}

@keyframes spin2 {
  from {
    transform: rotate(0deg);
  }

  to {
    transform: rotate(360deg);
  }
}

/* ~~~~~~~~~~~~~~~~~~~~~~~~~~~~~~~~~~~~~~~~~ */

/* Styles for mods to blue sky building list. /
/* ~~~~~~~~~~~~~~~~~~~~~~~~~~~~~~~~~~~~~~~~~ */

/* Placing these style here for initial dev. These should be integrated into styles above once approved */

/* Tabs: The section_tab_container defined above doesn't seem to fit well with how we wants tabs to
         appear in the building list. So defining a style here that can hopefully be refactored into
         the styles above at a later point. */

.inventory-list-tab-container,
.matching-tab-container {
  display: flex;
  align-items: center;
  justify-content: space-between;
  margin-left: 10px;
  margin-bottom: -1px;

  .item-count {
    margin-right: 6px;
    margin-top: 2px;
  }

  .nav-tabs {
    z-index: 99;

    > li {
      margin-right: 4px;

      > a {
        background-color: #d6d6d6;
        border: 1px solid #bbb;
        color: #222;
        border-radius: 6px 6px 0 0;
        display: flex;
        align-items: center;
        height: 41px;
        padding: 0 15px;

        &:hover {
          background-color: $blue;
          color: #fff;
        }
      }
    }
  }

  .nav-tabs > li.active > a,
  .nav-tabs > li.active > a:hover {
    background-color: #f1f1f1;
    border: 1px solid #d1d1d1;
    font-weight: bold;
    color: #000;
    border-bottom: 1px solid #f1f1f1;
  }
}

.label-tabs {
  display: flex;
  align-items: center;
  gap: 20px;
  min-height: 36px;
  padding: 2px 16px 0;
  background-color: #f1f1f1;
  border-top: 1px solid #d4d4d4;
  border-bottom: 1px solid #d4d4d4;

  input[type='checkbox'] {
    cursor: pointer;
    margin: 0 6px 2px 0;

    &[disabled] {
      cursor: default;
    }
  }

  label {
    cursor: pointer;
    display: flex;
    margin-bottom: 0;
    user-select: none;

    &:has(input[disabled]) {
      cursor: default;
      color: #999;
    }
  }
}

.matching-tab-container {
  margin-bottom: -1px;

  .nav-tabs {
    border-bottom: 0;

    > li > a {
      background-color: #f1f1f1;
      border: 1px solid #d1d1d1;
      border-bottom: 0;
    }
  }

  .nav-tabs > li.active > a,
  .nav-tabs > li.active > a:hover {
    background-color: #7b7b87;
    border: 1px solid #d1d1d1;
    border-bottom: 1px solid #7b7b87;
    color: #fff;
    font-weight: bold;
  }
}

.matching-detail-container {
  padding: 0 0 15px 15px;

  .paginate {
    padding: 5px 15px 0;
  }
}

.data-quality-tab-container {
  margin-bottom: 0;

  .nav-tabs {
    border-bottom: 0;

    > li {
      margin-right: 4px;

      > a {
        background-color: #f1f1f1;
        border: 1px solid #d1d1d1;
        border-bottom: 0;
        color: #222;

        &:hover {
          background-color: $blue;
          color: #fff;
        }
      }
    }
  }

  .nav-tabs > li.active > a,
  .nav-tabs > li.active > a:hover {
    background-color: #cdcdcd;
    border: 1px solid #d1d1d1;
    border-bottom: 0;
    color: #000;
    font-weight: bold;
  }
}

.table_item_detail {
  margin: 0 10px;
  border: 1px solid #f1f1f1;

  td {
    overflow: hidden;
    text-overflow: ellipsis;
  }
}

.highlight {
  background-color: $highlighter;
}

#swagger-ui {
  height: calc(100vh - #{$headerHeight});
  width: 100%;
}

/* UI Grid modifications */

/* Remove gradient on top bar. It's distracting and decreases legibility */
.ui-grid-top-panel {
  background: #f1f1f1;
  filter: none;
}

.ui-grid-row-header-link {
  // background-color: #f0f0ee;
  height: 30px;
  width: 30px;

  > a {
    display: block;
  }
}

.ui-grid-row:not(:last-child) {
  .ui-grid-row-header-link,
  .ui-grid-row-label-bars {
    border-bottom: solid 1px #d4d4d4;
  }
}

// .ui-grid-row.ui-grid-row-selected > [ui-grid-row] > .ui-grid-cell > .ui-grid-row-header-link {
//   background-color: #c9dde1;
// }

.ui-grid-cell-contents {
  &:not(.fas, .fa-solid) {
    font-weight: normal;
  }

  &.pinnable[disabled] {
    color: #222;
    opacity: 0.1;
  }
}

.ui-grid-row:nth-child(odd) .ui-grid-cell .inventory-settings-cell::after {
  color: #d7d7d7;
}

.ui-grid-row:nth-child(even) .ui-grid-cell .inventory-settings-cell::after {
  color: #cbcbcb;
}

.ui-grid-row:nth-child(odd) .ui-grid-cell {
  background-color: #fdfdfd;
}

.ui-grid-row:nth-child(even) .ui-grid-cell {
  background-color: #f3f3f3;
}

.ui-grid-row:nth-child(odd):hover .ui-grid-cell {
  background-color: #fdfdfd;
}

.ui-grid-row:nth-child(even):hover .ui-grid-cell {
  background-color: #f3f3f3;
}

.ui-grid-row.ui-grid-row-selected:nth-child(odd)
  > [ui-grid-row]
  > .ui-grid-cell {
  background-color: #fdfdfd;
}

.ui-grid-row.ui-grid-row-selected:nth-child(even)
  > [ui-grid-row]
  > .ui-grid-cell {
  background-color: #f3f3f3;
}

.inventory-settings-cell {
  &::after {
    content: attr(data-after-content);
    float: right;
    opacity: 0;
    transition: opacity 0.25s ease-in-out;
  }

  &:hover::after {
    opacity: 1;
  }
}

// Nested rows
.ui-grid-row:not(.ui-grid-tree-header-row) {
  /* .ui-grid-cell-contents {
    color: #444;
  } */

  /* &:nth-child(odd) .ui-grid-cell {
    background-color: #fbfbf3;
  }
  &:nth-child(even) .ui-grid-cell {
    background-color: #f8f6e7;
  } */
}

#nav-inventory {
  span {
    padding-right: 12px;

    > svg {
      height: 18px;

      path {
        fill: #337ab7;
      }
    }
  }

  &:hover {
    span > svg path {
      fill: #23527c;
    }
  }
}

.ui-grid-draggable-row-target {
  opacity: 0.5 !important;
}

.ui-grid-draggable-row[draggable='true'] {
  cursor: grab;
  height: 30px;
}

.ui-grid-draggable-row-over {
  position: relative;

  &::before {
    content: '';
    display: block;
    position: absolute;
    left: 0;
    width: 100%;
    border-bottom: 2px dashed #aaa;
  }

  &--above::before {
    top: 0;
  }

  &--below::before {
    bottom: 0;
  }
}

#inventory-actions-dropdown,
#inventory-detail-edit {
  li {
    cursor: default;
  }

  a[disabled] {
    color: gray;
    pointer-events: none;
  }
}

#inventory-detail-buttons {
  a[disabled] {
    pointer-events: none;
  }
}

// Pairing page:
.pairing {
  padding-bottom: 20px;

  .table_header_text {
    text-transform: uppercase;
    white-space: nowrap;
    text-shadow: 0 1px 0 white;

    // border-bottom: 1px solid darken($gray_lighter, 10%);
    // border-right: 1px solid darken($gray_lighter, 10%);
    font-weight: bold;
    padding: 6px 2px 5px;
  }

  .pairing-headers-row {
    // justify-content: space-between;
    padding: 0;
  }

  div.pairing-headers {
    padding: 3px;
    border-left: 1px solid #b3b3b3;

    &:first-child {
      border-left: 0;
    }
  }

  .data-slide {
    padding-left: 6%;
  }
}

// Main container: initialize the flex, direction is row
.pairing-data-row,
.pairing-headers-row {
  display: flex;
  flex-flow: row nowrap;
  flex-grow: 0;
  width: 100%;
  border-bottom: 2px solid #e0e0e0;
  border-collapse: collapse;

  .is-paired-child {
    width: 10%;
  }
}

// Mismatch row colors
.pairing-data-row:nth-child(even) {
  background-color: #fdfdfd;
}

.pairing-data-row:nth-child(odd) {
  background-color: #f3f3f3;
}

// Child rows, indented
// removed padding left 40px, added 20px padding under .pairing-cell for better alignment
.pairing-data-row-indent {
  display: flex;
  flex-flow: row wrap;
  flex-grow: 0;
  width: 100%;

  // changed from 40px to 15px update: has to stay 40px maybe more for when tables are switched
  padding-left: 40px;
  padding-right: 15px;
  border-collapse: collapse;
  color: #a0a0a0;

  .unpaired {
    width: 100%;
    color: lightskyblue;
  }
}

.grab-pairing-left {
  cursor: grab;
}

.unpair-child {
  cursor: pointer;
  color: #428bca;

  > span {
    font-size: 20px;
    line-height: 10px;
    position: relative;
  }
}

.pairing-child {
  width: 100%;
  min-height: 15px;
}

.pairing-headers-row {
  background-color: #e0e0e0;
  border-bottom: 2px solid #a0a0a0;
}

.pairing-container {
  border: 1px solid #a0a0a0;
  overflow-x: hidden;
}

.pairing-rows {
  max-height: 600px;
  overflow-y: scroll;
}

.pairing-list-controls-full {
  margin-top: 15px;
}

.pairing-other-title {
  margin-top: 40px;
}

.pairing-data-row-col-indent {
  flex-grow: 0;
  width: 30%;
}

// Text based cells: grow, truncate and show ellipsis when there is not enough space
// added 20px padding to left to align data under columns
.pairing-cell {
  flex-grow: 0;
  overflow: hidden;
  white-space: nowrap;
  text-overflow: ellipsis;

  // padding-right: 20px;
}

table.import_results a[disabled] {
  pointer-events: none;
}

.noselect {
  user-select: none;
}

#mapped-table td,
div.table_list_container.matching td,
div.table_list_container.matching_detail td {
  max-width: 350px;
  overflow: hidden;
  text-overflow: ellipsis;
  white-space: nowrap;
}

div.table_list_container.matching,
div.table_list_container.matching_detail {
  td,
  th {
    height: 34px;
    position: relative;

    &.matching-link {
      left: 0;
      margin-top: 1px;
      min-width: 34px;
      padding: 0;
      position: absolute;
      text-align: center;
      z-index: 10;

      > a {
        width: 100%;
        height: 100%;
        display: block;
        padding-top: 8px;
      }

      &.column-row {
        height: 35px;
        margin: 0;
      }

      &.sub_head {
        height: 36px;
      }

      + td,
      + th {
        padding-left: 43px;
      }
    }
  }

  tr td {
    background-color: #fff;
  }

  tr:nth-of-type(odd) td {
    background-color: #f9f9f9;
  }
}

#data-quality-admin-table,
#admin-organizations-table,
#data-set-list-table,
#data-set-detail-table,
#organizations-table,
#my-organizations-table,
#labels-table,
#sub-organizations-table {
  tr.disabled {
    opacity: 0.4;
  }

  thead {
    th {
      position: sticky;
      z-index: 1;

      // This is necessary for sticky headers, https://stackoverflow.com/a/45042852
      &::after {
        border-bottom: 1px solid darken($gray_lighter, 10%);
        border-right: 1px solid darken($gray_lighter, 10%);
        bottom: -1px;
        content: '';
        height: 100%;
        left: 0;
        pointer-events: none;
        position: absolute;
        width: calc(100% + 1px);
      }

      &:last-child::after {
        border-right: 0 none;
        width: 100%;
      }
    }

    tr:first-child th {
      top: 0;
    }
  }
}

#column-table,
#members-table {
  input.ng-invalid-required {
    border-color: #dd2c00;
  }

  th {
    position: sticky;
    z-index: 1;

    // This is necessary for sticky headers, https://stackoverflow.com/a/45042852
    &::after {
      border-bottom: 1px solid darken($gray_lighter, 10%);
      border-right: 1px solid darken($gray_lighter, 10%);
      bottom: -1px;
      content: '';
      height: 100%;
      left: 0;
      pointer-events: none;
      position: absolute;
      width: calc(100% + 1px);
    }

    &:last-child::after {
      border-right: 0 none;
      width: 100%;
    }
  }

  tr:first-child th {
    top: 0;
  }

  tr:nth-child(2) th {
    top: 29px;
  }

  td {
    height: 42px;
  }
}

.no-click {
  pointer-events: none;
}

.arrow-up {
  width: 0;
  height: 0;
  border-left: 5px solid transparent;
  border-right: 5px solid transparent;
  border-bottom: 10px solid black;
  display: inline-block;
}

.arrow-down {
  width: 0;
  height: 0;
  border-left: 5px solid transparent;
  border-right: 5px solid transparent;
  border-top: 10px solid black;
  display: inline-block;
}

.pairing-data-row-col {
  min-width: $pairingCellWidth;
  padding: 2px;
  width: $pairingCellWidth;
}

.disableable[disabled] {
  pointer-events: none;
  color: gray;
}

.paginate {
  float: right;
  padding: 0 15px;
  position: relative;
  z-index: 100;
}

.filter-row input {
  width: 100%;
}

.filter-unmatched .filter-unmatched-hide {
  display: none !important;
}

$pairingCellWidth: 200px;
$pairedCellWidth: 60px;

.pairing-container-2 {
  border: 1px solid #a0a0a0;
  overflow-x: hidden;

  .pairing-header {
    display: flex;
    flex-flow: row nowrap;
    flex-grow: 0;
    overflow-x: hidden;
    width: 100%;
    border-collapse: collapse;

    .is-paired-child {
      width: 10%;
    }

    background-color: #e0e0e0;
    border-bottom: 2px solid #a0a0a0;

    > div {
      min-width: $pairingCellWidth;
      width: $pairingCellWidth;

      &.paired-column {
        min-width: $pairedCellWidth;
        max-width: $pairedCellWidth;
      }

      .title {
        font-weight: bold;
        padding: 6px 2px 5px;
        text-shadow: 0 1px 0 white;
        text-transform: uppercase;
        white-space: nowrap;
      }

      input {
        width: 100%;
      }
    }
  }

  .pairing-body {
    max-height: 600px;
    overflow-y: scroll;
  }
}

.pairing-row {
  display: table-row;

  &:nth-child(even) {
    background-color: #fdfdfd;
  }

  &:nth-child(odd) {
    background-color: #f3f3f3;
  }

  > div {
    border-bottom: 1px solid #e0e0e0;
    border-top: 1pt solid #e0e0e0;
    display: table-cell;
    max-width: $pairingCellWidth;
    min-width: $pairingCellWidth;
    overflow: hidden;
    padding: 2px 2px 2px 10px;
    text-overflow: ellipsis;
    white-space: nowrap;

    &.paired-column {
      max-width: 45px;
      min-width: 45px;
    }
  }
}

.right-pairing-container {
  display: table-row;

  &:nth-child(even) {
    background-color: #fdfdfd;
  }

  &:nth-child(odd) {
    background-color: #f3f3f3;
  }

  .right-pairing-row {
    display: table-row;

    > div {
      border-top: 1px solid #e0e0e0;
      display: table-cell;
      max-width: $pairingCellWidth;
      min-width: $pairingCellWidth;
      overflow: hidden;
      padding: 2px 2px 2px 10px;
      text-overflow: ellipsis;
      white-space: nowrap;

      &.paired-column {
        max-width: 45px;
        min-width: 45px;
      }
    }
  }

  .right-paired-row {
    color: #a0a0a0;

    > div {
      display: table-row;

      &:last-child > div {
        border-bottom: 1px solid #e0e0e0;
      }

      > div {
        border-top: 2px solid transparent;
        display: table-cell;
        max-width: $pairingCellWidth;
        min-width: $pairingCellWidth;
        overflow: hidden;
        padding: 2px 2px 2px 10px;
        text-overflow: ellipsis;
        white-space: nowrap;

        &.unpair-child {
          max-width: 45px;
          min-width: 45px;
        }
      }
    }

    .unpaired {
      color: lightskyblue;
      overflow: visible;
      padding-left: 40px;
      width: 100%;

      .pairing-cell {
        overflow: visible;
      }
    }
  }
}

.merge-modal .modal-dialog {
  max-height: 80vh;
  width: 750px;
  max-width: 85vw;
}

.merge-modal .merge-grid .ui-grid-menu-button {
  height: 28px;
}

.pm_import {
  [disabled] {
    pointer-events: none;
  }

  select {
    width: 100%;
  }

  small {
    color: #999;
  }
}

.notes-button {
  font-size: 9px;
  text-decoration: none !important;

  i.fa {
    font-size: 16px;
    padding-top: 1px;
    text-align: center;
    width: 100%;

    &.text-muted {
      color: #222;
      opacity: 0.1;
    }
  }

  div {
    position: relative;
    text-align: right;
    top: -6px;
    width: 20px;
  }
}

.meters-exist-indicator {
  font-size: 9px;
  text-decoration: none !important;

  i.fa {
    font-size: 17px;
    text-align: center;
    width: 100%;

    &.text-muted {
      color: #222;
      opacity: 0.1;
    }
  }

  div {
    position: relative;
    text-align: right;
    top: -2px;
    width: 20px;
  }
}

.merged-indicator {
  padding-top: 6px;

  i.fa-solid {
    text-align: center;
    width: 100%;

    &.text-muted {
      color: #222;
      opacity: 0.1;
    }
  }
}

.settings_profile {
  padding-top: 10px !important;

  select {
    display: inline-block;
    margin-left: 20px;
    width: 200px;
  }

  button {
    height: 30px;
    margin-top: -5px;
    padding: 0;
    width: 30px;

    &[disabled] {
      opacity: 0.25;
    }
  }
}

.pink-bg {
  background-color: rgb(255 0 0 / 7%);

  &:hover {
    background-color: rgb(255 0 0 / 12%) !important;
  }
}

.yellow-bg {
  background-color: #f0ad4e;
  color: #fff !important;

  &:hover {
    background-color: #ec971f !important;
  }
}

:not(.active) .typeahead-native {
  background-color: rgb(100 255 100 / 15%);
}

.upload-btn {
  display: block;
  font-weight: bold;
}

.lock {
  color: #444;
  padding-left: 6px;
}

.text-wrap {
  white-space: pre-wrap;
}

.upload-list-item {
  > div {
    padding: 3px 20px;
  }

  &:hover {
    background-color: #f5f5f5;
  }
}

.pad-right-20 {
  padding-right: 20px;
}

.pad-left-20 {
  padding-left: 20px;
}

.pad-left-10 {
  padding-left: 10px;
}

.pad-left-5 {
  padding-left: 5px;
}

.pad-bot-10 {
  padding-bottom: 10px;
}

.pad-top-10 {
  padding-top: 10px;
}

.pad-top-20 {
  padding-top: 20px;
}

.access-tree {
  margin-top: 20px;
}

.tree-header {
  font-size: 1.2em !important;
}

.levels-table {
  margin: 10px 25px 0;
}

.access-level-info-section {
  margin-top: 10px;
  padding-right: 5px;
}

.pad-bottom-10 {
  padding-bottom: 10px;
}

.right-bar {
  padding-left: 10px;
  padding-right: 25px;
  border-right: 1px solid #999;
}

.matching-column-header .ui-grid-header-cell-label {
  font-weight: bolder;
}

.inventory-progress-modal {
  display: flex !important;
  justify-content: center;
  align-items: center;
}

.column-settings-instructions {
  td:first-child {
    font-weight: bold;
    vertical-align: top;
    min-width: 110px;
  }

  td:last-child {
    padding-bottom: 5px;
  }
}

.lock:hover .glyphicon-pushpin {
  display: inline;
}

.readonly-grid {
  cursor: default;
  opacity: 0.5;

  .ui-grid-canvas,
  .ui-grid-selection-row-header-buttons {
    pointer-events: none;
  }
}

.glyphicon[disabled] {
  pointer-events: none;
  opacity: 0.3;
}

.delete-column {
  .status-text {
    color: black;
    margin: 0 6px;
    white-space: nowrap;
  }

  .time-table {
    tr:first-child td {
      padding-bottom: 6px;
    }

    tr td:first-child {
      padding-right: 6px;
    }
  }
}

/**
FAQ page
 */
.faq-container {
  padding: 0 20px;
  max-width: 700px;
  margin: auto;

  a:focus,
  a:hover {
    text-decoration: none;
  }
}

.faq-search-input {
  width: 100%;
  padding: 10px 15px;
  font-size: 16px;
}

.faq-category-title {
  text-transform: capitalize;
  border-bottom: 1px solid $grayLight;
  padding: 10px;

  &:hover {
    background-color: $gray_lightest;
  }

  h3 {
    margin: 0;
  }
}

.faq-category-content {
  padding-top: 5px;
}

.faq-answer {
  a:hover {
    text-decoration: underline;
  }

  img {
    display: block;
    margin-left: auto;
    margin-right: auto;
    max-width: 100%;
  }
}

// always-visible notes_count icon
.ui-grid-icon-up-dir.translucent {
  opacity: 0.1;
}

// modal tabs
.modal-tabs {
  .nav-tabs > li.active > a,
  .nav-tabs > li.active > a:focus,
  .nav-tabs > li.active > a:hover {
    background: $gray_lightest;
  }

  .tab-content {
    border: 1px solid #d4d4d4;
    border-top-color: transparent;
    background: $gray_lightest;

    .tab-content-section {
      padding: 1em;

      &:not(:last-child) {
        border-bottom: 1px solid #d4d4d4;
      }
    }

    .tab-content-cards {
      display: flex;
      padding: 10px;
      gap: 10px 10px;
      flex-wrap: wrap;
      justify-content: space-evenly;
    }
  }
}

.tab-content-card {
  padding: 0 5px;
  border: 1px solid #ccc;
  border-radius: 10px;
  box-shadow: 0 0 5px 1px rgb(0 0 0 / 10%);
  background-color: rgb(255 255 255 / 50%);
  display: flex;
  flex-direction: column;

  .link {
    font-weight: bold;
    color: #999;

    &:hover {
      color: black;
      text-decoration: none;
    }

    &:focus {
      text-decoration: none;
    }
  }

  h1 {
    margin: 0;
    font-size: 1.5em;
  }

  & .card-stats {
    & ul {
      list-style-type: none;
      padding: 0;
      margin: 0;
    }
  }

  & .card-highlight {
    display: flex;
    flex-direction: column;
    align-items: center;
    box-shadow: 0 0 10px -5px black;
    border-radius: 10px;
    margin: 5px;
    padding: 10px;

    & .card-highlight-score {
      font-size: 3em;
      font-weight: bold;
      line-height: 1em;
    }

    & .card-stats-highlight-score {
      color: rgb(0 0 0 / 70%);
      font-size: 1.5em;
      font-weight: bold;
      line-height: 1em;
      text-align: center;
    }

    & .card-stats-highlight-title {
      font-size: 1.5em;
      line-height: 1em;
      color: rgb(0 0 0 / 70%);
    }

    & .card-highlight-title {
      font-size: 0.8em;
      line-height: 0.8em;
      color: rgb(0 0 0 / 50%);
    }
  }

  & > .row {
    margin-left: -5px;
    margin-right: -5px;
    padding: 5px;
    border-top: 1px solid #ddd;
    border-bottom: 1px solid rgb(255 255 255 / 50%);
    display: flex;
    align-items: center;
    gap: 10px 10px;
  }

  & > .row:first-child {
    border-radius: 10px 10px 0 0;
    border-top: none;
  }

  & > .row:last-child {
    border-radius: 0 0 10px 10px;
    border-bottom: none;
  }
}

.panel-body .clean-list {
  margin: -15px 0;

  & > .row {
    margin: 0 -15px;
    padding: 10px;
  }
}

.clean-list {
  word-wrap: break-word;

  & > .row {
    padding: 5px;
    margin: 0;
    border-top: 1px solid #ddd;
    border-bottom: 1px solid rgb(255 255 255 / 50%);
  }

  & > .row:first-child {
    border-radius: 10px 10px 0 0;
    border-top: none;
  }

  & > .row:last-child {
    border-radius: 0 0 10px 10px;
    border-bottom: none;
  }
}

.flex-centered {
  display: flex;
  align-items: center;
  column-gap: 10px;

  label {
    text-align: right;
    margin: 0;
  }
}

.center {
  justify-content: center;
}

.grow {
  flex-grow: 1;
}

.no-padding {
  padding: 0 !important;
}

.one-line {
  white-space: nowrap;
}

// org settings tabs
.org-settings {
  align-items: flex-start;
  display: flex;
  flex-direction: row;

  .nav-stacked > li + li {
    margin-top: 4px;
  }

  ul {
    border: 1px solid #ccc;
    border-radius: 4px;
    margin: 20px;
    padding: 4px;

    li.active.warning > a {
      background-color: #d9534f;
      border-color: #d43f3a;
      color: #fff;
    }
  }

  .tab-content {
    flex: 1;
    margin: 20px 20px 20px 0;

    // no margin on first header
    .tab-pane .section_content_container:first-child .section_content h3 {
      margin-top: 8px;
    }
  }

  input[type='checkbox'] {
    cursor: pointer;
  }

  .email-form {
    @media (width >= 768px) {
      .col-sm-1 {
        width: 120px;
      }
    }
  }

  .maintenance small {
    display: block;
    padding-bottom: 12px;
  }
}

.dataset-detail-actions {
  a:hover,
  a:focus {
    text-decoration: none;
  }
}

.auto-populate-list > li {
  margin-bottom: 8px;
}

iframe.analysis-results {
  border: none;
  width: 100%;
  height: 500px;
  overflow: hidden;
}

.column_settings_count {
  table,
  th,
  td {
    border: 1px solid black;
    border-collapse: collapse;
    padding: 0.5em;
  }

  tbody tr:nth-child(odd) {
    background: #eee;
  }

  table {
    width: 300px;
  }
}

// Inserts an fa-link in front of the element
// Used in the inventory list to identify derived columns
.derived-column-display-name::before {
  font-family: FontAwesome, sans-serif;
  content: '\f0c1';
  margin: 0.5em 0 0 0.5em;
  float: left;
}

.sensor-header-container {
  position: relative;
  margin-top: 10px;

  h4 {
    display: inline-block;
  }

  button {
    position: absolute;
    right: 0;
  }
}

// program overview / compliance-setup
.compliance-setup {
  /* background-color: #eee; */
  padding: 0.5em;

  p {
    margin: 0;
    font-size: 1.25em !important;
  }
}

.margin-top-20 {
  margin-top: 20px;
}

.margin-top-10 {
  margin-top: 10px;
}

.button-grid {
  display: flex;
}

.flex-button-child {
  flex: 1;
}

.flex-button-child:first-child {
  margin-right: 10px;
}

.chart-buttons {
  margin-top: 10px;
  margin-right: 5px;
  text-align: right;
}

.chart-legend {
  margin-top: 15px;
  margin-left: 0;
  margin-right: 15px;
  padding: 15px;
  border: 1px solid #ddd;

  .title {
    font-size: 1.4em;
    font-weight: bold;
  }

  .legend-icon {
    padding-left: 0;
    min-width: 30px;
    max-width: 40px;
  }

  .legend-icon-col {
    padding-left: 0;
    padding-right: 0;
  }

  .legend-row {
    margin: 0.25em 1em 0.25em 0;
  }

  .box {
    min-height: 2em;
    max-height: 2em;
    min-width: 2em;
    max-width: 2em;
  }

  .blue-box {
    background-color: #77cccb;
  }

  .red-box {
    background-color: #a94455;
  }

  .gray-box {
    background-color: #eee;
  }

  .text {
    padding-left: 0.5em;
    padding-top: 0.3em;
    font-size: 1.2em;
    vertical-align: middle;
  }

  .small-text {
    font-size: 1em !important;
  }
}

.chart-options {
  margin-top: 25px;
  padding-top: 10px;
  margin-left: 0;

  .title {
    font-size: 1.4em;
    font-weight: bold;
  }

  .form-group {
    margin-bottom: 5px;
  }

  .small-text {
    font-size: 1em !important;
  }
}

.help-text-icon {
  margin: 0 5px;
  color: #337ab7;
}

.title-row {
  padding: 0 0 10px;

  h2 {
    margin-top: 10px;
  }
}

// "namespacing" with "r-" until css cleanup

.r-columns {
  display: flex;
  column-gap: 10px;
  align-items: start;
  margin: 10px;

  .r-column {
    display: flex;
    flex-direction: column;
    flex-grow: 1;
  }
}

.r-row {
  display: flex;
  margin: 0;
  flex-grow: 1;

  &.r-shrink {
    flex-grow: 0;
    flex-shrink: 1;
  }

  &.r-pull-right {
    justify-content: right;
  }

  &.r-row-centered {
    align-items: center;
  }

  > input[type='checkbox'] {
    margin: 0;
  }

  > label {
    margin: 0;
    padding: 0;
  }
}

.r-grow {
  flex-grow: 1;
  width: 100%;
}

.r-no-grow {
  flex-grow: 0;
  width: auto !important;
}

.r-shrink {
  flex-shrink: 1;
  flex-grow: 0 !important;
}

.r-no-shrink {
  flex-shrink: 0;
}

.r-no-wrap {
  white-space: nowrap;
}

ul.r-list {
  list-style: none;
  padding: 0;
  margin: 0;

  > li {
    border-bottom: 1px solid #b3b3b3;
    padding: 5px;

    &.r-row {
      > input[type='checkbox'] {
        padding: 0;
        margin: 0;
      }

      > label {
        margin: 0;
        font-weight: normal;
      }
    }
  }

  > li > a {
    margin: -5px;
    display: block;
    padding: 5px;
    text-decoration: none !important;
  }

  > li > a:hover {
    font-weight: bold;
    background-color: $infoBackground;
  }

  &.r-scrollable {
    max-height: 200px;
    overflow-y: auto;
  }
}

.r-list-header {
  font-weight: bold;
  text-transform: uppercase;
  background-color: #cdcdcd;
  text-shadow: 0 1px 0 white;
  border-bottom: 1px solid #b3b3b3;
}

.r-small-header {
  text-transform: uppercase;
  font-weight: bold;
}

.r-selectable:hover {
  cursor: pointer !important;
  font-weight: bold;
  background-color: $infoBackground;
}

.r-selected {
  background-color: $successBackground;
}

.r-info {
  background-color: $infoBackground;
}

.r-error {
  color: $errorText;
  background-color: $errorBackground;
  border: 1px solid $errorBorder;
}

.r-panel {
  border: 1px solid #eee;
  padding: 10px;
  border-radius: 5px;
  background-color: #f1f1f1;

  &.r-warning {
    color: $warningText;
    background-color: $warningBackground;
    border: 1px solid $warningBorder;
  }

  &.r-success {
    color: $successText;
    background-color: $successBackground;
    border: 1px solid $successBorder;
  }

  &.r-info {
    color: $infoText;
    background-color: $infoBackground;
    border: 1px solid $infoBorder;
  }
}

.r-error-msg {
  color: $errorText;
  background-color: $errorBackground;
  border: 1px solid $errorBorder;
  margin: 5px;
  padding: 5px;
}

.r-no-margin {
  margin: 0 !important;
}

.r-pad-left-5 {
  padding-left: 5px !important;
}

.r-pad-right-5 {
  padding-right: 5px !important;
}

.r-margin-left-5 {
  margin-left: 5px !important;
}

.r-margin-right-5 {
  margin-right: 5px !important;
}

.r-margin-right-10 {
  margin-right: 10px !important;
}

.r-margin-top-10 {
  margin-top: 10px !important;
}

.r-margin-bottom-10 {
  margin-bottom: 10px !important;
}

.less_pad {
  padding: 0 10px 10px !important;
}

.insights-header {
  padding: 10px 10px 0 !important;
}

.insights-table {
  margin-top: 0 !important;
}

.rp-data-view {
  .wrap-collapsible {
    margin-bottom: 1.2rem;
    border-bottom: 1px solid #ccc;
  }

  .lbl-toggle {
    display: block;
    text-align: center;
    margin-top: 5px;
    margin-left: 5px;
    padding: 1rem;
    cursor: pointer;
    border-radius: 7px;
    border: 1px solid #ccc;
    transition: all 0.25s ease-out;
  }

  .lbl-toggle:hover {
    background: #eee;
  }

  .lbl-toggle::before {
    content: ' ';
    display: inline-block;
    border-top: 5px solid transparent;
    border-bottom: 5px solid transparent;
    border-left: 5px solid currentcolor;
    vertical-align: middle;
    margin-right: 0.7rem;
    transform: translateY(-2px);
    transition: transform 0.2s ease-out;
  }

  .toggle:checked + .lbl-toggle::before {
    transform: rotate(90deg) translateX(-3px);
  }

  .collapsible-content {
    max-height: 0;
    overflow: hidden;
    transition: max-height 0.25s ease-in-out;
  }

  .toggle:checked + .lbl-toggle + .collapsible-content {
    max-height: 100vh;
  }

  .toggle:checked + .lbl-toggle {
    border-bottom-right-radius: 0;
    border-bottom-left-radius: 0;
  }

  .collapsible-content .content-inner {
    border-bottom-left-radius: 7px;
    border-bottom-right-radius: 7px;
    padding: 0.5rem 1rem;
  }
}

.updated_date_field {
  background-color: #eee;
  opacity: 1;
  font-weight: bold;
}

.col-form-label {
  padding-top: 5px !important;
}

.to-label {
  padding-left: 60px;
}

.form-help {
  font-size: 1.2em;
  padding-top: 0.5em;
  padding-left: 15px;
}

.large-offset {
  padding-left: 50px;
}

.metric-label {
  font-weight: bold;
  padding-top: 15px;
}

.bold {
  font-weight: bold;
}

.strikethrough {
  text-decoration: line-through;
}

.accordion-header {
  .accordion-button[aria-expanded='true'] .accordion-indicator-default-closed {
    transform: rotate(90deg);
    transition: transform 0.5s;
  }

  .accordion-button[aria-expanded='false'] .accordion-indicator-default-closed {
    transform: rotate(0);
    transition: transform 0.5s;
  }

  .accordion-button[aria-expanded='true'] .accordion-indicator-default-open {
    transform: rotate(0);
    transition: transform 0.5s;
  }

  .accordion-button[aria-expanded='false'] .accordion-indicator-default-open {
    transform: rotate(-90deg);
    transition: transform 0.5s;
  }

  .accordion-button {
    width: calc(100% - 20px);
    text-align: left;
    border: none;

    i {
      margin-right: 10px;
    }

    .sub-span {
      width: fit-content;
      margin: 0 20px;
    }

    .event-detail {
      min-width: 150px;
      margin: 0 30px;
    }
  }

  .at-date {
    background: #717071;
    color: white;
    font-weight: bold;
    font-size: 16px;
    padding-left: 30px;
    margin-left: 10px;
  }

  .cycle-button {
    background-color: black;
    color: white;
    padding: 7px 10px;
    margin: 3px 10px;
    font-weight: bold;
    font-size: 16px;
  }

  .event-button {
    background-color: gray;
    color: white;
    padding: 5px 10px;
    margin: 1px 10px;
    font-weight: bold;
  }

  span {
    display: inline-block;

    // width: 400px;
    white-space: nowrap;
    overflow: hidden;
    text-overflow: ellipsis;
    vertical-align: text-bottom;
  }
}

.accordion-header[aria-expanded='true'] i {
  &:not(.fa-pencil, .fa-trash) {
    transform: rotate(90deg);
    transition: transform 0.5s;
  }
}

.accordion-header[aria-expanded='false'] i {
  &:not(.fa-pencil, .fa-trash) {
    transform: rotate(0deg);
    transition: transform 0.5s;
  }
}

.measure-elec {
  background-color: rgb(243 158 72 / 20%);
}

.measure-gas {
  background-color: rgb(75 119 242 / 20%);
}

.meters-detail .ui-grid-menu-button .ui-grid-menu .ui-grid-menu-mid {
  overflow: auto;
  max-height: 112px;
}

.event-select {
  width: 150px;
  margin: 20px 0;
}

#scenario-measures-table {
  .accordion-header {
    .accordion-button {
      width: 100%;
    }
  }
}

.grid-actions {
  display: flex;
  align-items: center;
  justify-content: center;
}

.measures-header {
  font-weight: bold;
  padding: 3px 10px;
  background: #efefef;
}

.measures-footer {
  background: #efefef;
  height: 10px;
}

.icon-small-black {
  height: 25px;
  filter: brightness(0%);
  margin: 0 -5px;
}

.scenario-cycle {
  color: white;
  background: black;
  padding: 5px 10px;
  font-size: 16px;
  font-weight: bold;
  margin: 0 10px;
}

.measure-status-complete {
  color: green;
}

.measure-status-evaluated {
  color: orange;
}

#event-select-ui-grid {
  .ui-grid-header {
    color: white;

    .ui-grid-top-panel {
      background: #808080;
    }
  }

  .ui-grid-row:last-child .ui-grid-cell {
    border-bottom-width: 1px;
  }
}

.salesforce-form {
  p {
    padding-top: 7px;
  }
}

#ali-detail-table {
  border: 1px solid #ddd;

  th {
    border: 1px solid #ddd;
  }
}

.ali-header {
  background: #dbe3f4;
}

.ali-cell {
  color: #2955b4;
}

.ali-warning {
  color: #c24e00;
}

.al-tree {
  padding: 10px;
}

#access-level-tree {
  margin: 20px;

  ul {
    list-style-type: none;
    padding-left: 20px;

    li::before {
      content: '-';
      display: inline-block;
      width: 10px;
    }
  }

  .collapsed ul {
    display: none;
  }

  li.collapsed::before {
    content: '+';
    display: inline-block;
    width: 10px;
  }

  li a:hover {
    cursor: pointer;
  }

  a {
    font-size: 16px;
  }
}

.level0 {
  padding: 6px 10px 5px;
}

.level1 {
  margin: 0 9px;
  background-color: #cdcdcd;
  text-transform: uppercase;
  font-weight: bold;
  text-shadow: 0 1px 0 white;
  border-bottom: 1px solid #b3b3b3;
  padding: 6px 10px 5px;
  white-space: nowrap;
  font-family: 'PT Sans Narrow', 'Helvetica Neue', Helvetica, Arial, sans-serif;
  border: 1px solid #ddd;
}

.badge-primary {
  color: #fff;
  background-color: #337ab7;
  border-color: #2e6da4;
}

.access-level-tree {
  .hidden-row {
    padding: 0 !important;

    &:not(:has(> .collapse.in, > .collapsing)) {
      // No border if collapsed
      border-bottom-width: 0 !important;
    }
  }
}

.levels-header {
  font-weight: bold;
  padding: 0;
}

.level-child {
  font-weight: normal;
  vertical-align: middle;

  &:has(> i.fa-chevron-right) {
    cursor: pointer;
  }

  span {
    margin-bottom: -1px;
    padding-left: 8px;
  }
}

.levels-table-item-detail {
  margin: 0;
  border: 1px solid #f1f1f1;
}

.accordion-header .levels-button {
  background-color: black;
  color: white;
  padding: 7px 20px;
  margin: 3px 10px;
  font-weight: bold;
  font-size: 16px;
}

.ubid-form {
  input.ng-invalid {
    background-color: #fff0f0;
    border-color: #dd2c00;
  }
}

#export-at-table {
  .export-summary-row {
    background: #fff;
  }

  .export-detail-row {
    background: #f9f9f9;

    td {
      padding: 0 8px;

      .export-details {
        max-height: 200px;
        overflow-y: scroll;
        padding: 0 8px !important;

        div {
          padding: 10px;
          margin-bottom: 5px;
          border-radius: 5px;
        }
      }
    }
  }
}

.or-text {
  font-size: 1.3em;
  text-align: center;
}

.modal-content-section {
  padding: 1em;

  &:not(:last-child) {
    border-bottom: 1px solid #ddd;
  }
}

.portfolio-summary-wrapper {
  display: flex;
  flex: 1;
  flex-direction: column;

  .wide-900 {
    min-width: 900px;
  }

  .goals-header-text {
    min-height: 30px;
    padding: 10px 10px 0;
  }

  .goal-header-wrapper {
    display: flex;
    justify-content: space-between;
    margin-right: 24px;

    .goal-header-column {
      div {
        margin: 0 10px;
      }

      .goal-select-wrapper {
        display: flex;
        min-height: 30px;
        margin: 15px;

        .goal-select-label {
          margin: auto;
        }

        .goal-selection {
          #goal-select {
            width: 30vw;
            max-width: 512px;
            background: #f5f5f5;
            border-radius: 5px;
            padding: 5px;
          }
        }

        button {
          margin-left: 10px;
          height: 31px;
        }
      }

      table {
        margin-top: 10px;
        margin-bottom: 0;

        td {
          padding: 2px 8px;
          white-space: nowrap;
        }
      }
    }
  }

  #portfolio-summary-selection-wrapper {
    padding: 20px 24px 0;
    display: flex;

    #portfolio-summary-selections {
      margin-top: 22px;
      padding-left: 10px;
      width: 220px;

      .portfolio-summary-select-option {
        font-size: 10px;
        padding: 4px 0 6px;
      }

      .portfolio-summary-constant {
        border: 1px solid gray;
        border-radius: 2px;
        background: rgb(229 229 229);
        overflow: hidden;
        white-space: nowrap;
        text-overflow: ellipsis;
        padding-left: 4px;
      }

      .starting-legend {
        background-color: #f8f1cf;
      }

      .ending-legend {
        background-color: #f8d0c4;
      }

      .portfolio-summary-form-control {
        height: 20px;
        width: 100px;
      }
    }

    #portfolio-summary {
      width: 100%;
      border-bottom: 1px solid rgb(199 199 199);

      h3 {
        margin: 0;
        padding-bottom: 10px;
      }
    }
  }

  .portfolio-summary-btn {
    height: 28px;
    padding: 0 10px;
  }

  #portfolio-summary-grid {
    display: flex;
    flex: 1;
    padding: 0 24px;
  }

  #portfolio-summary-grid,
  #portfolio-summary {
    .portfolio-summary-baseline-header {
      background-color: #f8f1cf;
    }

    .ui-grid-row:nth-child(odd) .portfolio-summary-baseline-cell {
      background-color: #f8f5eb !important;
    }

    .ui-grid-row:nth-child(even) .portfolio-summary-baseline-cell {
      background-color: #e0ded3 !important;
    }

    .portfolio-summary-current-header {
      background-color: #f8d0c4;
    }

    .ui-grid-row:nth-child(odd) .portfolio-summary-current-cell {
      background-color: #f9eee9 !important;
    }

    .ui-grid-row:nth-child(even) .portfolio-summary-current-cell {
      background-color: #dfd3ce !important;
    }

    .above-target {
      background: #d0e6d4;
    }

    .below-target {
      background: #ca8f8f;
    }

    #portfolioSummary-gridOptions-wrapper {
      display: flex;
      overflow-x: hidden;
      width: 100%;
    }
  }

  .portfolio-summary-loading {
    border: 1px solid rgb(188 188 188);
    border-radius: 5px;
    height: 92px;
    padding: 0 50px;
    position: relative;
    background: rgb(128 128 128 / 10%);
    color: rgb(128 128 128);
  }

  .portfolio-summary-item-count {
    height: 64px;
    margin: 0 24px;
    align-items: center;
    justify-content: space-between;
    display: flex;

    .goal-actions-dropdown {
      .actions-toggle {
        width: 200px;
        border: 1px solid #d3d3d3;
        border-radius: 4px;
        background: #f5f5f5;
        display: flex;
        justify-content: space-between;

        i {
          font-size: 10px;
          margin-top: auto;
          margin-bottom: auto;
        }
      }

      .dropdown-menu {
        .goal-action {
          padding: 4px;
          width: 200px;

          .disabled-action {
            color: #a5a5a5;
            padding-left: 20px;
          }
        }
      }
    }
  }

  .goal-details-container {
    padding: 10px;
    display: flex;
    border: 1px solid rgb(197 197 197);
    border-radius: 5px;
    background: rgb(241 241 241);
    width: fit-content;
    margin: 0 24px;

    .goal-details-column {
      .goal-detail {
        display: flex;

        .goal-detail-key {
          text-align: right;
          width: 120px;
          padding-right: 10px;
        }

        .goal-detail-value {
          font-weight: bold;
          white-space: nowrap;
          text-overflow: ellipsis;
          overflow: hidden;
          width: 150px;
        }
      }
    }
  }
}

.goals-text {
  padding: 5px 100px 10px 10px;
  font-size: 1.1em;
}

#goal-details {
  max-height: 70vh;
  overflow: scroll;

  // display: flex;
  // column-gap: 10px;

  .goal-label {
    width: 150px;
  }

  .goal-form-control {
    height: unset;
    padding: 0;
  }
}

#goal-list {
  max-height: 485px;
}

#goal-messages {
  margin: 10px;
  padding: 10px;
  border-radius: 10px;
  text-align: left;
}

.analysis-results-section {
  padding: 5px 10px;
  margin: 0;
  line-height: 0.3em;
}

.analysis-description {
  margin: 10px;
  padding: 10px 50px;
  font-size: 1.3em;
}

.tree-image {
  width: 55%;
  padding: 20px 100px;
}

.tree-button {
  margin-right: 10px;
}

.al-label {
  margin: 0;
  font-size: 1.1em;
}

#map {
  height: 100%;
  overflow: hidden;
}

.map-eui-gradient {
  width: 300px;

  .title {
    margin-bottom: 2px;
  }

  .gradient-container {
    align-items: end;
    display: grid;
    grid-gap: 8px;
    grid-template-columns: 45px minmax(40px, 1fr) 45px;
    width: 100%;

    span {
      white-space: nowrap;
    }

    .progress {
      margin-bottom: 0;
    }
  }
}

// Color labels in filter
tags-input .tags .tag-item {
  border: 0;
  font-family: $font-family-base-narrow;
  font-weight: bold;
  line-height: 26px;
  padding: 0 8px;

  &:has(.label-success) {
    background: #5cb85c;
  }

  &:has(.label-danger) {
    background: #d9534f;
  }

  &:has(.label-default) {
    background: #777;
  }

  &:has(.label-warning) {
    background: #f0ad4e;
  }

  &:has(.label-info) {
    background: #5bc0de;
  }

  &:has(.label-primary) {
    background: #337ab7;
  }
}

.goal-name {
  overflow: hidden;
  text-overflow: ellipsis;
}

.tooltip-long {
  word-wrap: break-word;
}

.cell-edit {
  cursor: copy;
}

.cell-dropdown-indicator {
  display: flex;
  justify-content: space-between;
  align-items: center;
  margin-right: 3px;

  i {
    color: gray;
  }
}

.deprecation-warning {
  padding: 10px;
  color: #c24e00;
}

.confirm-label {
  padding-left: 5px;
  text-align: left;
}

.cell-pass {
  background-color: #d0e6d4;
  border-top: 1px solid #d4d4d4;
}

.cell-fail {
  background-color: #fefbd1;
  border-top: 1px solid #d4d4d4;
}

<<<<<<< HEAD
.label-success {
  background: #5cb85c;
}

.label-default {
  background: #777;
}

.label-lg {
  font-size: 1.2em;
}

.wider-diff {
  width: 30% !important;
=======
#batch-edit-goalnotes-form {
  div {
    display: flex;
    margin: 1px;
  }

  label,
  input {
    margin: auto 10px;
  }

  label {
    width: 150px;
  }

  .disabled {
    color: $gray_lighter;
    font-weight: normal;
  }
>>>>>>> 53b2f868
}<|MERGE_RESOLUTION|>--- conflicted
+++ resolved
@@ -5524,7 +5524,6 @@
   border-top: 1px solid #d4d4d4;
 }
 
-<<<<<<< HEAD
 .label-success {
   background: #5cb85c;
 }
@@ -5539,7 +5538,8 @@
 
 .wider-diff {
   width: 30% !important;
-=======
+}
+
 #batch-edit-goalnotes-form {
   div {
     display: flex;
@@ -5559,5 +5559,4 @@
     color: $gray_lighter;
     font-weight: normal;
   }
->>>>>>> 53b2f868
 }