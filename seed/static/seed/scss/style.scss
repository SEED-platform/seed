--- conflicted
+++ resolved
@@ -5571,7 +5571,6 @@
   }
 }
 
-<<<<<<< HEAD
 .two_factor_selection {
   margin: 10px;
 
@@ -5589,7 +5588,7 @@
   margin: 30px;
   font-size: 14px;
   font-weight: bold;
-=======
+}
 .sharing-type {
   font-size: 20px;
   font-weight: bold;
@@ -5597,5 +5596,4 @@
 
 .tkbl-table ul {
   padding-left: 18px;
->>>>>>> d4e3ad0b
 }