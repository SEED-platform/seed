--- conflicted
+++ resolved
@@ -4653,31 +4653,18 @@
 }
 
 .subsection_secondary {
-<<<<<<< HEAD
-  height: 100%
-}
-
-.show {
-  max-height: 100px;
-  transition: max-height .25s;
-=======
   height: 100%;
 }
 
 .show {
   transition: max-height 0.25s;
->>>>>>> e9861009
 }
 
 .noshow {
   display: none;
   visibility: hidden;
   max-height: 0px;
-<<<<<<< HEAD
-  transition: max-height .25s;
-=======
   transition: max-height 0.25s;
->>>>>>> e9861009
 }
 
 .subsection_primary {
@@ -4687,26 +4674,11 @@
 
 .right {
   transform: rotate(0turn);
-<<<<<<< HEAD
-  transition: transform .25s;
-=======
   transition: transform 0.25s;
->>>>>>> e9861009
 }
 
 .down {
   transform: rotate(0.25turn);
-<<<<<<< HEAD
-  transition: transform .25s;
-}
-
-.orange-transparent {
-  background-color: rgba(242, 158, 74, 0.4)
-}
-
-.blue-transparent {
-  background-color: rgba(74, 118, 243, 0.4)
-=======
   transition: transform 0.25s;
 }
 
@@ -4716,7 +4688,6 @@
 
 .blue-transparent {
   background-color: rgba(74, 118, 243, 0.4);
->>>>>>> e9861009
 }
 
 .subsection_card {
@@ -4751,10 +4722,6 @@
       padding-right: 20px;
     }
   }
-<<<<<<< HEAD
-
-=======
->>>>>>> e9861009
 }
 
 #cycles-table,
@@ -4768,13 +4735,8 @@
   color: white;
   width: 98%;
   margin: 1%;
-<<<<<<< HEAD
-  tr{
-    background: black;
-=======
   tr {
     background: #2d2d2d;
->>>>>>> e9861009
   }
 
   .event-table {
@@ -4784,17 +4746,9 @@
       color: black;
       margin-bottom: 0px;
 
-<<<<<<< HEAD
-      tr{
-=======
       tr {
->>>>>>> e9861009
         background: white;
       }
     }
   }
-<<<<<<< HEAD
-  
-=======
->>>>>>> e9861009
 }