--- conflicted
+++ resolved
@@ -4883,7 +4883,6 @@
   }
 }
 
-<<<<<<< HEAD
 #ali-detail-table{
   border: 1px solid #DDDDDD;
   th {
@@ -4895,7 +4894,7 @@
 }
 .ali-cell {
   color: #2955b4;
-=======
+}
 .al-tree {
   padding: 10px;
 }
@@ -4971,5 +4970,4 @@
 .level-child {
   vertical-align: middle;
   font-weight: normal;
->>>>>>> f8da4a34
 }