@import "fonts.scss";

@-webkit-keyframes fadein {
  from {
    opacity: 0;
  }
  to {
    opacity: 1;
  }
}

@-moz-keyframes fadein {
  from {
    opacity: 0;
  }
  to {
    opacity: 1;
  }
}

@-o-keyframes fadein {
  from {
    opacity: 0;
  }
  to {
    opacity: 1;
  }
}

@keyframes fadein {
  from {
    opacity: 0;
  }
  to {
    opacity: 1;
  }
}

$font-family-sans-serif: "PT Sans", "Helvetica Neue", Helvetica, Arial,
  sans-serif;
$font-family-sans-serif-narrow: "PT Sans Narrow", "Helvetica Neue", Helvetica,
  Arial, sans-serif;
$font-family-base: $font-family-sans-serif;
$font-family-base-narrow: $font-family-sans-serif-narrow;
$font-size-base: 13px;

$legibility: optimizeLegibility;
$knockout: antialiased;

$white: #fff;
$black: #222;
$gray: #4a4a52;
$gray_dark: #2b2b32;
$gray_lighter: #ccc;
$gray_lightest: #eee;
$blue: #428bca;
$beige: #f5f4ec;
$orange: #fc882a;
$green: #66b132;
$lightgreen: #86d875;
$yellow: #ffc40d;
$purple: #90f;
$red: #ff4d4d;
$highlighter: #fff7d7;

$lightBlue: lighten($blue, 10%);
$darkBlue: darken($blue, 10%);
$grayLight: #999;
$grayDivider: #cecece;
$grayLighter: $gray_lighter;
$grayLightest: $gray_lightest;
$be-light-grey: $gray_lighter;
$grayDark: lighten($gray_dark, 10%);

$pairingCellWidth: 200px;

* {
  outline: none !important;
}

.red {
  color: $red;
}

.border-red {
  border-color: $red;
}

.green {
  color: $green;
}

.yellow {
  color: $yellow;
}

.omitted {
  filter: opacity(25%);
}

.clearfix {
  *zoom: 1; // For IE 6/7 (trigger hasLayout)
  &:before,
  &:after {
    content: "";
    line-height: 0;
    display: table;
  }

  &:after {
    clear: both;
  }
}

// Form states and alerts
// -------------------------
$warningText: #c09853;
$warningBackground: #fcf8e3;
$warningBorder: darken(adjust-hue($warningBackground, -10), 3%);

$errorText: #b94a48;
$errorBackground: #f2dede;
$errorBorder: darken(adjust-hue($errorBackground, -10), 3%);

$successText: #468847;
$successBackground: #dff0d8;
$successBorder: darken(adjust-hue($successBackground, -10), 5%);

$infoText: #3a87ad;
$infoBackground: #d9edf7;
$infoBorder: darken(adjust-hue($infoBackground, -10), 7%);

// Transitions
@mixin transition($transition) {
  -webkit-transition: $transition;
  transition: $transition;
}

/* Hide transition when setting initial state of nav */
.hide_transition {
  transition: none !important;
  -webkit-transition: none !important;
  animation: none !important;
  -webkit-animation: none !important;
  -moz-animation: none !important;
  -o-animation: none !important;
}

// Box Shadows
@mixin box-shadow($shadow) {
  -webkit-box-shadow: $shadow; // iOS <4.3 & Android <4.1
  box-shadow: $shadow;
}

// Single side border-radius
@mixin border-top-radius($radius) {
  border-top-right-radius: $radius;
  border-top-left-radius: $radius;
}

@mixin border-right-radius($radius) {
  border-bottom-right-radius: $radius;
  border-top-right-radius: $radius;
}

@mixin border-bottom-radius($radius) {
  border-bottom-right-radius: $radius;
  border-bottom-left-radius: $radius;
}

@mixin border-left-radius($radius) {
  border-bottom-left-radius: $radius;
  border-top-left-radius: $radius;
}

body {
  margin: 0;
  font-family: $font-family-base;
  font-size: $font-size-base;
  text-rendering: $legibility;
  -webkit-font-smoothing: $knockout;
  color: $black;
}

h1,
h2,
h3,
h4,
h5,
h6,
.h1,
.h2,
.h3,
.h4,
.h5,
.h6 {
  font-family: $font-family-base;
}

/* placeholder hyperlinks */
a:not([href]) {
  cursor: pointer;
}

.label {
  padding: 2.6px 7.8px;
  font-size: 100%;
}

.btn {
  -webkit-font-smoothing: initial;

  &.btn-default-gray {
    background-color: $grayLight;
    color: $white;

    .caret {
      border-top-color: $white;
    }
  }
}

.pointer {
  cursor: pointer;
}

.app {
  width: 100vw;
  margin-left: 0;
}

.ui-view-container {
  height: calc(100vh - 55px);
  max-height: calc(100vh - 55px);
  min-height: calc(100vh - 55px);
  overflow-x: auto;
}

.sidebar {
  margin-left: 0;
  position: fixed;
  float: none;
  height: 100%;
  background-color: $gray;
  white-space: nowrap;
  width: 56px;
  z-index: 10;

  .menu {
    margin: 0;
    position: relative;

    #sidebar-profile {
      text-overflow: ellipsis;
    }

    #sidebar-menu-open,
    #sidebar-menu-close {
      font-size: 1em;
      position: absolute;
      top: 0.3em;
      left: 1.5em;
    }

    .item {
      position: relative;
      overflow: hidden;
      display: block;
      padding: 16px;
      width: 100%;
      height: 53px;
      color: $white;
      cursor: pointer;
      text-decoration: none;

      &:hover,
      &.active {
        color: $white;
      }

      &:hover {
        background-color: darken($gray, 5%);
        @include transition(all 0.2s ease);
      }

      &.active {
        font-weight: bold;
        color: $white;
        background-color: $gray_dark;
      }

      &:hover #expand-collapse-icon {
        display: inline;
      }

      &.disabled-item {
        opacity: 0.07;
        pointer-events: none;
      }

      .icon {
        position: relative;
        float: left;
        width: 20px;
        text-align: center;
      }

      i {
        font-size: 20px;
      }

      .item_name {
        position: relative;
        top: 1px;
        margin-top: 0;
        margin-left: 16px;
        line-height: 0;
        text-transform: uppercase;
        font-weight: bold;
        letter-spacing: 2px;
      }

      .badge {
        position: absolute;
        top: 17px;
        right: 15px;
      }
    }

    .divider {
      margin: 0;
      height: 1px;
      background-color: $gray_dark;
    }
  }

  &.collapsed {
    margin-left: 0;
    width: 56px;
    @include transition(0.5s);

    .item_name,
    .badge {
      display: none;
      visibility: hidden;
    }
  }

  &.expanded {
    width: 260px;
    @include transition(0.5s);

    .item_name,
    .badge {
      font-size: 13px;
      visibility: visible;
      display: inline;
      -webkit-animation: fadein 0.5s; /* Safari 4+ */
      -moz-animation: fadein 0.5s; /* Fx 5+ */
      -o-animation: fadein 0.5s; /* Opera 12+ */
      animation: fadein 0.5s; /* IE 10+ */
    }
  }
}

.display {
  width: 100%;

  .content {
    margin-left: 56px;

    &.narrow {
      margin-left: 260px;
      @include transition(0.5s);
    }

    &.wide {
      margin-left: 56px;
      @include transition(0.5s);
    }

    .header {
      position: relative;
      width: 100%;
      height: 54px;
      border-bottom: 1px solid $gray_lighter;

      .hover-org-container {
        position: absolute;
        background: none;
        z-index: 10000;
        width: 100px;
      }

      .hover-org-id {
        font-size: 10px;
        background: rgba(255, 255, 255, 0.8);
        border: 1px solid gray;
        border-radius: 3px;
        color: gray;
        padding: 2px;
      }

      .logo_container {
        .logo {
          display: inline-block;
          color: black;

          .logo_text {
            padding: 11px 20px 10px 18px;
            font-size: 24px;
            font-family: $font-family-base-narrow;

            font-weight: normal;
            text-transform: uppercase;

            .logo_text_seed {
              font-family: $font-family-base;
              font-weight: bold;
            }

            a,
            a:visited,
            a:hover,
            a:active {
              color: inherit;
              text-decoration: none;
            }
          }
        }

        .logo:focus,
        .logo:hover {
          text-decoration: none;
          color: #23527c;
        }
      }

      .add_menu_container {
        float: right;

        .btn-group {
          &.open {
            .dropdown-toggle {
              @include box-shadow(inset 0 0 0 rgba(0, 0, 0, 0));
            }
          }

          .btn {
            padding: 14px 20px 12px;
            font-size: 18px;
            color: $blue;
            background-color: rgba(255, 255, 255, 0);
            border-radius: 0;

            &.btn:hover,
            &.btn:active,
            &.btn:focus {
              background-color: $gray_lightest;
              @include box-shadow(inset 0 0 0 rgba(0, 0, 0, 0));
            }
          }

          ul.justify-left a {
            text-align: left;
          }

          ul.dropdown-menu {
            text-align: center;

            li {
              &.divider {
                margin: 0;
              }

              &.dropdown-header {
                padding: 8px 0;
                font-size: 14px;
                color: #000;
                font-weight: bold;
                text-align: center;
              }

              .active {
                background-color: $gray_lightest;
                text-decoration: none;
              }

              a {
                padding: 8px 40px 8px 8px;
                position: relative;
                color: $blue;
              }
            }
          }

          &.org-dropdown {
            button {
              border: none;
              font-family: $font-family-base-narrow;
              font-size: 16px;
              padding-top: 16px;
              padding-bottom: 15px;
            }

            ul {
              max-height: calc(100vh - 60px);
              overflow-y: auto;
              right: 0;
              left: inherit;
              text-align: left;

              .fa {
                position: absolute;
                right: 5px;
                top: 10px;
              }
            }
          }
        }
      }
    }
  }
}

.http_error {
  margin: 20px;
}

.page {
  clear: both;
  position: relative;

  .page_header_container {
    clear: both;
    display: block;

    .page_header {
      position: relative;
      height: 40px;
      border-bottom: 1px solid $gray_lighter;

      .page_action_container {
        position: relative;
        float: left;
        padding: 11px 20px 7px;

        &.left {
          float: left;
          width: 30%;

          a {
            i {
              padding-right: 6px;
            }
          }
        }

        &.right {
          float: right;
          width: 30%;
          text-align: right;
        }

        &.page_action_btn {
          padding: 5px 14px 2px 10px;

          .uib-dropdown-menu {
            text-align: left;
          }
        }

        .page_action {
          text-decoration: none;

          &.activity {
          }
        }
      }

      .page_title {
        position: relative;
        width: 40%;
        padding: 11px 20px 7px;
        float: left;
        text-align: center;
        overflow: hidden;
        text-overflow: ellipsis;

        h1 {
          display: inline;
          font-size: 18px;
          font-weight: bold;
          white-space: nowrap;
        }
      }

      .filters {
        position: absolute;
        top: 32px;
        z-index: 1;
        right: 16px;
        width: 200px;
        height: 200px;
        text-align: left;
        background-color: $white;
        border: 1px solid $gray_lighter;
        border-radius: 4px;
        box-shadow: 0 6px 12px rgba(0, 0, 0, 0.175);
        background-clip: padding-box;

        .filter_label {
          clear: both;
          padding-top: 10px;
          padding-bottom: 2px;
          font-size: 12px;
          font-weight: bold;
          text-transform: uppercase;
          color: gray;
        }

        .apply_filters {
          padding-top: 20px;
        }
      }
    }
  }
}

.section_nav_container {
  min-height: 38px;
  position: relative;
  border-bottom: 1px solid $gray_lighter;

  .section_nav {
    position: relative;
    text-align: center;

    a {
      display: inline-block;
      padding: 10px;

      &:hover,
      &.active {
        background-color: $gray_lightest;
        text-decoration: none;
      }
    }
  }
}

.section {
  clear: both;
  display: block;
}

.alert_container {
  padding: 20px 10px 20px;
}

.section_tab_container {
  padding: 16px;
  font-size: 14px;

  .nav-tabs {
    li {
      a {
        cursor: pointer;
      }
    }
  }

  .row {
    margin-left: 0;
    margin-right: 0;
    border-left: 1px solid #ddd;
    border-right: 1px solid #ddd;
    border-bottom: 1px solid #ddd;
  }

  .tab_content {
    &.narrow {
      padding: 16px 20% 16px 16px;
    }

    &.wide {
      padding: 16px;
    }
  }
}

.section_header_container {
  position: relative;
  border-bottom: 1px solid $gray_lighter;

  &.has_no_border {
    border-bottom: none;
  }

  &.has_btm_margin {
    margin-bottom: 16px;
  }

  .section_header {
    position: relative;
    padding: 20px 20px 10px;

    &.has_no_padding {
      padding: 0 20px;

      .section_action_container {
        padding-top: 20px;

        &.section_action_btn {
          padding-top: 9px;
        }
      }
    }

    &.fixed_height {
      height: 64px;
    }

    &.fixed_height_short {
      min-height: 48px;
    }

    h2 {
      display: inline;
      padding-right: 10px;
      font-size: 16px;
      font-weight: bold;
    }

    i {
      padding-right: 8px;
    }

    .active {
      background-color: $blue;
    }

    .section_action_container {
      position: relative;

      &.left {
        float: left;
        width: 25%;
      }

      &.left_40 {
        float: left;
        width: 40%;
      }

      &.left_wide {
        float: left;
        width: 75%;
      }

      &.center {
        float: left;
        padding-top: 4px;
        text-align: center;
        width: 50%;

        .field_title {
          padding-left: 10px;
          font-family: $font-family-base-narrow;
          text-transform: uppercase;
          font-weight: bold;
        }
      }

      &.right {
        float: right;
        width: 25%;
        text-align: right;

        i {
          padding-right: 0;
        }
      }

      &.right_40 {
        float: right;
        width: 40%;
        text-align: right;

        i {
          padding-right: 0;
        }
      }

      &.right_60 {
        float: right;
        width: 60%;
        text-align: right;

        button {
          margin-left: 7px;
        }
      }

      &.right_wide {
        float: right;
        width: 75%;
        text-align: right;

        button {
          margin-left: 7px;
        }
      }

      &.section_action_btn {
        padding: 0;

        .uib-dropdown-menu {
          text-align: left;
        }

        i {
          padding-right: 8px;

          &.align_right {
            padding-right: 0;
          }
        }
      }

      .check_action {
        display: inline-block;

        input[type="checkbox"] {
          margin-right: 10px;
        }

        .btn-group {
          ul.dropdown-menu {
            li {
              .dropdown_menu_title {
                display: block;
                padding: 3px 20px;
                clear: both;
                font-weight: bold;
                white-space: nowrap;
              }

              a {
                color: $blue;
              }
            }
          }
        }
      }
    }
  }
}

.section_content_container {
  &.has_top_margin {
    margin-top: 20px;
  }

  .section_content {
    &.with_padding {
      padding-top: 0;
      padding-left: 20px;
      padding-right: 20px;
    }

    h3 {
      font-size: 14px;
      font-weight: bold;
      margin-top: 26px;
      margin-bottom: 6px;
    }

    .content_block {
      padding: 20px 30px 30px 72px;

      h1 {
        font-weight: bold;
        font-size: 44px;
      }

      p {
        font-size: 18px;
      }
    }

    .bg.jumbotron {
      background: url("../../seed/images/kc_2.jpg") no-repeat center bottom;
      background-size: cover;
      min-height: 402px;
      margin-bottom: 0;
      padding: 30px 10%;
      color: $white;

      .home_hero_content_container {
        backdrop-filter: blur(4px);
        background-color: rgba(20, 20, 50, 0.5);
        margin: 0;
        padding: 30px;
        border-radius: 10px;
        box-shadow: 0 0 20px rgba(255, 255, 255, 0.25);

        h1 {
          font-weight: bold;
          margin-top: 0;
          color: $white;
        }

        .btn {
          margin-top: 20px;
        }
      }

      p {
        margin-bottom: 0;
      }

      .content_col {
        .content_col_header {
          position: relative;
          overflow: auto;

          .content_col_header_left {
            position: relative;
            float: left;

            i {
              padding-top: 7px;
              padding-right: 10px;
              font-size: 48px;

              &.fa-cloud-upload {
                color: $lightBlue;
              }

              &.fa-exchange {
                color: lighten($purple, 25%);
              }

              &.fa-check-square {
                color: lighten($green, 20%);
              }
            }
          }

          .content_col_header_right {
            h3 {
              font-size: 20px;
              font-weight: bold;
            }
          }
        }

        .copy {
          clear: both;
          padding: 5px 30px 0 0;
          font-size: 16px;
        }
      }
    }

    .getting_started_container {
      padding: 0 10%;

      .getting_started {
        h2 {
          font-weight: bold;
          margin: 0;
          padding: 20px 0;
          text-align: center;
        }

        > div {
          place-content: stretch space-between;
          display: flex;
          flex-direction: column;
          justify-content: center;

          @media (min-width: 992px) {
            & {
              flex-direction: row;
            }

            &:not(:first-of-type) {
              padding-top: 30px;
            }

            > div {
              flex: 1 1 33.33333%;
              max-width: 33.33333%;
              padding: 0 15px;
            }
          }
        }

        a {
          align-items: center;
          display: flex;
          height: 100%;
          justify-content: center;
          width: 100%;
        }
      }
    }

    .section_form_container {
      padding-top: 15px;
      padding-left: 15px;
    }

    .vert_table_scroll_container {
      height: 400px;
      overflow-y: scroll;
      border-bottom: 1px solid $gray_lighter;
      background: url("../../seed/images/bg_first_td.png") repeat-x top center;
    }

    .table_list_container {
      &.has_borders {
        border-left: 1px solid $gray_lighter;
        border-right: 1px solid $gray_lighter;
      }

      &.remove_buildings_table {
        width: 100%;
      }

      table {
        margin-bottom: 10px;

        &.has_no_btm_margin {
          margin-bottom: 0;
        }

        &.resizable {
          max-width: none; // override bootstrap
          min-width: 100%;
        }

        &.fixed-layout {
          /* use in combination with th.ellipsis-resizable for resizable columns */
          table-layout: fixed;
        }

        th,
        td {
          font-family: $font-family-base-narrow;
          white-space: nowrap;
          padding: 6px 10px 5px;

          &:not(:last-child) {
            border-right: 1px solid $gray_lighter;
          }

          &.is_aligned_left {
            text-align: left;
          }

          &.is_aligned_right {
            text-align: right;
          }

          &.is_aligned_center {
            text-align: center;
          }

          &.whitespace {
            white-space: normal;
          }

          &.check {
            width: 33px;
          }

          &.has_no_padding {
            padding: 0;
          }

          .subtitle {
            color: lighten($gray, 20%);
          }

          &.compliance-check {
            .checkbox {
              margin-top: 0;
              margin-bottom: 0;
              min-height: 0;
            }
          }

          span.is_aligned_right {
            float: right;
          }

          &.is_master {
            padding: 0;

            a {
              border-left: 3px solid $green;
              display: block;
              padding: 12px 10px;
              color: $black;
              text-decoration: none;

              &:hover {
                color: #000;
              }
            }
          }

          &.is_not_master {
            padding: 0;

            a {
              color: darken($grayLighter, 10%);
              padding: 12px 10px;
              display: block;
              text-decoration: none;

              &:hover {
                border-left: 3px solid $grayLight;
                color: #000;
              }
            }
          }
        }

        th {
          text-transform: uppercase;
          background: darken($gray_lightest, 13%);
          text-shadow: 0 1px 0 white;
          border-bottom: 1px solid darken($gray_lighter, 10%);

          &:not(:last-child) {
            border-right: 1px solid darken($gray_lighter, 10%);
          }

          &.ellipsis {
            max-width: 80px;
            text-overflow: ellipsis;
            /* Required for text-overflow to do anything */
            white-space: nowrap;
            overflow: hidden;
          }

          &.ellipsis-resizable {
            /* use in combination with table.fixed-layout for resizable columns */
            min-width: 80px;
            text-overflow: ellipsis;
            /* Required for text-overflow to do anything */
            white-space: nowrap;
            overflow: hidden;
          }

          &.sorted {
            position: relative;
            white-space: nowrap;
            background: $blue;
            border-bottom: 1px solid $blue;
            border-right: 1px solid $blue;
            color: $white;
            text-shadow: none;

            .subtitle {
              color: lighten($blue, 30%);
            }
          }

          &.sort_asc:after {
            position: absolute;
            font-family: FontAwesome;
            top: 7px;
            right: 7px;
            content: "\f0dd";
          }

          &.sort_desc:after {
            position: absolute;
            font-family: FontAwesome;
            top: 7px;
            right: 7px;
            content: "\f0de";
          }

          &.sub_head {
            background: darken($gray_lightest, 5%);
            font-weight: normal;

            .col-xs-6 {
              padding-right: 0;
              padding-left: 0;
            }

            .active {
              background-color: $highlighter;
            }

            .btn-group {
              text-transform: capitalize;

              ul.uib-dropdown-menu {
                li {
                  text-align: left;

                  a {
                    color: $blue;
                  }
                }
              }
            }

            &.sub_org {
              padding-left: 30px;
              border-left: none;
              border-right: none;
              border-bottom: 1px solid $grayLightest;
              text-transform: none;
              background-color: $white;

              &.right {
                text-align: right;
                padding-right: 10px;

                i {
                  padding-right: 6px;
                }

                a {
                  visibility: hidden;
                  padding: 0 10px;
                }

                i.fa-cog {
                  color: $gray_lighter;
                }

                &:hover {
                  a {
                    visibility: visible;
                  }

                  i.fa-cog {
                    color: $gray;
                  }
                }
              }
            }
          }

          &.source_data {
            background-color: lighten($gray, 20%);
            color: $white;
            text-shadow: none;
            border: none;
            font-size: 18px;
            text-align: left;
            text-transform: none;
            border-radius: 6px 6px 0 0;

            &.blank {
              background-color: $white;
              border-right: none;
              border-bottom: none;
              border-right: none;
              border-radius: 0;
            }

            select {
              color: $black;
              font-weight: normal;
            }
          }

          &.mid_column {
            background-color: $white;
            border-right: none;
            border-top: none;
            border-right: none;
            padding: 0 4px;

            div {
              padding: 5px 5px;
              background-color: lighten($gray, 20%);
              color: $white;
              text-shadow: none;
              border-radius: 6px 6px 0 0;
            }
          }

          input {
            font-weight: normal;
            min-width: 50px;
          }

          &.is_master {
            padding: 0;

            a {
              padding: 6px 10px 5px;
            }
          }

          &.is_not_master {
            padding: 0;

            a {
              padding: 6px 10px 5px;
              color: darken($grayLighter, 40%);
            }
          }

          &.account_pending {
            background-color: $warningBackground;
            border-bottom: 1px solid $gray_lighter;

            &.left {
              border-right: none;
            }
          }

          &.condensed_head {
            min-width: 70px;
            white-space: normal;
            text-align: center;
          }
        }

        td {
          border-top: none;
          border-bottom: 1px solid #e7e7e7;
          vertical-align: middle;
          /* max-width: 200px; */

          .progress {
            margin-bottom: 0;
          }

          .table_name_link {
            float: left;
          }

          .table_action_link {
            float: right;
            padding: 0 4px;
          }

          label.checkbox_fill_area {
            display: block;
            cursor: pointer;
            padding: 6px 0 0;
          }

          &.parent_org {
            font-size: 18px;
          }

          &.account_org {
            padding-left: 20px;
            border-right: none;

            i {
              padding-right: 6px;
            }

            &.left {
              padding-left: 40px;
            }

            &.right {
              text-align: right;

              a {
                visibility: hidden;
                padding: 0 10px;
              }

              i.fa-cog {
                color: $gray_lighter;
              }

              &:hover {
                a {
                  visibility: visible;
                }

                i.fa-cog {
                  color: $gray;
                }
              }
            }
          }

          &.account_pending {
            background-color: $white;

            &.left {
              border-right: none;
              font-weight: normal !important;
            }
          }

          &.align_to_top {
            vertical-align: top;
          }

          &.note {
            label {
              margin-right: 2px;
            }

            i {
              padding-right: 2px;
            }

            a.note_edit {
              padding-left: 2px;
            }
          }

          &.ellipsis {
            max-width: 80px;
            text-overflow: ellipsis;
            /* Required for text-overflow to do anything */
            white-space: nowrap;
            overflow: hidden;
          }
        }

        &.sortable {
          th {
            cursor: pointer;

            &::selection {
              background: transparent;
            }

            &::-moz-selection {
              background: transparent;
            }
          }
        }
      }

      /* To embolden entries in the first column */
      .table_highlight_first tbody tr td:nth-child(1) {
        font-weight: bold;
        width: 20%;
        min-width: 280px;

        &.has_no_min_width {
          min-width: 0;
        }
      }

      /* For highlighting a sorted column */
      .table-striped tbody tr:nth-child(odd) td {
        &.sorted {
          background: lighten($gray_lightest, 2%);
        }
      }

      .table-striped tbody tr:nth-child(even) td {
        &.sorted {
          background: darken($white, 2%);
        }
      }

      //.table-striped tbody tr:nth-child(1) td {
      //  background: url('../../seed/images/bg_first_td.png') repeat-x;
      //
      //  &.sorted {
      //    background: url('../../seed/images/bg_first_td.png') repeat-x;
      //  }
      //}
      .table-striped tbody tr td h3 {
        font-weight: 400;
        font-size: 20px;
        margin: 10px 0;
      }

      .table-striped thead tr th:last-child,
      .table-striped tbody tr td:last-child {
        border-right: none;
      }

      .table-striped tbody tr td.high_confidence {
        background-color: $green;
      }

      .table-striped tbody tr td.med_confidence {
        background-color: $yellow;
      }

      .table-striped tbody tr td.low_confidence {
        background-color: $red;
      }

      /* Buildis a scrollable table */
      &.table_scroll {
        overflow-x: scroll;
        overflow-y: visible;
        margin-left: 24.9%;

        table {
          border-collapse: separate;

          th,
          td {
            overflow: hidden;
          }

          .sub_head {
            .check_row {
              height: 49px;
            }
          }
        }

        .table-striped thead tr th:nth-child(1),
        .table-striped tbody tr td:nth-child(1) {
          position: absolute;
          top: auto;
          left: 0;
          width: 5%;
        }

        .table-striped thead tr th:nth-child(2),
        .table-striped tbody tr td:nth-child(2) {
          position: absolute;
          top: auto;
          left: 5%;
          width: 8%;
        }

        .table-striped thead tr th:nth-child(3),
        .table-striped tbody tr td:nth-child(3) {
          position: absolute;
          top: auto;
          left: 13%;
          width: 12%;
        }
      }

      /* Dataset List */
      &.dataset_list {
        .replace_file_button {
          float: right;
        }

        .delete_link {
          float: right;
        }
      }

      /* Worksheet */
      &.worksheet {
        td {
          &.sub_head {
            background-color: lighten($beige, 1%);
            border-right: none;
            color: lighten($gray, 30%);
          }
        }

        .data_file_name {
          padding: 0 20px;
        }

        .table-striped thead tr th:nth-child(1),
        .table-striped tbody tr td:nth-child(1) {
          border-right: none;
        }

        .table-striped thead tr th:nth-child(2),
        .table-striped tbody tr td:nth-child(2) {
          text-align: right;

          .btn-group {
            float: right;
          }
        }

        i.fa-check,
        i.fa-check-circle {
          text-decoration: none;
          color: $green;
        }
      }

      /* Mapping */
      &.mapping {
        select option {
          word-spacing: normal;
        }

        tr.concat_parent {
          background-color: $beige;

          td {
            color: rgba(0, 0, 0, 0.5);
          }

          td:nth-child(1) {
            background-color: $white;
          }
        }
      }

      /* Matching Detail */
      &.matching_detail {
        .table-striped tbody tr.info,
        .table-striped tbody tr.success {
          td {
            font-weight: bold;
          }
        }

        td.potential_matches {
          color: lighten($gray, 15%);

          span {
            padding: 0 5px;
          }
        }
      }
    }

    .table_footer {
      position: relative;
      overflow: auto;
      padding-bottom: 20px;

      .counts {
        float: left;
        text-align: center;
        margin-top: 17px;
      }

      .display_number_entries {
        position: relative;
        margin-top: 10px;

        .display_number_entries_text {
          margin: 7px 5px 0;
          float: left;
        }

        .display_number_entries_select {
          margin-top: 3px;
          float: left;
        }
      }

      .pager_container {
        float: right;
        margin-top: 10px;
        text-align: right;

        ul.pager,
        ul.pagination {
          float: right;
          margin: 0;

          li.disabled {
            cursor: not-allowed;

            > a {
              pointer-events: none;
            }
          }
        }
      }

      .table_footer_right {
        float: right;
        margin-top: 10px;
      }

      &.has_no_padding {
        padding: 0;
      }
    }
  }
}

.section_bottom_container {
  padding: 5px 0;
  margin: 0 auto;
  overflow: auto;

  i {
    padding-right: 8px;
  }
}

.badge_menu {
  background-color: $gray;
}

// hides data uploaded processing files text
.qq-drop-processing {
  display: none;
}

// New styles for better modal living.

@media (min-width: 1042px) {
  .modal-lg {
    width: 950px;
  }
}

@media (min-width: 1300px) {
  .modal-md {
    width: 900px;
  }

  .modal-lg {
    width: 1230px;
  }
}

.modal-header {
  .close {
    margin-top: -14px;
    margin-right: -63px;
    padding: 8px 11px;
    border-radius: 20px;
    font-size: 24px;
    background-color: $white;
    opacity: 1;
    font-weight: normal;
    line-height: 0.5;
    color: $grayDark;

    &:hover {
      color: $red;
    }
  }

  .modal-links {
    font-size: 18px;
  }
}

.modal-body {
  &.no_bottom_padding {
    padding-bottom: 0;
  }

  .alert {
    margin-left: 15px;
    margin-right: 15px;

    &.green-button-preview {
      margin: 0;
    }
  }

  .form-group {
    p {
      margin: 0 0 8px;
      font-weight: bold;
      font-size: 14px;
    }

    .column_container {
      height: 290px;
      overflow-x: scroll;
    }

    ul.column {
      padding-left: 0;
      list-style-type: none;
    }

    .checkbox {
      margin-bottom: 6px;
      padding-left: 26px;
      padding-top: 6px;
      padding-bottom: 6px;
      background-color: $gray_lightest;
      border-radius: 5px;

      &.complianceCheckbox {
        padding-top: 0;
        padding-left: 20px;
        background-color: $white;
      }

      label {
        display: block;
      }
    }

    table {
      th {
        label {
          margin-left: 6px;
        }

        .search-icon {
          float: right;
          position: relative;
          top: 21px;
          right: 8px;
        }
      }
    }
  }

  .form-group_faux_horizontal {
    padding-left: 0;
  }

  .meter-count {
    margin-bottom: 0px;

    li {
      padding: 5px;
    }
  }
}

.modal-footer {
  div.row {
    margin-top: 20px;
    margin-bottom: 20px;
    padding-left: 15px;
    padding-right: 15px;

    button {
      float: none;
    }
  }

  .btn {
    min-width: 90px;
  }
}

#auto-populate-body {
  max-height: calc(100vh - 184px);
  overflow-y: auto;
}

.scroll-indicator {
  width: calc(100% - 30px);
  height: 100px;
  background-image: linear-gradient(transparent, #fff);
  position: fixed;
  bottom: 66px;
}
.gradient-height {
  width: calc(100% - 30px);
  height: 60px;
  background: transparent;
}

#newCustomViewModal {
  .modal-body {
    padding-bottom: 0;
  }
}

.inset_badge {
  padding: 0;
}

.badge {
  &.left {
    padding: 0 0 0 7px;
  }

  &.right {
    margin-left: 3px;
  }

  &.to_do {
    background-color: $purple;

    .left {
      background-color: $purple;
    }

    .right {
      background-color: lighten($purple, 15%);
    }
  }

  &.done {
    background-color: $green;

    .left {
      background-color: $green;
    }

    .right {
      background-color: lighten($green, 15%);
    }
  }

  &.high_confidence {
    background-color: $green;

    .left {
      background-color: $green;
    }

    .right {
      background-color: lighten($green, 15%);
    }
  }

  &.med_confidence {
    background-color: $yellow;

    .left {
      background-color: $yellow;
    }

    .right {
      background-color: lighten($yellow, 15%);
    }
  }

  &.low_confidence {
    background-color: $red;

    .left {
      background-color: $red;
    }

    .right {
      background-color: lighten($red, 15%);
    }
  }
}

.matchmaking {
  color: black;
  padding-left: 10px;
}

.is_underlined {
  text-decoration: underline;
}

div[sd-uploader][disabled],
button[sd-uploader][disabled] {
  pointer-events: none;

  .qq-upload-button {
    opacity: 0.3;
  }
}

.qq-upload-button {
  font-weight: bold;
}

.alert {
  .alert_instructions {
    font-size: 14px;
    margin-bottom: 13px;
  }
}

.tcm_field {
  min-width: 165px;
}

.progress_bar_container {
  &.progressbar_fill_area {
    padding: 100px 25%;
  }

  .progress_bar_copy_top {
    padding: 0 0 5px 5px;
  }

  .progress {
    margin-bottom: 0;
  }

  .progress_bar_copy_bottom {
    padding: 5px 0 0 5px;
  }
}
.sub_progress {
  border-top: 1px solid #e5e5e5;
  padding-top: 10px;
  margin-top: 10px;
}
.export_progress {
  padding: 0 20px 0 20px;
}
.btn-sm,
.btn-xs {
  font-size: 13px;
}

.table_header_persistent .table {
  margin-bottom: 0;

  thead > tr > th {
    border-bottom: 1px solid $grayLighter;
  }
}

.table_body_persistent {
  position: relative;
  height: 205px;
  overflow-y: scroll;
  border-right: 1px solid $grayLighter;
  border-left: 1px solid $grayLighter;
  border-bottom: 1px solid $grayLighter;
}

.table-xscroll-fixed-header-container {
  overflow: auto;
  margin: 20px 5px;
  border: 1px solid #f1f1f1;

  table {
    table-layout: fixed;
    margin-bottom: 0px;
  }

  th,
  td {
    width: 225px;
  }

  .table_item_detail {
    border: 0px;
    margin: 0px;
  }

  .table-body-x-scroll {
    overflow-x: hidden;
    overflow-y: auto;
    height: 600px;
  }
}

.table-xscroll-unfrozen {
  overflow: auto;
  height: 600px;
  margin: 20px 5px;
  border: 1px solid #f1f1f1;

  table {
    table-layout: fixed;
    margin-bottom: 0px;
  }

  th,
  td {
    width: 225px;
  }

  thead th {
    position: -webkit-sticky; /* for Safari */
    position: sticky;
    top: 0;
    background-color: white;
  }

  thead th:first-child {
    left: 0px;
    z-index: 1;
    background-color: white;
  }

  tbody td:first-child {
    position: -webkit-sticky; /* for Safari */
    position: sticky;
    left: 0px;
    z-index: 0;
    background-color: #f9f9f9;
  }

  .table_item_detail {
    border: 0px;
    margin: 0px;
  }
}

.table-xscroll-frozen {
  overflow: auto;
  height: 600px;
  margin: 20px 5px;
  border: 1px solid #f1f1f1;

  table {
    table-layout: fixed;
    margin-bottom: 0px;
  }

  thead th,
  tbody td {
    width: 225px;
  }

  thead th {
    position: -webkit-sticky; /* for Safari */
    position: sticky;
    top: 0;
    background-color: white;
  }

  tbody td:nth-child(2) {
    position: -webkit-sticky; /* for Safari */
    position: sticky;
    left: 223px;
    z-index: 0;
    background-color: #f9f9f9;
  }

  thead th:nth-child(2) {
    left: 223px;
    z-index: 1;
    background-color: white;
  }

  thead th:first-child {
    left: 0px;
    z-index: 1;
    background-color: white;
  }

  tbody td:first-child {
    position: -webkit-sticky; /* for Safari */
    position: sticky;
    left: 0px;
    z-index: 0;
    background-color: #f9f9f9;
  }

  .table_item_detail {
    border: 0px;
    margin: 0px;
  }
}

.tbody-striped > tbody:nth-child(odd) td,
.tbody-striped > tbody:nth-child(odd) > th {
  background-color: #f9f9f9;
}

.data-quality-error td:last-child {
  background-color: #ffb7b7 !important;
}

.data-quality-warning td:last-child {
  background-color: #fdf4bf !important;
}

td {
  &.error-bg {
    background-color: #ffb7b7;
  }
}

select {
  &.error-bg {
    background-color: #ffb7b7;
  }

  &.warning-bg {
    background-color: #fdf4bf;
  }

  &.valid-bg {
    background-color: #a4d1a2;
  }

  > option {
    background-color: #f7f7f7;
  }
}

.export_radio .radio-inline {
  input[type="radio"] {
    margin-top: 2px;
  }
}

.input-sm {
  font-size: 13px;
}

.form-group {
  .matching_toggle {
    label {
      font-size: 14px;
    }

    .radio-inline {
      input[type="radio"] {
        margin-top: 2px;
      }
    }
  }
}

.number_unmatched {
  color: rgba(34, 34, 34, 0.5);
}

.tip,
.important-tip {
  position: relative;

  &:before {
    font-size: 18px;
    padding: 4px 8px;
    -webkit-transform: rotate(-5deg) translateX(-25px) translateY(-25px);
    content: "Tip!";
    background: #5bc0de;
    line-height: 24px;
    color: #fff;
    position: absolute;
    left: -26px;
    top: 0;
    box-shadow: 0 2px 4px rgba(0, 0, 0, 0.2);
    border-radius: 6px;
  }

  i.fa {
    padding-right: 0;
  }
}

/* A more subtle alternative to the above 'tip' class */
.tip-subtle {
  position: relative;
  margin-top: 5px;
  margin-left: 35px;
  margin-bottom: 0;
  color: #999;

  &:before {
    font-size: 12px;
    font-family: FontAwesome;
    padding: 4px 8px 4px 8px;
    content: "\f129";
    background: #5bc0de;
    line-height: 12px;
    color: #fff;
    position: absolute;
    left: -30px;
    top: 0;
    border-radius: 6px;
  }

  i.fa {
    padding-right: 0;
  }
}

.important-tip:before {
  top: -10px;
  background: $red;
  content: "Important!";
}

.ignored_row td {
  color: $grayLight;
}

.footer {
  margin-top: 100px;
  padding: 30px 5%;
  width: 100%;
  position: relative;
  border-top: 1px solid $gray_lighter;

  table {
    width: 100%;
    overflow: hidden;
    text-align: center;

    td {
      width: 33.333%;
    }
  }

  .row {
    .col-md-4 {
      text-align: center;
      background-color: gray;
    }
  }
}

.green_button .btn-primary {
  background-color: $green;
  border-color: darken($green, 5%);

  &:hover {
    background-color: darken($green, 5%);
  }
}

.orange_button .btn-primary {
  background-color: $orange;
  border-color: darken($orange, 5%);

  &:hover {
    background-color: darken($orange, 5%);
  }
}

.btn-secondary {
  color: #fff;
  background-color: $lightgreen;
  border-color: darken($lightgreen, 5%);

  &:hover {
    color: #fff;
    background-color: darken($lightgreen, 10%);
  }
}

.ui-sortable .ui-sortable-handle {
  cursor: move;
}

/* STYLES FOR SUMMARY */

/* Styles for building summary page */

.inventory-summary {
  margin: 20px 10px;

  table,
  th,
  td {
    border: 1px solid black;
  }

  &.columns {
    display: flex;
    column-gap: 10px;
    align-items: start;

    .column {
      display: flex;
      flex-direction: column;
      row-gap: 10px;
      flex-grow: 1;
    }
  }

  .row {
    display: flex;
    margin: 0 0;

    .grow {
      flex-grow: 1;
    }
  }

  .tab-content {
    border-width: 0 1px 1px 1px;
    border-color: #ddd;
    border-style: solid;
  }
}

.inventory-summary-controls {
  margin: 20px 10px;
}

#column_settings_count {
  table,
  th,
  td {
    border: 1px solid black;
  }
}

/* STYLES FOR REPORTS */

/* Styles for building reports page */
.building-reports {
  /* The section containing the UI controls for updating the charts */
  .chart-inputs {
    padding: 10px;
    border-radius: 0.5em;
    background-color: #d8e3ed;

    label {
      margin-right: 5px;
      color: #222;
    }

    .form-group {
      margin-left: 20px;
    }

    /*  This is a fix for a bug in bootstrap 3.1
        (fixed in 3.2, but we're using 3.1 right now)
    We can remove when we update.
    */
    .input-group {
      display: inline-table;
      vertical-align: middle;

      .input-group-addon,
      .input-group-btn,
      .form-control {
        width: auto !important;
        max-width: 120px;
      }
    }
  }

  /* This is a small floating box
    above the chart that shows the chart's status
    when loading or when it has no data. */
  .status-message {
    position: absolute;
    top: 50%;
    left: 50%;
    margin: -30px 0 0 -60px;
    text-align: center;
    width: 120px;
    padding-top: 10px;
    padding-bottom: 10px;
    background-color: #fff;
    border: 1px solid #f1f1f1;
    border-radius: 5px;
  }

  .chart-holder {
    border-radius: 0.5em;
    background-color: #f6f6f6;
    border: 1px solid #f6f6f6;
    position: relative;
  }

  .reportingTableHolder {
    margin-top: 20px;
    padding: 0 60px 0 105px;
  }

  .progress {
    margin: 5px 10px 0;
  }
}

.tree-node {
  border: 1px solid #dae2ea;
  background: #f8faff;
  color: #7c9eb2;
}

.tree-node-content {
  margin: 10px;
}

.fa-arrows {
  padding-right: 7px;
  color: #444;
}

.tree-handle {
  padding: 10px;
  background: #428bca;
  color: #fff;
  margin-right: 10px;
}

.angular-ui-tree-handle:hover {
}

.angular-ui-tree-placeholder {
  background: #f0f9ff;
  border: 2px dashed #bed2db;
  box-sizing: border-box;
}

/* STYLES FOR LABELS AND RELATED */

/* Holds inline form for creating new labels */
.newLabelInput,
.newAnalysisInput,
.modal-input {
  margin: 20px;
  border: 1px solid #eee;
  padding: 10px 10px 5px 10px;
  border-radius: 5px;
  background-color: #f1f1f1;
}

#label_admin {
  .sectionLabel {
    font-family: "PT Sans Narrow", "Helvetica Neue", Helvetica, Arial,
      sans-serif;
  }

  .tableHeader {
    font-family: "PT Sans Narrow", "Helvetica Neue", Helvetica, Arial,
      sans-serif;
    white-space: nowrap;
    padding: 6px 10px 5px 10px;
    text-transform: uppercase;
    background-color: #cdcdcd !important;
    text-shadow: 0 1px 0 white;
    border-bottom: 1px solid #b3b3b3;
  }

  /* Get xeditable fields to extend 100% of td */
  form[editable-form] > div {
    margin: 10px 0;
  }

  .editable-wrap {
    width: 100%;
  }
}

.label-edit-section {
  margin: 5px 10px 10px 20px;

  .label-action {
    display: inline-block;

    .label-edit-text {
      margin-right: 20px;
    }

    a {
      margin-right: 20px;
    }
  }

  .label-container {
    display: inline-block;
  }

  .label {
    padding: 0.6em 0.6em 0.5em 0.6em;
    display: inline-block;
    margin-bottom: 5px;
  }
}

.label {
  margin-right: 5px;
}

.label-bars {
  display: flex;
  height: 100%;
  overflow-x: scroll;
  -ms-overflow-style: none;
  scrollbar-width: none;

  .label-bar {
    flex-grow: 1;
    display: inline-block;
  }

  .label-bar:not(:last-child) {
    margin-right: 1px;
  }
}

.label-bars::-webkit-scrollbar {
  display: none;
}

/* Styles for update labels modal */

#update-building-labels-modal {
  .labels-status-msg {
    min-height: 150px;
    display: flex;
    height: 100%;
    align-items: center;
    justify-content: center;
  }

  .add_text,
  .edit_text {
    font-weight: bold;
    margin-bottom: 5px;
  }

  .edit_text {
    margin-left: 10px;
  }

  .add-label-row {
    margin-right: -5px;
    margin-bottom: 20px;
  }

  .btn-default {
    min-width: 70px;
  }

  .table-list-container {
    border: 1px solid #eee;
    overflow-y: auto;
    max-height: 350px;
    margin-bottom: 10px;

    table {
    }

    th,
    td {
      border: 0;
    }
  }
}

/* Cycle admin */

#cycle_admin {
  .newCycleInput {
    margin: 20px;
    border: 1px solid #eee;
    padding: 10px 10px 5px 10px;
    border-radius: 5px;
    background-color: #f1f1f1;
  }

  .sectionCycle {
    font-family: "PT Sans Narrow", "Helvetica Neue", Helvetica, Arial,
      sans-serif;
  }

  .tableHeader {
    font-family: "PT Sans Narrow", "Helvetica Neue", Helvetica, Arial,
      sans-serif;
    white-space: nowrap;
    padding: 6px 10px 5px 10px;
    text-transform: uppercase;
    background-color: #cdcdcd !important;
    text-shadow: 0 1px 0 white;
    border-bottom: 1px solid #b3b3b3;
  }

  /* Get xeditable fields to extend 100% of td */
  form[editable-form] > div {
    margin: 10px 0;
  }

  .editable-wrap {
    width: 100%;
  }
}

.cycle-edit-section {
  margin: 5px 10px 10px 20px;

  .cycle-action {
    display: inline-block;

    .label-edit-text {
      margin-right: 20px;
    }

    a {
      margin-right: 20px;
    }
  }

  .cycle-container {
    display: inline-block;
  }

  .cycle {
    padding: 0.6em 0.6em 0.5em 0.6em;
    display: inline-block;
    margin-bottom: 5px;
  }
}

/* DMcQ: Once Bluesky refactoring is complete, remove old #update-building-labels-modal above */

#update-property-labels-modal {
  .labels-status-msg {
    min-height: 150px;
    display: flex;
    height: 100%;
    align-items: center;
    justify-content: center;
  }

  .add_text,
  .edit_text {
    font-weight: bold;
    margin-bottom: 5px;
  }

  .edit_text {
    margin-left: 10px;
  }

  .add-label-row {
    margin-right: -5px;
    margin-bottom: 20px;
  }

  .btn-default {
    min-width: 70px;
  }

  .table-list-container {
    border: 1px solid #eee;
    overflow-y: auto;
    max-height: 350px;
    margin-bottom: 10px;

    table {
    }

    th,
    td {
      border: 0;
    }
  }
}

/* Styles to override ngInputTags to get correct tag colors */

tags-input .tags {
  min-width: 550px;
}

.tag-primary {
  border-color: #428bca !important;
  background: #428bca !important;
}

.tag-success {
  border-color: #5cb85c !important;
  background: #5cb85c !important;
}

.tag-info {
  border-color: #5bc0de !important;
  background: #5bc0de !important;
}

.tag-warning {
  border-color: #f0ad4e !important;
  background: #f0ad4e !important;
}

.tag-danger {
  border-color: #d43f3a !important;
  background: #d43f3a !important;
}

gs-input .tags .tag-item .remove-button {
  color: #fff;
}

/* ANALYSIS STATUS COLORS */

.analysis-status {
  &.creating,
  &.warning {
    background: $warningBackground !important;
  }

  &.stopped,
  &.failed,
  &.error {
    background: $errorBackground !important;
  }

  &.ready,
  &.completed,
  &.success {
    background: $successBackground !important;
  }

  &.queued,
  &.running,
  &.info {
    background: $infoBackground !important;
  }
}

/* NOTIFICATIONS */

.ui-notification {
  background-color: #eee;
  color: #000;
  border-left: thick solid $blue;

  &.warning {
    border-left: thick solid $warningBackground;
  }

  &.error {
    border-left: thick solid $errorBackground;
  }

  &.success {
    border-left: thick solid $successBackground;
  }

  &.info {
    border-left: thick solid $infoBackground;
  }

  &:hover {
    opacity: 0.7;
  }
}

/* OTHER */

/* Styles for building list controls and table */
.inventory-list-controls {
  padding: 20px 10px;

  .form-group {
    margin-right: 20px;
    margin-bottom: 0;
  }

  & + .buildingListControls {
    padding-top: 0;
  }

  &.columns {
    display: flex;
    column-gap: 10px;
    align-items: start;

    .column {
      display: flex;
      flex-direction: column;
      row-gap: 10px;
      flex-grow: 1;

      &.no-shrink {
        flex-shrink: 0;
      }
    }
  }

  .row {
    display: flex;
    align-items: center;
    flex-grow: 1;
    margin: 0 !important;

    label {
      white-space: nowrap;
      margin: 0 10px 0 0;
    }

    .btn-group {
      display: flex;
      margin-left: 10px;
    }

    .tags {
      min-width: 50% !important;
    }
  }

  .grow {
    flex-grow: 1;
    width: 100%;
  }

  .pull-right {
    justify-content: end;
  }
}

#filters-list,
#sort-list {
  .tags,
  .tags .input {
    cursor: default !important;
  }

  .tags.focused {
    border: 1px solid #ccc !important;
    -webkit-box-shadow: none !important;
    box-shadow: none !important;
  }
}

/* Styles for building page */

#building-fields {
  //  set a min width for the field column
  min-width: 275px;
}

.glyphicon.spinning {
  animation: spin 1s infinite linear;
  -webkit-animation: spin2 1s infinite linear;
}

@keyframes spin {
  from {
    transform: scale(1) rotate(0deg);
  }
  to {
    transform: scale(1) rotate(360deg);
  }
}

@-webkit-keyframes spin2 {
  from {
    -webkit-transform: rotate(0deg);
  }
  to {
    -webkit-transform: rotate(360deg);
  }
}

/* ~~~~~~~~~~~~~~~~~~~~~~~~~~~~~~~~~~~~~~~~~ */
/* Styles for mods to blue sky building list. /
/* ~~~~~~~~~~~~~~~~~~~~~~~~~~~~~~~~~~~~~~~~~ */

/* Placing these style here for initial dev. These should be integrated into styles above once approved */

/* Tabs: The section_tab_container defined above doesn't seem to fit well with how we wants tabs to
         appear in the building list. So defining a style here that can hopefully be refactored into
         the styles above at a later point. */

.inventory-list-tab-container,
.matching-tab-container {
  margin-left: 10px;
  margin-bottom: -2px;

  .item-count {
    float: right;
    margin-right: 20px;
    margin-top: 10px;
  }

  .nav-tabs {
    position: relative;
    margin-bottom: 2px;
    z-index: 99;

    > li {
      margin-right: 4px;

      > a {
        background-color: #d6d6d6;
        border: 1px solid #bbb;
        color: #222;
        border-radius: 6px 6px 0 0;

        &:hover {
          background-color: $blue;
          color: #fff;
        }
      }
    }
  }

  .nav-tabs > li.active > a,
  .nav-tabs > li.active > a:hover {
    background-color: #f1f1f1;
    border: 1px solid #d1d1d1;
    font-weight: bold;
    color: #000;
    border-bottom: 1px solid #f1f1f1;
  }

  .label-tabs {
    padding-top: 4px;
    padding-bottom: 2px;
    margin-left: -10px;
    margin-bottom: -2px;
    background-color: #f1f1f1;
  }
}

.matching-tab-container {
  margin-bottom: -1px;

  .nav-tabs {
    border-bottom: 0;

    > li > a {
      background-color: #f1f1f1;
      border: 1px solid #d1d1d1;
      border-bottom: 0;
    }
  }

  .nav-tabs > li.active > a,
  .nav-tabs > li.active > a:hover {
    background-color: #7b7b87;
    border: 1px solid #d1d1d1;
    border-bottom: 1px solid #7b7b87;
    color: #fff;
    font-weight: bold;
  }
}

.matching-detail-container {
  padding: 0 0 15px 15px;

  .paginate {
    padding: 5px 15px 0;
  }
}

.data-quality-tab-container {
  margin-bottom: 0;

  .nav-tabs {
    border-bottom: 0;

    > li {
      margin-right: 4px;

      > a {
        background-color: #f1f1f1;
        border: 1px solid #d1d1d1;
        border-bottom: 0;
        color: #222;

        &:hover {
          background-color: $blue;
          color: #fff;
        }
      }
    }
  }

  .nav-tabs > li.active > a,
  .nav-tabs > li.active > a:hover {
    background-color: #cdcdcd;
    border: 1px solid #d1d1d1;
    border-bottom: 0;
    color: #000;
    font-weight: bold;
  }
}

.table_item_detail {
  margin: 0 10px;
  border: 1px solid #f1f1f1;

  td {
    overflow: hidden;
    text-overflow: ellipsis;
  }
}

.highlight {
  background-color: $highlighter;
}

#swagger-ui {
  height: calc(100vh - 60px);
  width: 100%;
}

/* UI Grid modifications */
/* Remove gradient on top bar. It's distracting and decreases legibility */
.ui-grid-top-panel {
  background: #f1f1f1;
  filter: none;
}

.ui-grid-row-header-link {
  //background-color: #f0f0ee;
  height: 30px;
  width: 30px;

  > a {
    display: block;
  }
}

.ui-grid-row:not(:last-child) .ui-grid-row-header-link {
  border-bottom: solid 1px #d4d4d4;
}

//.ui-grid-row.ui-grid-row-selected > [ui-grid-row] > .ui-grid-cell > .ui-grid-row-header-link {
//  background-color: #c9dde1;
//}

.ui-grid-cell-contents {
  font-weight: normal;

  &.pinnable[disabled] {
    color: #222;
    opacity: 0.1;
  }
}

.ui-grid-row:nth-child(odd) .ui-grid-cell .inventory-settings-cell::after {
  color: #d7d7d7;
}

.ui-grid-row:nth-child(even) .ui-grid-cell .inventory-settings-cell::after {
  color: #cbcbcb;
}

.ui-grid-row:nth-child(odd) .ui-grid-cell {
  background-color: #fdfdfd;
}

.ui-grid-row:nth-child(even) .ui-grid-cell {
  background-color: #f3f3f3;
}

.ui-grid-row:nth-child(odd):hover .ui-grid-cell {
  background-color: #fdfdfd;
}

.ui-grid-row:nth-child(even):hover .ui-grid-cell {
  background-color: #f3f3f3;
}

.ui-grid-row.ui-grid-row-selected:nth-child(odd)
  > [ui-grid-row]
  > .ui-grid-cell {
  background-color: #fdfdfd;
}

.ui-grid-row.ui-grid-row-selected:nth-child(even)
  > [ui-grid-row]
  > .ui-grid-cell {
  background-color: #f3f3f3;
}

.inventory-settings-cell {
  &::after {
    content: attr(data-after-content);
    float: right;
    opacity: 0;
    transition: opacity 0.25s ease-in-out;
  }

  &:hover::after {
    opacity: 1;
  }
}

// Nested rows
.ui-grid-row:not(.ui-grid-tree-header-row) {
  /*.ui-grid-cell-contents {
    color: #444;
  }*/
  /*&:nth-child(odd) .ui-grid-cell {
    background-color: #fbfbf3;
  }
  &:nth-child(even) .ui-grid-cell {
    background-color: #f8f6e7;
  }*/
}

#nav-inventory {
  span {
    padding-right: 12px;

    > svg {
      height: 18px;

      path {
        fill: #337ab7;
      }
    }
  }

  &:hover {
    span > svg path {
      fill: #23527c;
    }
  }
}

.ui-grid-draggable-row-target {
  opacity: 0.5 !important;
}

.ui-grid-draggable-row {
  cursor: grab;
  height: 30px;
}

.ui-grid-draggable-row-over {
  position: relative;

  &:before {
    content: "";
    display: block;
    position: absolute;
    left: 0;
    width: 100%;
    border-bottom: 2px dashed #aaa;
  }

  &--above:before {
    top: 0;
  }

  &--below:before {
    bottom: 0;
  }
}

#inventory-actions-dropdown,
#inventory-detail-edit {
  li {
    cursor: default;
  }

  a[disabled] {
    color: gray;
    pointer-events: none;
  }
}

#inventory-detail-buttons {
  a[disabled] {
    pointer-events: none;
  }
}

// Pairing page:
.pairing {
  padding-bottom: 20px;
}

// Main container: initialize the flex, direction is row
.pairing-data-row,
.pairing-headers-row {
  display: flex;
  flex-direction: row;
  flex-grow: 0;
  flex-wrap: nowrap;
  width: 100%;

  border-bottom: 2px solid #e0e0e0;
  border-collapse: collapse;

  .is-paired-child {
    width: 10%;
  }
}

// Mismatch row colors
.pairing-data-row:nth-child(even) {
  background-color: #fdfdfd;
}

.pairing-data-row:nth-child(odd) {
  background-color: #f3f3f3;
}

// Child rows, indented
//removed padding left 40px, added 20px padding under .pairing-cell for better alignment
.pairing-data-row-indent {
  display: flex;
  display: -webkit-flex;
  flex-direction: row;
  -webkit-flex-direction: row;
  flex-grow: 0;
  -webkit-flex-grow: 0;
  flex-wrap: wrap;
  -webkit-flex-wrap: wrap;
  width: 100%;
  //changed from 40px to 15px update: has to stay 40px maybe more for when tables are switched
  padding-left: 40px;
  padding-right: 15px;

  border-collapse: collapse;
  color: #a0a0a0;

  .unpaired {
    width: 100%;
    color: lightskyblue;
  }
}

.grab-pairing-left {
  cursor: grab;
}

.unpair-child {
  cursor: pointer;
  color: #428bca;

  > span {
    font-size: 20px;
    line-height: 10px;
    position: relative;
  }
}

.pairing-child {
  width: 100%;
  min-height: 15px;
}

.pairing-headers-row {
  background-color: #e0e0e0;
  border-bottom: 2px solid #a0a0a0;
}

.pairing-container {
  border: 1px solid #a0a0a0;
  overflow-x: hidden;
}

.pairing-rows {
  max-height: 600px;
  overflow-y: scroll;
}

.pairing-list-controls-full {
  margin-top: 15px;
}

.pairing-other-title {
  margin-top: 40px;
}

.pairing-data-row-col-indent {
  flex-grow: 0;
}

// Text based cells: grow, truncate and show ellipsis when there is not enough space
//added 20px padding to left to align data under columns
.pairing-cell {
  flex-grow: 0;
  overflow: hidden;
  white-space: nowrap;
  text-overflow: ellipsis;
  // padding-right: 20px;
}

table.import_results a[disabled] {
  pointer-events: none;
}

.noselect {
  user-select: none;
}

#mapped-table td,
div.table_list_container.matching td,
div.table_list_container.matching_detail td {
  max-width: 350px;
  overflow: hidden;
  text-overflow: ellipsis;
  white-space: nowrap;
}

div.table_list_container.matching,
div.table_list_container.matching_detail {
  td,
  th {
    height: 34px;
    position: relative;
  }

  tr td {
    background-color: #fff;
  }

  tr:nth-of-type(odd) td {
    background-color: #f9f9f9;
  }

  td,
  th {
    &.matching-link {
      left: 0;
      margin-top: 1px;
      min-width: 34px;
      padding: 0;
      position: absolute;
      text-align: center;
      z-index: 10;

      > a {
        width: 100%;
        height: 100%;
        display: block;
        padding-top: 8px;
      }

      &.column-row {
        height: 35px;
        margin: 0;
      }

      &.sub_head {
        height: 36px;
      }

      + td,
      + th {
        padding-left: 43px;
      }
    }
  }
}

#data-quality-admin-table,
#admin-organizations-table,
#data-set-list-table,
#data-set-detail-table,
#organizations-table,
#my-organizations-table,
#labels-table,
#sub-organizations-table {
  tr.disabled {
    opacity: 0.4;
  }

  thead {
    th {
      position: sticky;
      z-index: 1;

      // This is necessary for sticky headers, https://stackoverflow.com/a/45042852
      &:after {
        border-bottom: 1px solid darken($gray_lighter, 10%);
        border-right: 1px solid darken($gray_lighter, 10%);
        bottom: -1px;
        content: "";
        height: 100%;
        left: 0;
        pointer-events: none;
        position: absolute;
        width: calc(100% + 1px);
      }

      &:last-child:after {
        border-right: 0 none;
        width: 100%;
      }
    }

    tr:first-child th {
      top: 0;
    }
  }
}

#column-table,
#members-table {
  input.ng-invalid-required {
    border-color: #dd2c00;
  }

  th {
    position: sticky;
    z-index: 1;

    // This is necessary for sticky headers, https://stackoverflow.com/a/45042852
    &:after {
      border-bottom: 1px solid darken($gray_lighter, 10%);
      border-right: 1px solid darken($gray_lighter, 10%);
      bottom: -1px;
      content: "";
      height: 100%;
      left: 0;
      pointer-events: none;
      position: absolute;
      width: calc(100% + 1px);
    }

    &:last-child:after {
      border-right: 0 none;
      width: 100%;
    }
  }

  tr:first-child th {
    top: 0;
  }

  tr:nth-child(2) th {
    top: 29px;
  }

  td {
    height: 42px;
  }
}

.no-click {
  pointer-events: none;
}

.arrow-up {
  width: 0;
  height: 0;
  border-left: 5px solid transparent;
  border-right: 5px solid transparent;
  border-bottom: 10px solid black;
  display: inline-block;
}

.arrow-down {
  width: 0;
  height: 0;
  border-left: 5px solid transparent;
  border-right: 5px solid transparent;
  border-top: 10px solid black;
  display: inline-block;
}

.pairing {
  .table_header_text {
    text-transform: uppercase;
    white-space: nowrap;
    text-shadow: 0 1px 0 white;
    // border-bottom: 1px solid darken($gray_lighter, 10%);
    // border-right: 1px solid darken($gray_lighter, 10%);
    font-weight: bold;
    padding: 6px 2px 5px;
  }

  .pairing-headers-row {
    //justify-content: space-between;
    padding: 0;
  }

  div.pairing-headers {
    padding: 3px;
    border-left: 1px solid #b3b3b3;

    &:first-child {
      border-left: 0;
    }
  }

  .data-slide {
    padding-left: 6%;
  }
}

.pairing-data-row-col {
  min-width: $pairingCellWidth;
  padding: 2px;
  width: $pairingCellWidth;
}

.pairing-data-row-col-indent {
  width: 30%;
}

.disableable[disabled] {
  pointer-events: none;
  color: gray;
}

.paginate {
  float: right;
  padding: 0 15px;
  position: relative;
  z-index: 100;
}

.filter-row input {
  width: 100%;
}

.filter-unmatched .filter-unmatched-hide {
  display: none !important;
}

$pairingCellWidth: 200px;
$pairedCellWidth: 60px;
.pairing-container-2 {
  border: 1px solid #a0a0a0;
  overflow-x: hidden;

  .pairing-header {
    display: flex;
    flex-direction: row;
    flex-grow: 0;
    flex-wrap: nowrap;
    overflow-x: hidden;
    width: 100%;

    border-bottom: 2px solid #e0e0e0;
    border-collapse: collapse;

    .is-paired-child {
      width: 10%;
    }

    background-color: #e0e0e0;
    border-bottom: 2px solid #a0a0a0;

    > div {
      min-width: $pairingCellWidth;
      width: $pairingCellWidth;

      &.paired-column {
        min-width: $pairedCellWidth;
        max-width: $pairedCellWidth;
      }

      .title {
        font-weight: bold;
        padding: 6px 2px 5px;
        text-shadow: 0 1px 0 white;
        text-transform: uppercase;
        white-space: nowrap;
      }

      input {
        width: 100%;
      }
    }
  }

  .pairing-body {
    max-height: 600px;
    overflow-y: scroll;
  }
}

.pairing-row {
  display: table-row;

  &:nth-child(even) {
    background-color: #fdfdfd;
  }

  &:nth-child(odd) {
    background-color: #f3f3f3;
  }

  > div {
    border-bottom: 1px solid #e0e0e0;
    border-top: 1pt solid #e0e0e0;
    display: table-cell;
    max-width: $pairingCellWidth;
    min-width: $pairingCellWidth;
    overflow: hidden;
    padding: 2px 2px 2px 10px;
    text-overflow: ellipsis;
    white-space: nowrap;

    &.paired-column {
      max-width: 45px;
      min-width: 45px;
    }
  }
}

.right-pairing-container {
  display: table-row;

  &:nth-child(even) {
    background-color: #fdfdfd;
  }

  &:nth-child(odd) {
    background-color: #f3f3f3;
  }

  .right-pairing-row {
    display: table-row;

    > div {
      border-top: 1px solid #e0e0e0;
      display: table-cell;
      max-width: $pairingCellWidth;
      min-width: $pairingCellWidth;
      overflow: hidden;
      padding: 2px 2px 2px 10px;
      text-overflow: ellipsis;
      white-space: nowrap;

      &.paired-column {
        max-width: 45px;
        min-width: 45px;
      }
    }
  }

  .right-paired-row {
    color: #a0a0a0;

    > div {
      display: table-row;

      &:last-child > div {
        border-bottom: 1px solid #e0e0e0;
      }

      > div {
        border-top: 2px solid transparent;
        display: table-cell;
        max-width: $pairingCellWidth;
        min-width: $pairingCellWidth;
        overflow: hidden;
        padding: 2px 2px 2px 10px;
        text-overflow: ellipsis;
        white-space: nowrap;

        &.unpair-child {
          max-width: 45px;
          min-width: 45px;
        }
      }
    }

    .unpaired {
      color: lightskyblue;
      overflow: visible;
      padding-left: 40px;
      width: 100%;

      .pairing-cell {
        overflow: visible;
      }
    }
  }
}

.merge-modal .modal-dialog {
  max-height: 80vh;
  width: 750px;
  max-width: 85vw;
}

.merge-modal .merge-grid .ui-grid-menu-button {
  height: 28px;
}

.pm_import {
  [disabled] {
    pointer-events: none;
  }

  select {
    width: 100%;
  }

  small {
    color: #999;
  }
}

.notes-button {
  font-size: 9px;
  text-decoration: none !important;

  i.fa {
    font-size: 13px;
    padding-left: 3px;

    &.text-muted {
      color: #222;
      opacity: 0.1;
    }
  }

  div {
    position: relative;
    text-align: right;
    top: -2px;
    width: 20px;
  }
}

.meters-exist-indicator {
  font-size: 9px;
  text-decoration: none !important;

  i.fa {
    font-size: 17px;
    padding-left: 6px;

    &.text-muted {
      color: #222;
      opacity: 0.1;
    }
  }

  div {
    position: relative;
    text-align: right;
    top: -2px;
    width: 20px;
  }
}

.merged-indicator {
  -webkit-transform: scaleY(-1);
  transform: scaleY(-1);
  padding-top: 8px;

  i.fa {
    font-size: 16px;
    padding-left: 5px;

    &.text-muted {
      color: #222;
      opacity: 0.1;
    }
  }
}

.settings_profile {
  padding-top: 10px !important;

  select {
    display: inline-block;
    margin-left: 20px;
    width: 200px;
  }

  button {
    margin-top: -5px;
    padding: 4px 7px;

    &[disabled] {
      opacity: 0.25;
    }
  }
}

.pink-bg {
  background-color: rgba(255, 0, 0, 0.07);

  &:hover {
    background-color: rgba(255, 0, 0, 0.12) !important;
  }
}

.yellow-bg {
  background-color: #f0ad4e;
  color: #fff !important;

  &:hover {
    background-color: #ec971f !important;
  }
}

:not(.active) .typeahead-native {
  background-color: rgba(100, 255, 100, 0.15);
}

.upload-btn {
  display: block;
  font-weight: bold;
}

.lock {
  color: #444;
  padding-left: 6px;
}

.text-wrap {
  white-space: pre-wrap;
}

.upload-list-item {
  > div {
    padding: 3px 20px;
  }

  &:hover {
    background-color: #f5f5f5;
  }
}

.pad-right-20 {
  padding-right: 20px;
}

.pad-left-20 {
  padding-left: 20px;
}

.pad-left-5 {
  padding-left: 5px;
}

.matching-column-header .ui-grid-header-cell-label {
  font-weight: bolder;
}

.inventory-progress-modal {
  display: flex !important;
  justify-content: center;
  align-items: center;
}

.column-settings-instructions {
  td:first-child {
    font-weight: bold;
    vertical-align: top;
    min-width: 110px;
  }

  td:last-child {
    padding-bottom: 5px;
  }
}

.lock:hover .glyphicon-pushpin {
  display: inline;
}

.readonly-grid {
  cursor: default;
  opacity: 0.5;

  .ui-grid-canvas,
  .ui-grid-selection-row-header-buttons {
    pointer-events: none;
  }
}

.glyphicon[disabled] {
  pointer-events: none;
  opacity: 0.3;
}

.delete-column {
  .status-text {
    color: black;
    margin: 0 6px;
    white-space: nowrap;
  }

  .time-table {
    tr:first-child td {
      padding-bottom: 6px;
    }

    tr td:first-child {
      padding-right: 6px;
    }
  }
}

/*
FAQ page
*/
.faq-container {
  padding: 0 20px;
  max-width: 700px;
  margin: auto;

  a:focus,
  a:hover {
    text-decoration: none;
  }
}

.faq-search-input {
  width: 100%;
  padding: 10px 15px;
  font-size: 16px;
}

.faq-category-title {
  text-transform: capitalize;
  border-bottom: 1px solid $grayLight;
  padding: 10px;

  &:hover {
    background-color: $gray_lightest;
  }

  h3 {
    margin: 0;
  }
}

.faq-category-content {
  padding-top: 5px;
}

.faq-answer {
  a:hover {
    text-decoration: underline;
  }

  img {
    display: block;
    margin-left: auto;
    margin-right: auto;
    max-width: 100%;
  }
}

// always-visible notes_count icon
.ui-grid-icon-up-dir.translucent {
  opacity: 0.1;
}

// modal tabs
.modal-tabs {
  .nav-tabs > li.active > a,
  .nav-tabs > li.active > a:focus,
  .nav-tabs > li.active > a:hover {
    background: $gray_lightest;
  }

  .tab-content {
    border: 1px solid #ddd;
    border-top-color: transparent;
    background: $gray_lightest;

    .tab-content-section {
      padding: 1em;

      &:not(:last-child) {
        border-bottom: 1px solid #ddd;
      }
    }

    .tab-content-cards {
      display: flex;
      padding: 10px;
      row-gap: 10px;
      column-gap: 10px;
      flex-wrap: wrap;
      justify-content: space-evenly;
    }
  }
}

.tab-content-card {
  padding: 0 5px;
  border: 1px solid #ccc;
  border-radius: 10px;
  box-shadow: 0 0 5px 1px rgba(0, 0, 0, 0.1);
  background-color: rgba(255, 255, 255, 0.5);
  display: flex;
  flex-direction: column;

  .link {
    font-weight: bold;
    color: #999;

    &:hover {
      cursor: pointer;
      color: black;
    }
  }

  h1 {
    margin: 0;
    font-size: 1.5em;
  }

  & .card-stats {
    color: rgba(0, 0, 0, 0.5);

    & ul {
      list-style-type: none;
      padding: 0;
      margin: 0;
    }
  }

  & .card-highlight {
    display: flex;
    flex-direction: column;
    align-items: center;
    box-shadow: 0 0 10px -5px black;
    border-radius: 10px;
    margin: 5px;
    padding: 10px;

    & .card-highlight-score {
      font-size: 3em;
      font-weight: bold;
      line-height: 1em;
    }

    & .card-highlight-title {
      font-size: 0.8em;
      line-height: 0.8em;
      color: rgba(0, 0, 0, 0.5);
    }
  }

  & > .row {
    margin-left: -5px;
    margin-right: -5px;
    padding: 5px;
    border-top: 1px solid #ddd;
    border-bottom: 1px solid rgba(255, 255, 255, 0.5);
    display: flex;
    align-items: center;
    row-gap: 10px;
    column-gap: 10px;
  }

  & > .row:first-child {
    border-radius: 10px 10px 0 0;
    border-top: none;
  }

  & > .row:last-child {
    border-radius: 0 0 10px 10px;
    border-bottom: none;
  }
}

.panel-body .clean-list {
  margin: -15px 0;

  & > .row {
    margin: 0 -15px;
    padding: 10px;
  }
}

.clean-list {
  word-wrap: break-word;

  & > .row {
    padding: 5px;
    margin: 0;
    border-top: 1px solid #ddd;
    border-bottom: 1px solid rgba(255, 255, 255, 0.5);
  }

  & > .row:first-child {
    border-radius: 10px 10px 0 0;
    border-top: none;
  }

  & > .row:last-child {
    border-radius: 0 0 10px 10px;
    border-bottom: none;
  }
}

.flex-centered {
  display: flex;
  align-items: center;
  column-gap: 10px;

  label {
    text-align: right;
    margin: 0;
  }
}

.center {
  justify-content: center;
}

.grow {
  flex-grow: 1;
}

.no-padding {
  padding: 0 !important;
}

.one-line {
  white-space: nowrap;
}

// org settings tabs
.org-settings {
  align-items: flex-start;
  display: flex;
  flex-direction: row;

  .nav-stacked > li + li {
    margin-top: 4px;
  }

  ul {
    border: 1px solid #ccc;
    border-radius: 4px;
    margin: 20px;
    padding: 4px;

    li.active.warning > a {
      background-color: #d9534f;
      border-color: #d43f3a;
      color: #fff;
    }
  }

  .tab-content {
    flex: 1;
    margin: 20px 20px 20px 0;

    // no margin on first header
    .tab-pane .section_content_container:first-child .section_content h3 {
      margin-top: 8px;
    }
  }

  input[type="checkbox"] {
    cursor: pointer;
  }

  .email-form {
    @media (min-width: 768px) {
      .col-sm-1 {
        width: 120px;
      }
    }
  }

  .maintenance small {
    display: block;
    padding-bottom: 12px;
  }
}

.dataset-detail-actions {
  a:hover,
  a:focus {
    text-decoration: none;
  }
}

.auto-populate-list > li {
  margin-bottom: 8px;
}

iframe.analysis-results {
  border: none;
  width: 100%;
  height: 500px;
  overflow: hidden;
}

.inventory-summary {
  table,
  th,
  td {
    border: 1px solid black;
    border-collapse: collapse;
    padding: 0.5em;
  }
  tbody tr:nth-child(odd) {
    background: #eee;
  }
  table {
    width: 300px;
  }
}

.column_settings_count {
  table,
  th,
  td {
    border: 1px solid black;
    border-collapse: collapse;
    padding: 0.5em;
  }
  tbody tr:nth-child(odd) {
    background: #eee;
  }
  table {
    width: 300px;
  }
}

// Inserts an fa-link in front of the element
// Used in the inventory list to identify derived columns
.derived-column-display-name::before {
  font-family: "FontAwesome";
  content: "\f0c1";
  margin: 0.5em 0 0 0.5em;
  float: left;
}

.sensor-header-container {
  position: relative;
  margin-top: 10px;

  h4 {
    display: inline-block;
  }

  button {
    position: absolute;
    right: 0;
  }
}

// program overview / compliance-setup
.compliance-setup {
  background-color: #eeeeee;
  padding: 2em;
}

.margin-top-20 {
  margin-top: 20px;
}

.chart-legend {
  margin-top: 3em;
  margin-left: 0em;
  .title {
    padding-top: 1em;
    padding-bottom: 1em;
    font-size: 1.4em;
  }
  .legend-icon {
    padding-left: 0px;
    min-width: 30px;
    max-width: 40px;
  }
  .legend-icon-col {
    padding-left: 0px;
    padding-right: 0px;
  }

  .legend-row {
    margin: 0.5em 1em 0.5em 0em;
  }
  .box {
    min-height: 2em;
    max-height: 2em;
    min-width: 2em;
    max-width: 2em;
  }
  .blue-box {
    background-color: #77cccb;
  }
  .red-box {
    background-color: #a94455;
  }
  .gray-box {
    background-color: #eeeeee;
  }
  .text {
    padding-left: 0.5em;
    padding-top: 0.3em;
    font-size: 1.2em;
    vertical-align: middle;
  }
}

.title-row {
  padding: 0px 0px 20px 0px;
}

// "namespacing" with "r-" until css cleanup

.r-columns {
  display: flex;
  column-gap: 10px;
  align-items: start;
  margin: 10px;

  .r-column {
    display: flex;
    flex-direction: column;
    flex-grow: 1;
  }
}

.r-row {
  display: flex;
  margin: 0 0;
  flex-grow: 1;

  &.r-shrink {
    flex-grow: 0;
    flex-shrink: 1;
  }

  &.r-pull-right {
    justify-content: right;
  }

  &.r-row-centered {
    align-items: center;
  }

  > input[type="checkbox"] {
    margin: 0;
  }

  > label {
    margin: 0;
    padding: 0;
  }
}

.r-grow {
  flex-grow: 1;
  width: 100%;
}

.r-no-grow {
  flex-grow: 0;
  width: auto !important;
}

.r-shrink {
  flex-shrink: 1;
  flex-grow: 0 !important;
}

.r-no-shrink {
  flex-shrink: 0;
}

.r-no-wrap {
  white-space: nowrap;
}

ul.r-list {
  list-style: none;
  padding: 0;
  margin: 0;

  > li {
    border-bottom: 1px solid #b3b3b3;
    padding: 5px;

    &.r-row {
      > input[type="checkbox"] {
        padding: 0;
        margin: 0;
      }

      > label {
        margin: 0;
        font-weight: normal;
      }
    }
  }

  > li > a {
    margin: -5px;
    display: block;
    padding: 5px;
    text-decoration: none !important;
  }

  > li > a:hover {
    font-weight: bold;
    background-color: $infoBackground;
  }

  &.r-scrollable {
    max-height: 200px;
    overflow-y: scroll;
  }
}

.r-list-header {
  font-weight: bold;
  text-transform: uppercase;
  background-color: #cdcdcd;
  text-shadow: 0 1px 0 white;
  border-bottom: 1px solid #b3b3b3;
}

.r-small-header {
  text-transform: uppercase;
  font-weight: bold;
}

.r-selectable:hover {
  cursor: pointer !important;
  font-weight: bold;
  background-color: $infoBackground;
}

.r-selected {
  background-color: $successBackground;
}

.r-info {
  background-color: $infoBackground;
}

.r-panel {
  border: 1px solid #eee;
  padding: 10px;
  border-radius: 5px;
  background-color: #f1f1f1;

  &.r-warning {
    color: $warningText;
    background-color: $warningBackground;
    border: 1px solid $warningBorder;
  }

  &.r-error {
    color: $errorText;
    background-color: $errorBackground;
    border: 1px solid $errorBorder;
  }

  &.r-info {
    color: $infoText;
    background-color: $infoBackground;
    border: 1px solid $infoBorder;
  }
}

.r-no-margin {
  margin: 0 !important;
}

.r-pad-left-5 {
  padding-left: 5px !important;
}

.r-pad-right-5 {
  padding-right: 5px !important;
}

.r-margin-left-5 {
  margin-left: 5px !important;
}

.r-margin-right-5 {
  margin-right: 5px !important;
}

.r-margin-top-10 {
  margin-top: 10px !important;
}

.r-margin-bottom-10 {
  margin-bottom: 10px !important;
}

.less_pad {
  padding-left: 30px !important;
}

.rp-data-view {
  .wrap-collapsible {
    margin-bottom: 1.2rem 0;
    border-bottom: 1px solid #cccccc;
  }

  .lbl-toggle {
    display: block;

    text-align: center;
    margin-top: 5px;
    margin-left: 5px;
    padding: 1rem;

    cursor: pointer;

    border-radius: 7px;
    border: 1px solid #cccccc;
    transition: all 0.25s ease-out;
  }

  .lbl-toggle:hover {
    background: #eeeeee;
  }

  .lbl-toggle::before {
    content: " ";
    display: inline-block;

    border-top: 5px solid transparent;
    border-bottom: 5px solid transparent;
    border-left: 5px solid currentColor;
    vertical-align: middle;
    margin-right: 0.7rem;
    transform: translateY(-2px);

    transition: transform 0.2s ease-out;
  }

  .toggle:checked + .lbl-toggle::before {
    transform: rotate(90deg) translateX(-3px);
  }

  .collapsible-content {
    max-height: 0px;
    overflow: hidden;
    transition: max-height 0.25s ease-in-out;
  }

  .toggle:checked + .lbl-toggle + .collapsible-content {
    max-height: 100vh;
  }

  .toggle:checked + .lbl-toggle {
    border-bottom-right-radius: 0;
    border-bottom-left-radius: 0;
  }

  .collapsible-content .content-inner {
    border-bottom-left-radius: 7px;
    border-bottom-right-radius: 7px;
    padding: 0.5rem 1rem;
  }
}

.col-form-label {
  padding-top: 5px !important;
}
.to-label {
  padding-left: 60px;
}
.form-help {
  font-size: 1.2em;
  padding-top: 0.5em;
  padding-left: 15px;
}
.large-offset {
  padding-left: 50px;
}

.metric-label {
  font-weight: bold;
  padding-top: 15px;
}

.bold {
  font-weight: bold;
}

.strikethrough {
  text-decoration: line-through;
}

<<<<<<< HEAD
.accordion-header {

  .accordion-button[aria-expanded="true"] i{
    transform: rotate(90deg);
    transition: transform 0.5s;
  }
  .accordion-button[aria-expanded="false"] i {
    transform: rotate(0);
    transition: transform 0.5s;
  }
  .accordion-button{
    width: calc(100% - 20px);
    text-align: left;
    border: none;
    i {
      margin-right: 10px;
    }
    .sub-span{
      width: fit-content;
      margin: 0 20px;
    }
    .event-detail{
      min-width: 100px;
      margin: 0 30px;
    }
  }
  .cycle-button{
    background-color: black;
    color: white;
    padding: 7px 10px;
    margin: 3px 10px;
    font-weight: bold;
    font-size: 16px;

  }
  .event-button{
    background-color: gray;
    color: white;
    padding: 5px 10px;
    margin: 1px 10px;
    font-weight: bold;
  }
  span{
    display: inline-block;
    // width: 400px;
    white-space: nowrap;
    overflow: hidden;
    text-overflow: ellipsis;
    vertical-align: text-bottom;
  }
  
}

.accordion-header[aria-expanded="true"] i{
    transform: rotate(90deg);
      transition: transform 0.5s;
}

.accordion-header[aria-expanded="false"] i{
    transform: rotate(0deg);
      transition: transform 0.5s;
}

.measure-elec {
  background-color: rgba(243, 158, 72, 0.2);
}

.measure-gas {
  background-color: rgba(75, 119, 242, 0.2);
=======
.meters-detail .ui-grid-menu-button .ui-grid-menu .ui-grid-menu-mid {
  overflow: auto;
  max-height: 112px;
>>>>>>> 40f8d820
}<|MERGE_RESOLUTION|>--- conflicted
+++ resolved
@@ -4647,7 +4647,6 @@
   text-decoration: line-through;
 }
 
-<<<<<<< HEAD
 .accordion-header {
 
   .accordion-button[aria-expanded="true"] i{
@@ -4717,9 +4716,8 @@
 
 .measure-gas {
   background-color: rgba(75, 119, 242, 0.2);
-=======
+}
 .meters-detail .ui-grid-menu-button .ui-grid-menu .ui-grid-menu-mid {
   overflow: auto;
   max-height: 112px;
->>>>>>> 40f8d820
 }