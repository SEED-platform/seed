--- conflicted
+++ resolved
@@ -5,15 +5,9 @@
 
 - For a list of new features and fixed capabilities, visit the [SEED Platform GitHub Releases](https://github.com/SEED-platform/seed/releases) page.
 
-<<<<<<< HEAD
-- Consult the [Reference Page](../../references.md) for publications related to SEED. Additionally, this paper describes the BuildingSync® format which can be used to import data into the SEED Platform:
-
-  - DeGraw, Jason, Kristin Field-Macumber, Nicholas Long, and Supriya Goel. 2018. [“BuildingSync® in Action : Example Implementations.”](https://buildingsync.net/documents/DeGraw-ACEEE-BuildingSync-in-Action.pdf) In 2018 ACEEE Summer Study on Energy Efficiency in Buildings, 1–12. Pacific Grove, CA.
-=======
 - Consult the [Reference Page](../../references.md) for publications related to SEED. Additionally, this paper describes the BuildingSync® format which can be used to import data into the SEED Platform.
 
 - DeGraw, Jason, Kristin Field-Macumber, Nicholas Long, and Supriya Goel. 2018. [“BuildingSync® in Action : Example Implementations.”](https://buildingsync.net/documents/DeGraw-ACEEE-BuildingSync-in-Action.pdf) In 2018 ACEEE Summer Study on Energy Efficiency in Buildings, 1–12. Pacific Grove, CA.
->>>>>>> 3396d021
 
 - Here are some related projects that are using SEED:
   - [Building Energy Analysis Manager (BEAM)](https://neep.org/solutions-low-carbon-states-and-communities/beam-building-energy-analysis-manager)
