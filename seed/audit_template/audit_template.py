# !/usr/bin/env python
"""
SEED Platform (TM), Copyright (c) Alliance for Sustainable Energy, LLC, and other contributors.
See also https://github.com/SEED-platform/seed/blob/main/LICENSE.md
"""

import json
import logging
from datetime import datetime
from typing import Any, Tuple

import requests
from celery import shared_task
from django.conf import settings
from django.db.models import Q
from django.utils.timezone import get_current_timezone
from lxml import etree
from lxml.builder import ElementMaker
from quantityfield.units import ureg
from functools import wraps
from dateutil import parser
from django_celery_beat.models import CrontabSchedule, PeriodicTask

from seed.building_sync import validation_client
from seed.building_sync.mappings import BUILDINGSYNC_URI, NAMESPACES
from seed.lib.progress_data.progress_data import ProgressData
from seed.lib.superperms.orgs.models import Organization
from seed.models import PropertyView
from seed.utils.encrypt import decrypt
from seed.views.v3.properties import PropertyViewSet

_log = logging.getLogger(__name__)

AUTO_SYNC_NAME = "audit_template_sync_org-"

def require_token(fn):
    """Decorator to get an AT api token"""
    @wraps(fn)
    def wrapper(self, *args, **kwargs):
        if not self.token:
            token, message = self.get_api_token()
            if not token:
                return None, message 
        return fn(self, *args, **kwargs)
    return wrapper

def schedule_sync(data, org_id):
    logging.error('>>> SCHEDULE SYNC')

    timezone = data.get('timezone', get_current_timezone())

    if 'update_at_hour' in data and 'update_at_minute' in data:
        logging.error('>>> creating schedule')
        # create crontab schedule
        schedule, _ = CrontabSchedule.objects.get_or_create(
            minute=data['update_at_minute'],
            hour=data['update_at_hour'],
            day_of_week=data['update_at_day'],
            day_of_month='*',
            month_of_year='*',
            timezone=timezone
        )

        # then schedule task (create/update with new crontab)
        tasks = PeriodicTask.objects.filter(name=AUTO_SYNC_NAME + str(org_id))
        if not tasks:
            logging.error('>>> creating task %s', schedule)
            PeriodicTask.objects.create(
                crontab=schedule,
                name=AUTO_SYNC_NAME + str(org_id),
                task='seed.tasks.sync_audit_template',
                args=json.dumps([org_id])
            )
        else:
            logging.error('>>> task count %s', PeriodicTask.objects.filter(name=AUTO_SYNC_NAME + str(org_id)).count())
            task = tasks.first()
            # update crontab (if changed)
            task.crontab = schedule
            task.save()

            # Cleanup orphaned/unused crontab schedules
            CrontabSchedule.objects.exclude(id__in=PeriodicTask.objects.values_list('crontab_id', flat=True)).delete()
            logging.error('>>> task count %s', PeriodicTask.objects.filter(name=AUTO_SYNC_NAME + str(org_id)).count())


def toggle_audit_template_sync(audit_template_sync_enabled, org_id):
    """ when audit_template_sync_enabled value is toggled, also toggle the auto sync
        task status if it exists
    """
    tasks = PeriodicTask.objects.filter(name=AUTO_SYNC_NAME + str(org_id))
    if tasks:
        task = tasks.first()
        task.enabled = bool(audit_template_sync_enabled)
        task.save()
        logging.error('>>> TOGGLE AT SYNC - task.enabled = %s', task.enabled)
    else: 
        logging.error('>>> TOGGLE AT SYNC - enabled = %s', audit_template_sync_enabled)




class AuditTemplate:
    HOST = settings.AUDIT_TEMPLATE_HOST
<<<<<<< HEAD
    API_URL = f'{HOST}/api/v2'
    token = None
=======
    API_URL = f"{HOST}/api/v2"
>>>>>>> 363896b1

    def __init__(self, org_id):
        self.org_id = org_id
        self.org = Organization.objects.get(id=self.org_id)

    @require_token
    def get_building(self, audit_template_building_id):
        """Entry point for AuditTemplateViewSet"""
        return self.get_building_xml(audit_template_building_id, self.token)

    
    def get_building_xml(self, audit_template_building_id, token):
        url = f"{self.API_URL}/building_sync/download/rp/buildings/{audit_template_building_id}.xml?token={token}"
        headers = {"accept": "application/xml"}

        try:
            response = requests.request("GET", url, headers=headers)
            if response.status_code != 200:
                return (
                    None,
                    f"Expected 200 response from Audit Template get_building_xml but got {response.status_code}: {response.content}",
                )
        except Exception as e:
            return None, f"Unexpected error from Audit Template: {e}"

        return response, ""

<<<<<<< HEAD
    def batch_get_city_submission_xml(self):
        """
        1. get_city_submissions 
        2. find views using custom_id_1 and cycle start/end bounds
        3. get xmls corresponding to submissions matching a view
        4. group data by cycles 
        5. update views in cycle batches
        """
        logging.error('>>> BATCH GET')
        progress_data = ProgressData(func_name='batch_get_city_submission_xml', unique_id=self.org_id)
        
        logging.error('>>> CALL CELERY')
        _batch_get_city_submission_xml.delay(self.org_id, self.org.audit_template_city_id, progress_data.key)

        return progress_data.result(), ""
       


    @require_token
    def get_submission(self, audit_template_submission_id: int, report_format: str = 'pdf'):
    # def get_submission(self, audit_template_submission_id: int, report_format: str = 'pdf') -> Tuple[Any, str]:
=======
    def get_submission(self, audit_template_submission_id: int, report_format: str = "pdf") -> Tuple[Any, str]:
>>>>>>> 363896b1
        """Download an Audit Template submission report.

        Args:
            audit_template_submission_id (int): value of the "Submission ID" as seen on Audit Template
            report_format (str, optional): Report format, either `json`, `xml`, or `pdf`. Defaults to 'pdf'.

        Returns:
            requests.response: Result from Audit Template website
        """
        # supporting 'JSON', PDF', and 'XML' formats only for now
        # validate format
        if report_format.lower() not in {"json", "xml", "pdf"}:
            report_format = "pdf"

        # set headers
        accept_type = "application/" + report_format.lower()
        headers = {"accept": accept_type}

<<<<<<< HEAD
        url = f'{self.API_URL}/rp/submissions/{audit_template_submission_id}.{report_format}?token={self.token}'
=======
        url = f"{self.API_URL}/rp/submissions/{audit_template_submission_id}.{report_format}?token={token}"
>>>>>>> 363896b1
        try:
            response = requests.request("GET", url, headers=headers)

            if response.status_code != 200:
                return (
                    None,
                    f"Expected 200 response from Audit Template get_submission but got {response.status_code!r}: {response.content!r}",
                )
        except Exception as e:
            return None, f"Unexpected error from Audit Template: {e}"

        return response, ""

    @require_token
    def get_city_submissions(self, city_id):
        """Return all submissions for a city"""
        
        headers = {'accept': 'application/xml'}
        url =f'{self.API_URL}/rp/cities/{city_id}?token={self.token}'
        try:
            response = requests.request("GET", url, headers=headers)
            if response.status_code != 200:
                return None, f'Expected 200 response from Audit Template cities but got {response.stutus_code}: {response.content}'
        except Exception as e:
            return None, f'Unexpected error from Audit Template: {e}'

        return response, ""

    @require_token
    def get_buildings(self, cycle_id):
<<<<<<< HEAD
        """Entry point for AuditTemplateViewSet"""
        url = f'{self.API_URL}/rp/buildings?token={self.token}'
        headers = {'accept': 'application/xml'}
=======
        token, message = self.get_api_token()
        if not token:
            return None, message
        url = f"{self.API_URL}/rp/buildings?token={token}"
        headers = {"accept": "application/xml"}
>>>>>>> 363896b1

        return _get_buildings.delay(cycle_id, url, headers)

    def batch_get_building_xml(self, cycle_id, properties):
        token, message = self.get_api_token()
        if not token:
            return None, message
        progress_data = ProgressData(func_name="batch_get_building_xml", unique_id=self.org_id)
        progress_data.total = len(properties) * 2
        progress_data.save()

        _batch_get_building_xml.delay(self.org_id, cycle_id, token, properties, progress_data.key)

        return progress_data.result()

    def get_api_token(self):
<<<<<<< HEAD
        if not self.org.at_organization_token or not self.org.audit_template_user or not self.org.audit_template_password:
            return None, 'An Audit Template organization token, user email and password are required!'
        
        url = f'{self.API_URL}/users/authenticate'
        # Send data as form-data to handle special characters like '%'
        form_data = {
            'organization_token': (None, self.org.at_organization_token),
            'email': (None, self.org.audit_template_user),
            'password': (None, self.org.audit_template_password),
=======
        org = Organization.objects.get(pk=self.org_id)
        if not org.at_organization_token or not org.audit_template_user or not org.audit_template_password:
            return None, "An Audit Template organization token, user email and password are required!"
        url = f"{self.API_URL}/users/authenticate"
        # Send data as form-data to handle special characters like '%'
        form_data = {
            "organization_token": (None, org.at_organization_token),
            "email": (None, org.audit_template_user),
            "password": (None, decrypt(org.audit_template_password)[0]),
>>>>>>> 363896b1
        }
        headers = {"Accept": "application/xml"}

        try:
            response = requests.request("POST", url, headers=headers, files=form_data)
            if response.status_code != 200:
                return None, f"Expected 200 response from Audit Template get_api_token but got {response.status_code}: {response.content}"
        except Exception as e:
            return None, f"Unexpected error from Audit Template: {e}"

        try:
            response_body = response.json()
        except ValueError:
            raise validation_client.ValidationClientError(f"Expected JSON response from Audit Template: {response.text}")

<<<<<<< HEAD
        # instead of pinging AT for tokens every time, use existing token.
        self.token = response_body.get('token')
        return self.token, ""
=======
        return response_body["token"], ""
>>>>>>> 363896b1

    @require_token
    def batch_export_to_audit_template(self, view_ids):
<<<<<<< HEAD
        progress_data = ProgressData(func_name='batch_export_to_audit_template', unique_id=view_ids[0])
=======
        token, message = self.get_api_token()
        if not token:
            return None, message
        progress_data = ProgressData(func_name="batch_export_to_audit_template", unique_id=view_ids[0])
>>>>>>> 363896b1
        progress_data.total = len(view_ids)
        progress_data.save()

        _batch_export_to_audit_template.delay(self.org_id, view_ids, self.token, progress_data.key)

        return progress_data.result(), []

    def export_to_audit_template(self, state, token):
<<<<<<< HEAD
        url = f'{self.API_URL}/building_sync/upload'
        display_field = getattr(state, self.org.property_display_field)
=======
        org = Organization.objects.get(pk=self.org_id)
        url = f"{self.API_URL}/building_sync/upload"
        display_field = getattr(state, org.property_display_field)
>>>>>>> 363896b1

        if state.audit_template_building_id:
            return None, ["info", f"{display_field}: Existing Audit Template Property"]

        try:
            xml_string, messages = self.build_xml(state, self.org.audit_template_report_type, display_field)
            if not xml_string:
                return None, messages
        except Exception as e:
            return None, ["error", f"{display_field}: Unexpected error creating building xml {e}"]

        try:
            files = {"audit_file": ("at_export.xml", xml_string)}
            body = {"token": token}
            response = requests.request("POST", url, data=body, files=files)
            if response.status_code != 200:
                return None, [
                    "error",
                    f"{display_field}: Expected 200 response from Audit Template upload but got {response.status_code}: {response.content}",
                ]
        except Exception as e:
            return None, ["error", f"{display_field}: Unexpected error from Audit Template: {e}"]

        return response, []

    def validate_state_for_xml(self, state, display_field):
        missing_fields = []
        expected_fields = ["address_line_1", "city", "gross_floor_area", "postal_code", "property_name", "state", "year_built"]
        for field in expected_fields:
            if getattr(state, field) is None:
                missing_fields.append(field)

        if len(missing_fields):
            missing_fields = ", ".join(missing_fields)
            messages = ["error", f"Validation Error. {display_field} must have {missing_fields}"]
            return False, messages

        return True, []

    def build_xml(self, state, report_type, display_field):
        valid, messages = self.validate_state_for_xml(state, display_field)
        if not valid:
            return None, messages

        view = state.propertyview_set.first()

        gfa = state.gross_floor_area
        if isinstance(gfa, int):
            gross_floor_area = str(gfa)
        elif gfa.units != ureg.feet**2:
            gross_floor_area = str(gfa.to(ureg.feet**2).magnitude)
        else:
            gross_floor_area = str(gfa.magnitude)

        XSI_URI = "http://www.w3.org/2001/XMLSchema-instance"
        nsmap = {
            "xsi": XSI_URI,
        }
        nsmap.update(NAMESPACES)
        E = ElementMaker(namespace=BUILDINGSYNC_URI, nsmap=nsmap)
        doc = E.BuildingSync(
            {
                etree.QName(
                    XSI_URI, "schemaLocation"
                ): "http://buildingsync.net/schemas/bedes-auc/2019 https://raw.github.com/BuildingSync/schema/v2.3.0/BuildingSync.xsd",
                "version": "2.3.0",
            },
            E.Facilities(
                E.Facility(
                    {"ID": "Facility-69909846999990"},
                    E.Sites(
                        E.Site(
                            {"ID": "SiteType-69909846999991"},
                            E.Buildings(
                                E.Building(
                                    {"ID": "BuildingType-69909846999992"},
                                    E.PremisesName(state.property_name),
                                    E.PremisesNotes("Note-1"),
                                    E.PremisesIdentifiers(
                                        E.PremisesIdentifier(
                                            E.IdentifierLabel("Custom"),
                                            E.IdentifierCustomName("SEED Property View ID"),
                                            E.IdentifierValue(str(view.id)),
                                        )
                                    ),
                                    E.Address(
                                        E.StreetAddressDetail(
                                            E.Simplified(E.StreetAddress(state.address_line_1)),
                                        ),
                                        E.City(state.city),
                                        E.State(state.state),
                                        E.PostalCode(str(state.postal_code)),
                                    ),
                                    E.FloorAreas(
                                        E.FloorArea(
                                            E.FloorAreaType("Gross"),
                                            E.FloorAreaValue(gross_floor_area),
                                        ),
                                    ),
                                    E.YearOfConstruction(str(state.year_built)),
                                )
                            ),
                        )
                    ),
                    E.Reports(
                        E.Report(
                            {"ID": "ReportType-69909846999993"},
                            E.LinkedPremisesOrSystem(
                                E.Building(E.LinkedBuildingID({"IDref": "BuildingType-69909846999992"})),
                            ),
                            E.UserDefinedFields(
                                E.UserDefinedField(
                                    E.FieldName("Audit Template Report Type"),
                                    E.FieldValue(report_type),
                                ),
                            ),
                        )
                    ),
                )
            ),
        )

        return etree.tostring(doc, pretty_print=True).decode("utf-8"), []

    def update_export_results(self, view_id, results, status, **extra_fields):
        results.setdefault(status, {"count": 0, "details": []})
        results[status]["count"] += 1
        results[status]["details"].append({"view_id": view_id, **extra_fields})


@shared_task
def _get_buildings(cycle_id, url, headers):
    try:
        response = requests.request("GET", url, headers=headers)
        if response.status_code != 200:
            return None, f"Expected 200 response from Audit Template get_buildings but got {response.status_code}: {response.content}"
    except Exception as e:
        return None, f"Unexpected error from Audit Template: {e}"
    at_buildings = response.json()
    result = []
    for b in at_buildings:
        # Only update properties that have been recently updated on Audit Template
        at_updated = datetime.fromisoformat(b["updated_at"]).strftime("%Y-%m-%d %I:%M %p")
        at_updated_condition = ~Q(state__extra_data__at_updated_at=at_updated) | Q(state__extra_data__at_updated_at__isnull=True)
        at_building_id_condition = Q(state__audit_template_building_id=b["id"])
        cycle_condition = Q(cycle=cycle_id)
        query = at_updated_condition & at_building_id_condition & cycle_condition

        view = PropertyView.objects.filter(query).first()
        if view:
            email = b["owner"].get("email") if b.get("owner") else "n/a"
            result.append(
                {
                    "audit_template_building_id": b["id"],
                    "email": email,
                    "name": b["name"],
                    "property_view": view.id,
                    "updated_at": at_updated,
                }
            )

    return json.dumps(result), ""


@shared_task
def _batch_get_building_xml(org_id, cycle_id, token, properties, progress_key):
    progress_data = ProgressData.from_key(progress_key)
    result = []

    for property in properties:
        audit_template_building_id = property["audit_template_building_id"]
<<<<<<< HEAD
        xml, _ = AuditTemplate(org_id).get_building_xml(property['audit_template_building_id'], token)
        if hasattr(xml, 'text'):
            result.append({
                'property_view': property['property_view'],
                'matching_field': audit_template_building_id,
                'xml': xml.text,
                'updated_at': property['updated_at']
            })
        progress_data.step('Getting XML for buildings...')
=======
        xml, _ = AuditTemplate(org_id).get_building_xml(property["audit_template_building_id"], token)
        result.append(
            {
                "property_view": property["property_view"],
                "audit_template_building_id": audit_template_building_id,
                "xml": xml.text,
                "updated_at": property["updated_at"],
            }
        )
        progress_data.step("Getting XML for buildings...")
>>>>>>> 363896b1

    # Call the PropertyViewSet to update the property view with xml data
    property_view_set = PropertyViewSet()
    property_view_set.batch_update_with_building_sync(result, org_id, cycle_id, progress_data.key)


@shared_task 
def _batch_get_city_submission_xml(org_id, city_id, progress_key):
    """
    1. find views using custom_id_1 and cycle start/end bounds
    2. get xmls corresponding to submissions matching a view
    3. group data by cycles 
    4. update views in cycle batches
    """
    logging.error('>>> CELERY TASK')
    audit_template = AuditTemplate(org_id)
    progress_data = ProgressData.from_key(progress_key)

    response, messages = audit_template.get_city_submissions(city_id)
    if not response:
        return None, messages
    submissions = response.json()
    # breakpoint()
    # Progress data is difficult to calculate as not all submissions will need an xml
    progress_data.total = len(submissions) * 2
    progress_data.save()

    # NEED TO SPECIFY CYCLE, based on updated_at?
    # would be nice to have audit_date
    # audit_date is not a relavent fields in the xml. what should we use?
    # WHERE IS AUDIT_DATE
    # Metering Year Start Dates?

    # filering for cycles that contain {updated_at} makes the query more difficult
    # without placing dates it could be a simple .filter(state__custom_id_1__in=custom_ids)
    # however that could return multiple views across many cycles 
    # filtering by custom_id and {updated_at} will require looping through results to query views 

    xml_data_by_cycle = {}
    for sub in submissions:
        logging.error('>>> SUB in SUBS')
        custom_id = sub['tax_id']
        # What if updated_at is None? default cycle?
        updated_at = parser.parse(sub['updated_at'])

        view = PropertyView.objects.filter(
            state__custom_id_1=custom_id,
            cycle__start__lte=updated_at,
            cycle__end__gte=updated_at
            # updated_at__lte=updated_at  # only update old views?
        ).first()

        progress_data.step('Getting XML for submissions...')
        logging.error('>>> %s', progress_data.data['progress'])

        if view:
            xml, _ = audit_template.get_submission(sub['id'], 'xml')
            breakpoint()

            if hasattr(xml, 'text'):
                if not xml_data_by_cycle.get(view.cycle.id): 
                    xml_data_by_cycle[view.cycle.id] = []

                xml_data_by_cycle[view.cycle.id].append({
                'property_view': view.id,
                'matching_field': custom_id,
                'xml': xml.text,
                'updated_at': sub['updated_at']
            })
            
    property_view_set = PropertyViewSet()
    # Update is cycle based, going to have update in cycle specific batches
    combined_results = {'success': 0, 'failure': 0 }
    for cycle, xmls in xml_data_by_cycle.items(): 
        # does progress_data need to be recursively passed?
        results = property_view_set.batch_update_with_building_sync(xmls, org_id, cycle, progress_data.key, finish=False)
        combined_results['success'] += results['success']
        combined_results['failure'] += results['failure']
    
    progress_data.finish_with_success(combined_results)
    logging.error('>>> progress finsihed %s', progress_data.data['progress'])



@shared_task
def _batch_export_to_audit_template(org_id, view_ids, token, progress_key):
    audit_template = AuditTemplate(org_id)
    progress_data = ProgressData.from_key(progress_key)
    views = PropertyView.objects.filter(id__in=view_ids, state__organization_id=org_id).select_related("state")
    results = {}

    for view in views:
        state = view.state
        response, messages = audit_template.export_to_audit_template(state, token)

        if not response:
            audit_template.update_export_results(view.id, results, messages[0], message=messages[1])
            progress_data.step("Exporting properties to Audit Template...")

            continue

        at_building_id = None
        for k, v in response.json()["rp_buildings"].items():
            if "BuildingType-" in k:
                at_building_id = v.split("/")[-1]
                break

        if at_building_id:
            state.audit_template_building_id = at_building_id
            state.save()
            audit_template.update_export_results(view.id, results, "success", at_building_id=at_building_id)
        else:
            audit_template.update_export_results(view.id, results, "error", message="Unexpected Response from Audit Template")

        progress_data.update_summary(results)
        progress_data.step("Exporting properties to Audit Template...")

    progress_data.finish_with_success(results)<|MERGE_RESOLUTION|>--- conflicted
+++ resolved
@@ -101,12 +101,8 @@
 
 class AuditTemplate:
     HOST = settings.AUDIT_TEMPLATE_HOST
-<<<<<<< HEAD
-    API_URL = f'{HOST}/api/v2'
+    API_URL = f"{HOST}/api/v2"
     token = None
-=======
-    API_URL = f"{HOST}/api/v2"
->>>>>>> 363896b1
 
     def __init__(self, org_id):
         self.org_id = org_id
@@ -134,7 +130,6 @@
 
         return response, ""
 
-<<<<<<< HEAD
     def batch_get_city_submission_xml(self):
         """
         1. get_city_submissions 
@@ -156,9 +151,6 @@
     @require_token
     def get_submission(self, audit_template_submission_id: int, report_format: str = 'pdf'):
     # def get_submission(self, audit_template_submission_id: int, report_format: str = 'pdf') -> Tuple[Any, str]:
-=======
-    def get_submission(self, audit_template_submission_id: int, report_format: str = "pdf") -> Tuple[Any, str]:
->>>>>>> 363896b1
         """Download an Audit Template submission report.
 
         Args:
@@ -177,11 +169,7 @@
         accept_type = "application/" + report_format.lower()
         headers = {"accept": accept_type}
 
-<<<<<<< HEAD
-        url = f'{self.API_URL}/rp/submissions/{audit_template_submission_id}.{report_format}?token={self.token}'
-=======
-        url = f"{self.API_URL}/rp/submissions/{audit_template_submission_id}.{report_format}?token={token}"
->>>>>>> 363896b1
+        url = f"{self.API_URL}/rp/submissions/{audit_template_submission_id}.{report_format}?token={self.token}"
         try:
             response = requests.request("GET", url, headers=headers)
 
@@ -212,17 +200,9 @@
 
     @require_token
     def get_buildings(self, cycle_id):
-<<<<<<< HEAD
         """Entry point for AuditTemplateViewSet"""
         url = f'{self.API_URL}/rp/buildings?token={self.token}'
         headers = {'accept': 'application/xml'}
-=======
-        token, message = self.get_api_token()
-        if not token:
-            return None, message
-        url = f"{self.API_URL}/rp/buildings?token={token}"
-        headers = {"accept": "application/xml"}
->>>>>>> 363896b1
 
         return _get_buildings.delay(cycle_id, url, headers)
 
@@ -239,7 +219,6 @@
         return progress_data.result()
 
     def get_api_token(self):
-<<<<<<< HEAD
         if not self.org.at_organization_token or not self.org.audit_template_user or not self.org.audit_template_password:
             return None, 'An Audit Template organization token, user email and password are required!'
         
@@ -249,17 +228,6 @@
             'organization_token': (None, self.org.at_organization_token),
             'email': (None, self.org.audit_template_user),
             'password': (None, self.org.audit_template_password),
-=======
-        org = Organization.objects.get(pk=self.org_id)
-        if not org.at_organization_token or not org.audit_template_user or not org.audit_template_password:
-            return None, "An Audit Template organization token, user email and password are required!"
-        url = f"{self.API_URL}/users/authenticate"
-        # Send data as form-data to handle special characters like '%'
-        form_data = {
-            "organization_token": (None, org.at_organization_token),
-            "email": (None, org.audit_template_user),
-            "password": (None, decrypt(org.audit_template_password)[0]),
->>>>>>> 363896b1
         }
         headers = {"Accept": "application/xml"}
 
@@ -275,24 +243,13 @@
         except ValueError:
             raise validation_client.ValidationClientError(f"Expected JSON response from Audit Template: {response.text}")
 
-<<<<<<< HEAD
         # instead of pinging AT for tokens every time, use existing token.
         self.token = response_body.get('token')
         return self.token, ""
-=======
-        return response_body["token"], ""
->>>>>>> 363896b1
 
     @require_token
     def batch_export_to_audit_template(self, view_ids):
-<<<<<<< HEAD
         progress_data = ProgressData(func_name='batch_export_to_audit_template', unique_id=view_ids[0])
-=======
-        token, message = self.get_api_token()
-        if not token:
-            return None, message
-        progress_data = ProgressData(func_name="batch_export_to_audit_template", unique_id=view_ids[0])
->>>>>>> 363896b1
         progress_data.total = len(view_ids)
         progress_data.save()
 
@@ -301,14 +258,8 @@
         return progress_data.result(), []
 
     def export_to_audit_template(self, state, token):
-<<<<<<< HEAD
         url = f'{self.API_URL}/building_sync/upload'
         display_field = getattr(state, self.org.property_display_field)
-=======
-        org = Organization.objects.get(pk=self.org_id)
-        url = f"{self.API_URL}/building_sync/upload"
-        display_field = getattr(state, org.property_display_field)
->>>>>>> 363896b1
 
         if state.audit_template_building_id:
             return None, ["info", f"{display_field}: Existing Audit Template Property"]
@@ -480,7 +431,6 @@
 
     for property in properties:
         audit_template_building_id = property["audit_template_building_id"]
-<<<<<<< HEAD
         xml, _ = AuditTemplate(org_id).get_building_xml(property['audit_template_building_id'], token)
         if hasattr(xml, 'text'):
             result.append({
@@ -490,18 +440,6 @@
                 'updated_at': property['updated_at']
             })
         progress_data.step('Getting XML for buildings...')
-=======
-        xml, _ = AuditTemplate(org_id).get_building_xml(property["audit_template_building_id"], token)
-        result.append(
-            {
-                "property_view": property["property_view"],
-                "audit_template_building_id": audit_template_building_id,
-                "xml": xml.text,
-                "updated_at": property["updated_at"],
-            }
-        )
-        progress_data.step("Getting XML for buildings...")
->>>>>>> 363896b1
 
     # Call the PropertyViewSet to update the property view with xml data
     property_view_set = PropertyViewSet()
