--- conflicted
+++ resolved
@@ -358,15 +358,8 @@
                     em.Reports(
                         em.Report(
                             {"ID": report_id},
-<<<<<<< HEAD
-                             *(
-                                [em.Scenarios(
-                                    *_build_metering_scenarios(em, view.property.id, building_id)
-                                )]
-=======
                             *(
                                 [em.Scenarios(*_build_metering_scenarios(em, view.property.id, building_id))]
->>>>>>> 26064573
                                 if org.audit_template_export_meters and _build_metering_scenarios(em, view.property.id, building_id)
                                 else []
                             ),
