--- conflicted
+++ resolved
@@ -22,18 +22,10 @@
     get_coparents,
     get_PM_filter_by_counts,
     delete_duplicates_from_import_file,
-<<<<<<< HEAD
-    get_import_file, delete_file,
-    get_column_mapping_suggestions,
-    get_raw_column_names,
-    get_first_five_rows, save_column_mappings, start_mapping, remap_buildings,
-    start_system_matching, public_search, export_buildings,
-=======
     delete_file,
     save_column_mappings,
     remap_buildings,
     public_search, export_buildings,
->>>>>>> 47641744
     export_buildings_progress,
     export_buildings_download,
     angular_js_tests,
