# !/usr/bin/env python
# encoding: utf-8
"""
:copyright (c) 2014 - 2016, The Regents of the University of California, through Lawrence Berkeley National Laboratory (subject to receipt of any required approvals from the U.S. Department of Energy) and contributors. All rights reserved.  # NOQA
:author
"""

from django.conf.urls import url

from seed.views.main import (
    home, version, create_pm_mapping,
    get_total_number_of_buildings_for_user,         # TO REMOVE
    get_building,                                   # TO REMOVE
    search_buildings,                               # TO REMOVE
    get_default_columns,
    set_default_columns,
    get_default_building_detail_columns,
    set_default_building_detail_columns, get_columns, save_match,
    get_match_tree,
    get_coparents,
    get_PM_filter_by_counts,
    delete_duplicates_from_import_file,
<<<<<<< HEAD
    delete_file,
    get_column_mapping_suggestions,
    save_column_mappings, remap_buildings,
    public_search, export_buildings,
=======
    get_import_file, delete_file,
    get_raw_column_names,
    get_first_five_rows, save_column_mappings, start_mapping, remap_buildings,
    start_system_matching, public_search, progress, export_buildings,
>>>>>>> 43fa1ade
    export_buildings_progress,
    export_buildings_download, angular_js_tests, delete_organization_buildings,
    delete_organization_inventory,
    delete_buildings
)
from seed.views.properties import (
    create_cycle,
    get_cycles,
    update_cycle,
    delete_cycle
)

# prefix, to revert back to original endpoints, leave this blank
apiv1 = r''  # r'api/v1/'

urlpatterns = [

    # cycle routes
    url(r'^' + apiv1 + r'create_cycle/$', create_cycle, name='create_cycle'),
    url(r'^' + apiv1 + r'get_cycles/$', get_cycles, name='get_cycles'),
    url(r'^' + apiv1 + r'update_cycle/$', update_cycle, name='update_cycle'),
    url(r'^' + apiv1 + r'delete_cycle/$', delete_cycle, name='delete_cycle'),

    # template routes
    url(r'^$', home, name='home'),

    # ajax routes
    url(r'^' + apiv1 + r'version/$', version, name='version'),

    url(r'^' + apiv1 + r'create_pm_mapping/$', create_pm_mapping,
        name='create_pm_mapping'),

    # TO REMOVE
    url(
        r'^' + apiv1 + r'get_total_number_of_buildings_for_user/$',
        get_total_number_of_buildings_for_user,
        name='get_total_number_of_buildings_for_user'
    ),
    url(r'^' + apiv1 + r'get_building/$', get_building, name='get_building'),
    url(r'^' + apiv1 + r'search_buildings/$', search_buildings,
        name='search_buildings'),
    url(
        r'^' + apiv1 + r'get_default_columns/$',
        get_default_columns,
        name='get_default_columns'
    ),
    url(
        r'^' + apiv1 + r'set_default_columns/$',
        set_default_columns,
        name='set_default_columns'
    ),
    url(
        r'^' + apiv1 + r'get_default_building_detail_columns/$',
        get_default_building_detail_columns,
        name='get_default_building_detail_columns'
    ),
    url(
        r'^' + apiv1 + r'set_default_building_detail_columns/$',
        set_default_building_detail_columns,
        name='set_default_building_detail_columns'
    ),
    url(r'^' + apiv1 + r'get_columns/$', get_columns, name='get_columns'),
    url(r'^' + apiv1 + r'save_match/$', save_match, name='save_match'),
    url(r'^' + apiv1 + r'get_match_tree/$', get_match_tree,
        name='get_match_tree'),
    url(r'^' + apiv1 + r'get_coparents/$', get_coparents,
        name='get_coparents'),
    url(
        r'^' + apiv1 + r'get_PM_filter_by_counts/$',
        get_PM_filter_by_counts,
        name='get_PM_filter_by_counts'
    ),
    url(
        r'^' + apiv1 + r'delete_duplicates_from_import_file/$',
        delete_duplicates_from_import_file,
        name='delete_duplicates_from_import_file',
    ),
    url(r'^' + apiv1 + r'delete_file/$', delete_file, name='delete_file'),
    # url(r'^' + apiv1 + r'update_building/$', update_building,
    #     name='update_building'),

    # Building reports
    # url(
    #     r'^' + apiv1 + r'get_building_summary_report_data/$',
    #     get_building_summary_report_data,
    #     name='get_building_summary_report_data',
    # ),
    # url(
    #     r'^' + apiv1 + r'get_building_report_data/$',
    #     get_building_report_data,
    #     name='get_building_report_data',
    # ),
    # url(
    #     r'^' + apiv1 + r'get_aggregated_building_report_data/$',
    #     get_aggregated_building_report_data,
    #     name='get_aggregated_building_report_data',
    # ),

    # New MCM endpoints
    url(
<<<<<<< HEAD
        r'^' + apiv1 + r'get_column_mapping_suggestions/$',
        get_column_mapping_suggestions,
        name='get_column_mapping_suggestions'
=======
        r'^' + apiv1 + r'get_raw_column_names/$',
        get_raw_column_names,
        name='get_raw_column_names'
    ),
    url(
        r'^' + apiv1 + r'get_first_five_rows/$',
        get_first_five_rows,
        name='get_first_five_rows'
>>>>>>> 43fa1ade
    ),
    url(
        r'^' + apiv1 + r'save_column_mappings/$',
        save_column_mappings,
        name='save_column_mappings'
    ),
    url(r'^' + apiv1 + r'remap_buildings/$', remap_buildings,
        name='remap_buildings'),
    url(
        r'^' + apiv1 + r'public_search/$',
        public_search,
        name='public_search'
    ),

    # exporter routes
    url(r'^' + apiv1 + r'export_buildings/$', export_buildings,
        name='export_buildings'),
    url(
        r'^' + apiv1 + r'export_buildings/progress/$',
        export_buildings_progress,
        name='export_buildings_progress'
    ),
    url(
        r'^' + apiv1 + r'export_buildings/download/$',
        export_buildings_download,
        name='export_buildings_download'
    ),

    # test URLs
    url(r'^angular_js_tests/$', angular_js_tests, name='angular_js_tests'),

    # org
    url(
        r'^' + apiv1 + r'delete_organization_buildings/$',
        delete_organization_buildings,
        name='delete_organization_buildings'
    ),
    url(
        r'^' + apiv1 + r'delete_organization_inventory/$',
        delete_organization_inventory,
        name='delete_organization_inventory'
    ),

    # delete
    url(
        r'^' + apiv1 + r'delete_buildings/$',
        delete_buildings,
        name='delete_buildings'
    ),

]<|MERGE_RESOLUTION|>--- conflicted
+++ resolved
@@ -20,17 +20,9 @@
     get_coparents,
     get_PM_filter_by_counts,
     delete_duplicates_from_import_file,
-<<<<<<< HEAD
     delete_file,
-    get_column_mapping_suggestions,
     save_column_mappings, remap_buildings,
     public_search, export_buildings,
-=======
-    get_import_file, delete_file,
-    get_raw_column_names,
-    get_first_five_rows, save_column_mappings, start_mapping, remap_buildings,
-    start_system_matching, public_search, progress, export_buildings,
->>>>>>> 43fa1ade
     export_buildings_progress,
     export_buildings_download, angular_js_tests, delete_organization_buildings,
     delete_organization_inventory,
@@ -131,22 +123,6 @@
 
     # New MCM endpoints
     url(
-<<<<<<< HEAD
-        r'^' + apiv1 + r'get_column_mapping_suggestions/$',
-        get_column_mapping_suggestions,
-        name='get_column_mapping_suggestions'
-=======
-        r'^' + apiv1 + r'get_raw_column_names/$',
-        get_raw_column_names,
-        name='get_raw_column_names'
-    ),
-    url(
-        r'^' + apiv1 + r'get_first_five_rows/$',
-        get_first_five_rows,
-        name='get_first_five_rows'
->>>>>>> 43fa1ade
-    ),
-    url(
         r'^' + apiv1 + r'save_column_mappings/$',
         save_column_mappings,
         name='save_column_mappings'
