# !/usr/bin/env python
# encoding: utf-8
"""
:copyright (c) 2014 - 2016, The Regents of the University of California, through Lawrence Berkeley National Laboratory (subject to receipt of any required approvals from the U.S. Department of Energy) and contributors. All rights reserved.  # NOQA
:author
"""

from django.conf.urls import url
from rest_framework import routers

from seed.views.datasets import DatasetViewSet
from seed.views.main import (
    home, version, create_pm_mapping,
    get_total_number_of_buildings_for_user,         # TO REMOVE
    get_building,                                   # TO REMOVE
    get_datasets_count,
    search_buildings,                               # TO REMOVE
    search_building_snapshots,                      # TO REMOVE
    get_default_columns, set_default_columns,
    get_default_building_detail_columns,
    set_default_building_detail_columns, get_columns, save_match,
    get_match_tree,
    get_coparents, save_raw_data, get_PM_filter_by_counts,
    delete_duplicates_from_import_file,
    create_dataset, get_datasets, get_dataset, get_import_file, delete_file,
    delete_dataset,
    update_dataset,  # update_building,
    # get_building_summary_report_data,
    # get_building_report_data, get_aggregated_building_report_data,
    get_column_mapping_suggestions,
    get_raw_column_names,
    get_first_five_rows, save_column_mappings, start_mapping, remap_buildings,
    start_system_matching, public_search, progress, export_buildings,
    export_buildings_progress,
    export_buildings_download, angular_js_tests, delete_organization_buildings,
    delete_buildings, delete_organization
)
from seed.views.organizations import OrganizationViewSet
from seed.views.properties import (get_properties, get_cycles)

api_v2_router = routers.DefaultRouter()
api_v2_router.register(r'datasets', DatasetViewSet, base_name="datasets")
api_v2_router.register(r'organizations', OrganizationViewSet,
                       base_name="organizations")

# prefix, to revert back to original endpoints, leave this blank
apiv1 = r''  # r'api/v1/'

urlpatterns = [

    # DMcQ Temp
    # TEMP : dummy data method for implementing cycles on FE
    url(r'^' + apiv1 + r'get_cycles/$', get_cycles, name='get_cycles'),

    # template routes
    url(r'^$', home, name='home'),
    url(r'^properties/$', get_properties, name='properties'),

    # ajax routes
    url(r'^' + apiv1 + r'version/$', version, name='version'),

<<<<<<< HEAD
    url(r'^' + apiv1 + r'create_pm_mapping/$', create_pm_mapping,
        name='create_pm_mapping'),

=======
    url(r'^' + apiv1 + r'create_pm_mapping/$', create_pm_mapping, name='create_pm_mapping'),
    # TO REMOVE
>>>>>>> 519da555
    url(
        r'^' + apiv1 + r'get_total_number_of_buildings_for_user/$',
        get_total_number_of_buildings_for_user,
        name='get_total_number_of_buildings_for_user'
    ),
    url(r'^' + apiv1 + r'get_building/$', get_building, name='get_building'),
    url(
        r'^' + apiv1 + r'get_datasets_count/$',
        get_datasets_count,
        name='get_datasets_count'
    ),
    url(r'^' + apiv1 + r'search_buildings/$', search_buildings,
        name='search_buildings'),
    url(
        r'^' + apiv1 + r'search_building_snapshots/$',
        search_building_snapshots,
        name='search_building_snapshots'
    ),
    url(
        r'^' + apiv1 + r'get_default_columns/$',
        get_default_columns,
        name='get_default_columns'
    ),
    url(
        r'^' + apiv1 + r'set_default_columns/$',
        set_default_columns,
        name='set_default_columns'
    ),
    url(
        r'^' + apiv1 + r'get_default_building_detail_columns/$',
        get_default_building_detail_columns,
        name='get_default_building_detail_columns'
    ),
    url(
        r'^' + apiv1 + r'set_default_building_detail_columns/$',
        set_default_building_detail_columns,
        name='set_default_building_detail_columns'
    ),
    url(r'^' + apiv1 + r'get_columns/$', get_columns, name='get_columns'),
    url(r'^' + apiv1 + r'save_match/$', save_match, name='save_match'),
    url(r'^' + apiv1 + r'get_match_tree/$', get_match_tree,
        name='get_match_tree'),
    url(r'^' + apiv1 + r'get_coparents/$', get_coparents,
        name='get_coparents'),
    url(r'^' + apiv1 + r'save_raw_data/$', save_raw_data,
        name='save_raw_data'),
    url(
        r'^' + apiv1 + r'get_PM_filter_by_counts/$',
        get_PM_filter_by_counts,
        name='get_PM_filter_by_counts'
    ),
    url(
        r'^' + apiv1 + r'delete_duplicates_from_import_file/$',
        delete_duplicates_from_import_file,
        name='delete_duplicates_from_import_file',
    ),
    url(r'^' + apiv1 + r'create_dataset/$', create_dataset,
        name='create_dataset'),
    url(r'^' + apiv1 + r'get_datasets/$', get_datasets, name='get_datasets'),
    url(r'^' + apiv1 + r'get_dataset/$', get_dataset, name='get_dataset'),
    url(r'^' + apiv1 + r'get_import_file/$', get_import_file,
        name='get_import_file'),
    url(r'^' + apiv1 + r'delete_file/$', delete_file, name='delete_file'),
<<<<<<< HEAD
    url(r'^' + apiv1 + r'delete_dataset/$', delete_dataset,
        name='delete_dataset'),
    url(r'^' + apiv1 + r'update_dataset/$', update_dataset,
        name='update_dataset'),
    url(r'^' + apiv1 + r'update_building/$', update_building,
        name='update_building'),
=======
    url(r'^' + apiv1 + r'delete_dataset/$', delete_dataset, name='delete_dataset'),
    url(r'^' + apiv1 + r'update_dataset/$', update_dataset, name='update_dataset'),
    # url(r'^' + apiv1 + r'update_building/$', update_building, name='update_building'),
>>>>>>> 519da555

    # Building reports
    # url(
    #     r'^' + apiv1 + r'get_building_summary_report_data/$',
    #     get_building_summary_report_data,
    #     name='get_building_summary_report_data',
    # ),
    # url(
    #     r'^' + apiv1 + r'get_building_report_data/$',
    #     get_building_report_data,
    #     name='get_building_report_data',
    # ),
    # url(
    #     r'^' + apiv1 + r'get_aggregated_building_report_data/$',
    #     get_aggregated_building_report_data,
    #     name='get_aggregated_building_report_data',
    # ),

    # New MCM endpoints
    url(
        r'^' + apiv1 + r'get_column_mapping_suggestions/$',
        get_column_mapping_suggestions,
        name='get_column_mapping_suggestions'
    ),
    url(
        r'^' + apiv1 + r'get_raw_column_names/$',
        get_raw_column_names,
        name='get_raw_column_names'
    ),
    url(
        r'^' + apiv1 + r'get_first_five_rows/$',
        get_first_five_rows,
        name='get_first_five_rows'
    ),
    url(
        r'^' + apiv1 + r'save_column_mappings/$',
        save_column_mappings,
        name='save_column_mappings'
    ),
    url(r'^' + apiv1 + r'start_mapping/$', start_mapping,
        name='start_mapping'),
    url(r'^' + apiv1 + r'remap_buildings/$', remap_buildings,
        name='remap_buildings'),
    url(
        r'^' + apiv1 + r'start_system_matching/$',
        start_system_matching,
        name='start_system_matching'
    ),
    url(
        r'^' + apiv1 + r'public_search/$',
        public_search,
        name='public_search'
    ),
    url(r'^' + apiv1 + r'progress/$', progress, name='progress'),

    # exporter routes
    url(r'^' + apiv1 + r'export_buildings/$', export_buildings,
        name='export_buildings'),
    url(
        r'^' + apiv1 + r'export_buildings/progress/$',
        export_buildings_progress,
        name='export_buildings_progress'
    ),
    url(
        r'^' + apiv1 + r'export_buildings/download/$',
        export_buildings_download,
        name='export_buildings_download'
    ),

    # test URLs
    url(r'^angular_js_tests/$', angular_js_tests, name='angular_js_tests'),

    # org
    url(
        r'^' + apiv1 + r'delete_organization_buildings/$',
        delete_organization_buildings,
        name='delete_organization_buildings'
    ),

    # delete
    url(
        r'^' + apiv1 + r'delete_buildings/$',
        delete_buildings,
        name='delete_buildings'
    ),

    # delete org
    url(
        r'^' + apiv1 + r'delete_organization/$',
        delete_organization,
        name='delete_organization'
    ),

]<|MERGE_RESOLUTION|>--- conflicted
+++ resolved
@@ -59,14 +59,10 @@
     # ajax routes
     url(r'^' + apiv1 + r'version/$', version, name='version'),
 
-<<<<<<< HEAD
     url(r'^' + apiv1 + r'create_pm_mapping/$', create_pm_mapping,
         name='create_pm_mapping'),
 
-=======
-    url(r'^' + apiv1 + r'create_pm_mapping/$', create_pm_mapping, name='create_pm_mapping'),
     # TO REMOVE
->>>>>>> 519da555
     url(
         r'^' + apiv1 + r'get_total_number_of_buildings_for_user/$',
         get_total_number_of_buildings_for_user,
@@ -130,18 +126,12 @@
     url(r'^' + apiv1 + r'get_import_file/$', get_import_file,
         name='get_import_file'),
     url(r'^' + apiv1 + r'delete_file/$', delete_file, name='delete_file'),
-<<<<<<< HEAD
     url(r'^' + apiv1 + r'delete_dataset/$', delete_dataset,
         name='delete_dataset'),
     url(r'^' + apiv1 + r'update_dataset/$', update_dataset,
         name='update_dataset'),
-    url(r'^' + apiv1 + r'update_building/$', update_building,
-        name='update_building'),
-=======
-    url(r'^' + apiv1 + r'delete_dataset/$', delete_dataset, name='delete_dataset'),
-    url(r'^' + apiv1 + r'update_dataset/$', update_dataset, name='update_dataset'),
-    # url(r'^' + apiv1 + r'update_building/$', update_building, name='update_building'),
->>>>>>> 519da555
+    # url(r'^' + apiv1 + r'update_building/$', update_building,
+    #     name='update_building'),
 
     # Building reports
     # url(
