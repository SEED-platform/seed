# !/usr/bin/env python
# encoding: utf-8
"""
:copyright (c) 2014 - 2017, The Regents of the University of California,
through Lawrence Berkeley National Laboratory (subject to receipt of any
required approvals from the U.S. Department of Energy) and contributors.
All rights reserved.  # NOQA
:author Paul Munday <paul@paulmunday.net>
"""
from collections import OrderedDict
import json

from django.apps import apps
from django.db import models

from rest_framework import serializers
from rest_framework.fields import empty

from seed.models import (
    AUDIT_USER_EDIT,
    GreenAssessmentProperty,
    PropertyAuditLog,
    Property,
    PropertyState,
    PropertyView,
    TaxLotProperty,
    TaxLotView
)

from seed.serializers.certification import (
    GreenAssessmentPropertyReadOnlySerializer
)
from seed.serializers.taxlots import TaxLotViewSerializer

# expose internal model
PropertyLabel = apps.get_model('seed', 'Property_labels')

CYCLE_FIELDS = ['id', 'name', 'start', 'end', 'created']

PROPERTY_STATE_FIELDS = [
    field.name for field in PropertyState._meta.get_fields()
]
REMOVE_FIELDS = [field for field in PROPERTY_STATE_FIELDS
                 if field.startswith('propertyauditlog__')]
REMOVE_FIELDS.extend(['organization', 'import_file'])
for field in REMOVE_FIELDS:
    PROPERTY_STATE_FIELDS.remove(field)
PROPERTY_STATE_FIELDS.extend(['organization_id', 'import_file_id'])


PVFIELDS = ['state__{}'.format(f) for f in PROPERTY_STATE_FIELDS]

PVFIELDS.extend(['cycle__{}'.format(f) for f in CYCLE_FIELDS])
PVFIELDS.extend(['id', 'property_id'])


class PropertyLabelsField(serializers.RelatedField):
    def to_representation(self, value):
        return value.id


class PropertyAuditLogReadOnlySerializer(serializers.BaseSerializer):
    """Read only serializer for representing PropertyState History"""

    def to_representation(self, obj):
        """Show history"""
        if obj.record_type == AUDIT_USER_EDIT:
            try:
                changed_fields = json.loads(obj.description)
                description = 'User edit'
            except ValueError:
                changed_fields = None
                description = obj.description
        else:
            changed_fields = None
            description = obj.description
        return {
            'state': PropertyStateSerializer(obj.state).data,
            'date_edited': obj.created.ctime(),
            'source': obj.get_record_type_display(),
            'filename': obj.import_filename,
            'changed_fields': changed_fields,
            'description': description
        }


class PropertyListSerializer(serializers.ListSerializer):

    def to_representation(self, data):
        """Overwritten to optimize fetching of Labels"""
        if isinstance(data, models.Manager):
            iterable = data.all().prefetch_related('parent_property')
        else:
            iterable = data
        property_ids = [item.id for item in iterable]
        labels = PropertyLabel.objects.filter(property_id__in=property_ids)
        labelset = {}
        for label in labels:
            record = labelset.setdefault(label.property_id, [])
            record.append(label.statuslabel_id)
        result = []
        for item in iterable:
            representation = self.child.to_representation(item)
            representation['labels'] = labelset.get(item.id, None)
            result.append(representation)
        return result


class PropertySerializer(serializers.ModelSerializer):
    # list of status labels (rather than the join field)
    labels = PropertyLabelsField(read_only=True, many=True)

    class Meta:
        model = Property
        fields = '__all__'
        extra_kwargs = {
            'organization': {'read_only': True}
        }

    @classmethod
    def many_init(cls, *args, **kwargs):
        kwargs['child'] = PropertyMinimalSerializer()
        return PropertyListSerializer(*args, **kwargs)


class PropertyMinimalSerializer(serializers.ModelSerializer):
    """Define fields to avoid label lookup"""
    class Meta:
        model = Property
        fields = ['id', 'campus', 'parent_property']
        extra_kwargs = {
            'organization': {'read_only': True}
        }


class PropertyStateSerializer(serializers.ModelSerializer):
<<<<<<< HEAD
    class Meta:
        model = PropertyState

    extra_data = serializers.JSONField()
=======

    extra_data = serializers.JSONField(required=False)

    class Meta:
        model = PropertyState
        fields = '__all__'
        extra_kwargs = {
            'organization': {'read_only': True}
        }


class PropertyStateWritableSerializer(serializers.ModelSerializer):
    """Used by PropertyViewAsState as a nested serializer"""

    extra_data = serializers.JSONField(required=False)

    class Meta:
        fields = '__all__'
        model = PropertyState
>>>>>>> e04a84e5


class PropertyViewSerializer(serializers.ModelSerializer):
    class Meta:
        model = PropertyView
        depth = 1
        fields = ('id', 'state', 'cycle', 'property')


class PropertyViewListSerializer(serializers.ListSerializer):
    """When serializing Property View as a list, omit history."""

    def to_representation(self, data):
        """Overridden to optimize db calls."""
        # print(PVFIELDS)
        if isinstance(data, (models.Manager, models.QuerySet)):
            iterable = data.all().values(*PVFIELDS)
            view_ids = []
            results = []
            for row in iterable:
                view_ids.append(row['id'])
                results.append(unflatten_values(row, ['state', 'cycle']))
        else:
            iterable = data
            view_ids = [view.id for view in iterable]
            results = []
            for item in iterable:
                cycle = [
                    (field, getattr(item.cycle, field, None))
                    for field in CYCLE_FIELDS
                ]
                cycle = OrderedDict(cycle)
                state = [
                    (field, getattr(item.state, field, None))
                    for field in PROPERTY_STATE_FIELDS
                ]
                state = OrderedDict(state)
                representation = OrderedDict((
                    ('id', item.id),
                    ('property_id', item.property_id),
                    ('state', state),
                    ('cycle', cycle),
                ))
                results.append(representation)
        certifications = GreenAssessmentProperty.objects.filter(
            view__in=view_ids
        ).prefetch_related('assessment', 'urls', 'view')
        certset = {}
        for certification in certifications:
            record = certset.setdefault(certification.view_id, [])
            record.append(
                GreenAssessmentPropertyReadOnlySerializer(
                    certification
                ).data
            )
        for row in results:
            row['certifications'] = certset.get(row['id'], None)
        return results


class PropertyViewAsStateSerializer(serializers.ModelSerializer):
    """Serialize PropertyView as Underlying PropertyState"""

    state = PropertyStateWritableSerializer()
    certifications = serializers.SerializerMethodField(read_only=True)
    org_id = serializers.IntegerField(write_only=True)

    changed_fields = serializers.SerializerMethodField(read_only=True)
    date_edited = serializers.SerializerMethodField(read_only=True)
    filename = serializers.SerializerMethodField(read_only=True)
    history = serializers.SerializerMethodField(read_only=True)
    source = serializers.SerializerMethodField(read_only=True)
    taxlots = serializers.SerializerMethodField(read_only=True)

    class Meta:
        model = PropertyView
        validators = []
        fields = ('id', 'state', 'property', 'cycle',
                  'changed_fields', 'date_edited',
                  'certifications', 'filename', 'history',
                  'org_id', 'source', 'taxlots')

    def __init__(self, instance=None, data=empty, **kwargs):
        """Override __init__ to get audit logs if instance is passed"""
        if instance and isinstance(instance, PropertyView):
            self._audit_logs = PropertyAuditLog.objects.select_related(
                'state'
            ).filter(view=instance).order_by('-created', '-state_id')
            current = self._audit_logs.filter(
                state=instance.state
            ).first()
            self.current = PropertyAuditLogReadOnlySerializer(
                current
            ).data if current else {}
        else:
            self.current = {}
        super(PropertyViewAsStateSerializer, self).__init__(
            instance=instance, data=data, **kwargs
        )

    def to_internal_value(self, data):
        """Serialize state"""
        self._validate(data)
        data = data.copy()
        state = data.pop('state', None)
        org_id = conv_value(data.pop('org_id', None))
        if state:
            if isinstance(state, (list, tuple)):
                state = state[0]
            try:
                state = int(state)
                state_obj = PropertyState.objects.get(id=state)
                state = PropertyStateWritableSerializer(
                    instance=state_obj
                ).data
            except ValueError:
                state = json.loads(state)
            required = True if self.context['request'].method in [
                'PUT', 'POST'
            ] else False
            org = state.get('organization')
            org_id = org if org else org_id
            if not org_id and required:
                raise serializers.ValidationError(
                    {'org_id': 'state supplied without organization or org_id'}
                )
            if org_id:
                try:
                    org_id = int(org_id)
                except TypeError:
                    raise serializers.ValidationError(
                        {'org_id': 'invalid type'}
                    )
            state['organization'] = org_id
            data['state'] = state
        return data

    def _validate(self, data):
        required_fields = ('state', 'property', 'cycle', 'org_id')
        unique_together = PropertyView._meta.unique_together
        missing = []
        wrong_type = []
        unique = []
        required = True if self.context['request'].method in [
            'PUT', 'POST'
        ] else False
        if required:
            for field in required_fields:
                if field not in required_fields:
                    missing.append(field)
        # type validation
        for field in required_fields:
            if data.get(field) and not isinstance(data[field], (basestring, int)):
                wrong_type.append((field, type(field)))
        for fields in unique_together:
            field_vals = {}
            for field in fields:
                field_vals[field] = conv_value(data.get(field))
                # only applies when updating via PATCH
                if not field_vals[field] and self.instance:
                    field_vals[field] = getattr(self.instance, field)
            if self.instance:
                query = PropertyView.objects.filter(
                    **field_vals
                ).exclude(pk=self.instance.pk)
            else:
                query = PropertyView.objects.filter(**field_vals)
            if query.exists():
                unique.append("({})".format(", ".join(fields)))
        errors = {}
        if missing:
            msg = "Required fields are missing: {}".format(
                ", ".join(missing)
            )
            errors['missing'] = msg
        if wrong_type:
            wrong_type = [
                "{}({})".format(
                    field, "json dict/int" if field == "state" else 'int'
                ) for field in wrong_type
            ]
            msg = "Fields are wrong type: {}".format(
                ", ".join(wrong_type)
            )
            errors['wrong_type'] = msg
        if unique:
            msg = "Unique together contraint violated for: {}".format(unique)
            errors['unique'] = msg
        if errors:
            raise serializers.ValidationError(detail=errors)

    @classmethod
    def many_init(cls, *args, **kwargs):
        kwargs['child'] = PropertyViewSerializer()
        return PropertyViewListSerializer(*args, **kwargs)

    def create(self, validated_data):
        """Override create to add state"""
        state = validated_data.pop('state')
        property_id = conv_value(validated_data.pop('property'))
        validated_data['property_id'] = property_id
        cycle_id = conv_value(validated_data.pop('cycle'))
        validated_data['cycle_id'] = cycle_id
        new_property_state_serializer = PropertyStateWritableSerializer(
            data=state
        )
        if new_property_state_serializer.is_valid():
            new_state = new_property_state_serializer.save()
        instance = PropertyView.objects.create(
            state=new_state, **validated_data
        )
        return instance

    def update(self, instance, validated_data):
        """Override update to add state"""
        state = validated_data.pop('state', None)
        if state:
            # update exisiting state if PATCH
            if self.context['request'].method == 'PATCH':
                property_state_serializer = PropertyStateWritableSerializer(
                    instance.state, data=state
                )
                # description = 'Updated via API PATCH call'
                # record_type = AUDIT_USER_EDIT
            # otherwise create a new state
            else:
                property_state_serializer = PropertyStateWritableSerializer(data=state)
                # description = '["state"]'
                # record_type = AUDIT_USER_CREATE
            if property_state_serializer.is_valid():
                new_state = property_state_serializer.save()
                instance.state = new_state
        cycle_id = conv_value(validated_data.pop('cycle', None))
        if cycle_id:
            instance.cycle_id = cycle_id
        property_id = conv_value(validated_data.pop('property', None))
        if property_id:
            instance.property_id = property_id
        instance.save()
        return instance

    # pylint:disable=unused-argument
    def get_certifications(self, obj):
        """Get certifications(GreenAssessments)"""
        certifications = GreenAssessmentProperty.objects.filter(
            view=obj
        ).prefetch_related('assessment', 'urls')
        return [
            GreenAssessmentPropertyReadOnlySerializer(cert).data
            for cert in certifications
        ]

    def get_changed_fields(self, obj):
        """Get fields changed on state, if any."""
        return self.current.get('changed_fields', None)

    def get_date_edited(self, obj):
        """Get date last edited, if any."""
        return self.current.get('date_edited', None)

    def get_filename(self, obj):
        """Get import filename, if any."""
        return self.current.get('filename', None)

    def get_history(self, obj):
        """Historic audit logs."""
        history = self._audit_logs.exclude(
            state=obj.state
        ) if hasattr(self, '_audit_logs') else None
        return [
            PropertyAuditLogReadOnlySerializer(log).data for log in history
        ] if history else None

    def get_source(self, obj):
        """Get (import) source."""
        return self.current.get('source', None)

    def get_taxlots(self, obj):
        """Get associated taxlots"""
        lot_view_pks = TaxLotProperty.objects.filter(
            property_view_id=obj.id
        ).values_list('taxlot_view_id', flat=True)

        lot_views = TaxLotView.objects.filter(
            pk__in=lot_view_pks
        ).select_related('cycle', 'state')
        return [
            TaxLotViewSerializer(lot).data for lot in lot_views
        ] if lot_views else None


def conv_value(val):
    """Convert value to correct format"""
    # swagger makes everything lists
    if isinstance(val, (list, tuple)):
        val = val[0]
    # convert to int, may throw value error
    if val:
        val = int(val)
    return val


def unflatten_values(vdict, fkeys):
    """
    Takes a dicts produced by values() that traverses foreign relationships
    (e.g. contains foreign_key__field) and converts them into a nested dict.
    so vdict[foreign_key__field] becomes vdict[foreign_key][field]

    It assumes values has been provided with foreignkey__field  e.g. state__city

    {'id':1,  'state__city': 'London'} -> {'id': 1, 'state':{'city': 'London'}}

    :param vdict: dict from list returned by e.g. Model.objects.all().values()
    :type vdict: dict
    :param fkeys: field names for foreign key (e.g. state for state__city)
    :type fkeys: list
    """
    assert set(vdict.keys()).isdisjoint(set(fkeys)), \
        "unflatten_values: {} has fields named in {}".format(vdict, fkeys)
    idents = tuple(["{}__".format(fkey) for fkey in fkeys])
    newdict = vdict.copy()
    for key, val in vdict.iteritems():
        if key.startswith(idents):
            fkey, new_key = key.split('__', 1)
            subdict = newdict.setdefault(fkey, {})
            subdict[new_key] = val
            newdict.pop(key)
    return newdict<|MERGE_RESOLUTION|>--- conflicted
+++ resolved
@@ -7,12 +7,11 @@
 All rights reserved.  # NOQA
 :author Paul Munday <paul@paulmunday.net>
 """
+import json
 from collections import OrderedDict
-import json
 
 from django.apps import apps
 from django.db import models
-
 from rest_framework import serializers
 from rest_framework.fields import empty
 
@@ -26,7 +25,6 @@
     TaxLotProperty,
     TaxLotView
 )
-
 from seed.serializers.certification import (
     GreenAssessmentPropertyReadOnlySerializer
 )
@@ -46,7 +44,6 @@
 for field in REMOVE_FIELDS:
     PROPERTY_STATE_FIELDS.remove(field)
 PROPERTY_STATE_FIELDS.extend(['organization_id', 'import_file_id'])
-
 
 PVFIELDS = ['state__{}'.format(f) for f in PROPERTY_STATE_FIELDS]
 
@@ -85,7 +82,6 @@
 
 
 class PropertyListSerializer(serializers.ListSerializer):
-
     def to_representation(self, data):
         """Overwritten to optimize fetching of Labels"""
         if isinstance(data, models.Manager):
@@ -125,6 +121,7 @@
 
 class PropertyMinimalSerializer(serializers.ModelSerializer):
     """Define fields to avoid label lookup"""
+
     class Meta:
         model = Property
         fields = ['id', 'campus', 'parent_property']
@@ -134,13 +131,6 @@
 
 
 class PropertyStateSerializer(serializers.ModelSerializer):
-<<<<<<< HEAD
-    class Meta:
-        model = PropertyState
-
-    extra_data = serializers.JSONField()
-=======
-
     extra_data = serializers.JSONField(required=False)
 
     class Meta:
@@ -159,7 +149,6 @@
     class Meta:
         fields = '__all__'
         model = PropertyState
->>>>>>> e04a84e5
 
 
 class PropertyViewSerializer(serializers.ModelSerializer):
