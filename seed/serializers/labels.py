--- conflicted
+++ resolved
@@ -48,15 +48,13 @@
         model = Label
 
     def get_is_applied(self, obj):
-<<<<<<< HEAD
         result = False
         if self.inventory:
             result = self.inventory.filter(
                 labels=obj,
-            ).exists()
-        return result
-=======
-        return self.inventory.filter(
-            labels=obj,
-        ).values_list('id', flat=True)
->>>>>>> 859b350d
+            ).values_list('id', flat=True)
+
+            # result = self.inventory.filter(
+            #     labels=obj,
+            # ).exists()
+        return result