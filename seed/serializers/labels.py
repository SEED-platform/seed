--- conflicted
+++ resolved
@@ -52,13 +52,6 @@
         if self.inventory:
             result = self.inventory.filter(
                 labels=obj,
-<<<<<<< HEAD
-            ).exists()
-=======
             ).values_list('id', flat=True)
 
-            # result = self.inventory.filter(
-            #     labels=obj,
-            # ).exists()
->>>>>>> e8bb4998
         return result