# !/usr/bin/env python
"""
SEED Platform (TM), Copyright (c) Alliance for Sustainable Energy, LLC, and other contributors.
See also https://github.com/SEED-platform/seed/blob/main/LICENSE.md
"""

from rest_framework import serializers

from seed.models import StatusLabel as Label


class LabelSerializer(serializers.ModelSerializer):
    organization_id = serializers.PrimaryKeyRelatedField(
        source="super_organization",
        read_only=True,
    )
    is_applied = serializers.SerializerMethodField()

    def __init__(self, *args, **kwargs):
        """
        Labels always exist in the context of the organization they are
        assigned to.  This serializer requires that the `super_organization`
        for the label be passed into the serializer during initialization so
        that uniqueness constraints involving the `super_organization` can be
        validated by the serializer.

        """
        if "super_organization" not in kwargs:
            return
<<<<<<< HEAD
        super_organization = kwargs.pop('super_organization')
=======
        super_organization = kwargs.pop("super_organization")
        self.inventory = kwargs.pop("inventory")
>>>>>>> 57c9905f
        super().__init__(*args, **kwargs)
        if getattr(self, "initial_data", None):
            self.initial_data["super_organization"] = super_organization.pk

    class Meta:
        fields = (
            "id",
            "name",
            "color",
            "organization_id",
            "super_organization",
            "is_applied",
            "show_in_list",
        )
        extra_kwargs = {
            "super_organization": {"write_only": True},
        }
        model = Label

    def to_representation(self, instance):
        ret = super().to_representation(instance)

<<<<<<< HEAD
        if "is_applied" not in dir(instance):
            del ret['is_applied']
=======
        # Avoid the impression that no records "is_applied" if inventory isn't provided and a search never occurred
        if not self.inventory:
            del ret["is_applied"]
>>>>>>> 57c9905f

        return ret

    def get_is_applied(self, obj):
<<<<<<< HEAD
        if "is_applied" not in dir(obj):
            return None
=======
        filtered_result = []
        if self.inventory:
            # TODO: This needs to be updated to support labels being moved to Views.
            filtered_result = self.inventory.prefetch_related("labels").filter(labels__in=[obj]).values_list("id", flat=True)
>>>>>>> 57c9905f

        elif obj.is_applied == [None]:
            return []

        else:
            return obj.is_applied<|MERGE_RESOLUTION|>--- conflicted
+++ resolved
@@ -27,12 +27,7 @@
         """
         if "super_organization" not in kwargs:
             return
-<<<<<<< HEAD
-        super_organization = kwargs.pop('super_organization')
-=======
         super_organization = kwargs.pop("super_organization")
-        self.inventory = kwargs.pop("inventory")
->>>>>>> 57c9905f
         super().__init__(*args, **kwargs)
         if getattr(self, "initial_data", None):
             self.initial_data["super_organization"] = super_organization.pk
@@ -55,27 +50,14 @@
     def to_representation(self, instance):
         ret = super().to_representation(instance)
 
-<<<<<<< HEAD
         if "is_applied" not in dir(instance):
-            del ret['is_applied']
-=======
-        # Avoid the impression that no records "is_applied" if inventory isn't provided and a search never occurred
-        if not self.inventory:
             del ret["is_applied"]
->>>>>>> 57c9905f
 
         return ret
 
     def get_is_applied(self, obj):
-<<<<<<< HEAD
         if "is_applied" not in dir(obj):
             return None
-=======
-        filtered_result = []
-        if self.inventory:
-            # TODO: This needs to be updated to support labels being moved to Views.
-            filtered_result = self.inventory.prefetch_related("labels").filter(labels__in=[obj]).values_list("id", flat=True)
->>>>>>> 57c9905f
 
         elif obj.is_applied == [None]:
             return []
