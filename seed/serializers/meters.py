# !/usr/bin/env python
# encoding: utf-8
"""
:copyright (c) 2014 - 2022, The Regents of the University of California, through Lawrence Berkeley National Laboratory (subject to receipt of any required approvals from the U.S. Department of Energy) and contributors. All rights reserved.
:author
"""
from rest_framework import serializers

from seed.data_importer.utils import usage_point_id
from seed.models import Meter, Scenario
from seed.serializers.base import ChoiceField
from seed.utils.api import OrgMixin

# from seed.serializers.meter_readings import MeterReadingSerializer
<<<<<<< HEAD

=======
>>>>>>> 33502485


class MeterSerializer(serializers.ModelSerializer, OrgMixin):
    type = ChoiceField(choices=Meter.ENERGY_TYPES, required=True)
    alias = serializers.CharField(required=False, allow_blank=True)
    source = ChoiceField(choices=Meter.SOURCES)
    source_id = serializers.CharField(required=False, allow_blank=True)
    scenario_id = serializers.IntegerField(required=False, allow_null=True)
<<<<<<< HEAD
    scenario_name = serializers.CharField(required=False, allow_blank=True)
    # meter_readings = MeterReadingSerializer(many=True)
=======
>>>>>>> 33502485

    class Meta:
        model = Meter
        exclude = ('property', 'scenario',)

    def validate_scenario_id(self, scenario_id):
        # validate that the user has access to the scenario
        if scenario_id is not None:
            org = self.get_organization(self.context['request'])
            try:
                Scenario.objects.get(property_state__organization=org, pk=scenario_id)
            except Scenario.DoesNotExist:
                raise serializers.ValidationError({'status': 'error', 'message': 'Permission error assigning scenario to meter'})

        return scenario_id

    def to_representation(self, obj):
        result = super().to_representation(obj)

        if obj.source == Meter.GREENBUTTON:
            result['source_id'] = usage_point_id(obj.source_id)

        result['scenario_name'] = obj.scenario.name if obj.scenario else None

        if obj.alias is None or obj.alias == '':
            result['alias'] = f"{obj.get_type_display()} - {obj.get_source_display()} - {result['source_id']}"

        return result<|MERGE_RESOLUTION|>--- conflicted
+++ resolved
@@ -11,12 +11,6 @@
 from seed.serializers.base import ChoiceField
 from seed.utils.api import OrgMixin
 
-# from seed.serializers.meter_readings import MeterReadingSerializer
-<<<<<<< HEAD
-
-=======
->>>>>>> 33502485
-
 
 class MeterSerializer(serializers.ModelSerializer, OrgMixin):
     type = ChoiceField(choices=Meter.ENERGY_TYPES, required=True)
@@ -24,11 +18,6 @@
     source = ChoiceField(choices=Meter.SOURCES)
     source_id = serializers.CharField(required=False, allow_blank=True)
     scenario_id = serializers.IntegerField(required=False, allow_null=True)
-<<<<<<< HEAD
-    scenario_name = serializers.CharField(required=False, allow_blank=True)
-    # meter_readings = MeterReadingSerializer(many=True)
-=======
->>>>>>> 33502485
 
     class Meta:
         model = Meter
