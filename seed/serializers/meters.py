# !/usr/bin/env python
# encoding: utf-8
"""
:copyright (c) 2014 - 2022, The Regents of the University of California, through Lawrence Berkeley National Laboratory (subject to receipt of any required approvals from the U.S. Department of Energy) and contributors. All rights reserved.
:author
"""
from rest_framework import serializers

from seed.data_importer.utils import usage_point_id
from seed.models import Meter, Scenario
from seed.serializers.base import ChoiceField
from seed.utils.api import OrgMixin

# from seed.serializers.meter_readings import MeterReadingSerializer
<<<<<<< HEAD

=======
>>>>>>> 33502485


class MeterSerializer(serializers.ModelSerializer, OrgMixin):
    type = ChoiceField(choices=Meter.ENERGY_TYPES, required=True)
    alias = serializers.CharField(required=False, allow_blank=True)
    source = ChoiceField(choices=Meter.SOURCES)
    source_id = serializers.CharField(required=False, allow_blank=True)
    scenario_id = serializers.IntegerField(required=False, allow_null=True)
<<<<<<< HEAD
    scenario_name = serializers.CharField(required=False, allow_blank=True)
    # meter_readings = MeterReadingSerializer(many=True)
=======
>>>>>>> 33502485

    class Meta:
        model = Meter
        exclude = ('property', 'scenario',)

    def validate_scenario_id(self, scenario_id):
        # validate that the user has access to the scenario
        if scenario_id is not None:
            org = self.get_organization(self.context['request'])
            try:
                Scenario.objects.get(property_state__organization=org, pk=scenario_id)
            except Scenario.DoesNotExist:
                raise serializers.ValidationError({'status': 'error', 'message': 'Permission error assigning scenario to meter'})

        return scenario_id

    def to_representation(self, obj):
        result = super().to_representation(obj)

        if obj.source == Meter.GREENBUTTON:
            result['source_id'] = usage_point_id(obj.source_id)

        result['scenario_name'] = obj.scenario.name if obj.scenario else None

        if obj.alias is None or obj.alias == '':
            result['alias'] = f"{obj.get_type_display()} - {obj.get_source_display()} - {result['source_id']}"

        return result<|MERGE_RESOLUTION|>--- conflicted
+++ resolved
@@ -12,10 +12,6 @@
 from seed.utils.api import OrgMixin
 
 # from seed.serializers.meter_readings import MeterReadingSerializer
-<<<<<<< HEAD
-
-=======
->>>>>>> 33502485
 
 
 class MeterSerializer(serializers.ModelSerializer, OrgMixin):
@@ -24,11 +20,6 @@
     source = ChoiceField(choices=Meter.SOURCES)
     source_id = serializers.CharField(required=False, allow_blank=True)
     scenario_id = serializers.IntegerField(required=False, allow_null=True)
-<<<<<<< HEAD
-    scenario_name = serializers.CharField(required=False, allow_blank=True)
-    # meter_readings = MeterReadingSerializer(many=True)
-=======
->>>>>>> 33502485
 
     class Meta:
         model = Meter
