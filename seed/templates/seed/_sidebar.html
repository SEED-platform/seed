{% load compress %}
{# requires seed_menu_controller angularjs controller and menu_controller.js #}
    <div ng-class="{expanded: expanded_controller, collapsed: collapsed_controller, sidebar: true, hide_transition:is_initial_state}">
        <div class="menu" ng-click="reset_search_field()">
            <a id="sidebar-profile" ng-class="{item: true, active: is_active('/profile')}" href="{% url "seed:home" %}#/profile">
                <div class="icon"><i class="fa fa-cog"></i></div>
                <div ng-show="!is_initial_state" class="item_name">{$ username $}</div>
                <div ng-show="!is_initial_state" class="badge badge_menu" ng-click="href('{% url "landing:logout" %}')">Log Out</div>
            </a>
            <div class="divider"></div>
            <a id="sidebar-projects" ng-class="{item: true, active: is_active('/projects')}" href="{% url "seed:home" %}#/projects" disabled>
                <div class="icon"><i class="fa fa-folder-o"></i></div>
                <div ng-show="!is_initial_state" class="item_name">Projects</div>
                <!--<div ng-show="!is_initial_state" class="badge badge_menu">{$ projects_count | number:0 $}</div>-->
            </a>
            <!--
            <a id="sidebar-buildings" ng-class="{item: true, active: is_active('/buildings')}" href="{% url "seed:home" %}#/buildings">
                <div class="icon"><i class="fa fa-building-o"></i></div>
                <div ng-show="!is_initial_state" class="item_name">Buildings</div>
                <div ng-show="!is_initial_state" class="badge badge_menu">{$ buildings_count | number:0 $}</div>
            </a>
            -->
            <a id="sidebar-inventory"
               ng-class="{item: true, active: is_active('/properties') || is_active('/taxlots')}"
               href="{% url "seed:home" %}#/properties"
               >
                <div class="icon"><img src="{{STATIC_URL}}seed/images/icon-city.svg" title="Inventory"></div>
                <div ng-show="!is_initial_state" class="item_name">Inventory</div>
            </a>
            <a id="sidebar-data" ng-class="{item: true, active: is_active('/data')}" title="Data" href="{% url "seed:home" %}#/data" ng-show="menu.user.organization.user_role !== 'viewer'">
                <div class="icon"><i class="fa fa-sitemap"></i></div>
                <div ng-show="!is_initial_state" class="item_name">Data</div>
                <div ng-show="!is_initial_state" class="badge badge_menu">{$ datasets_count | number:0 $}</div>
            </a>
            <a id="sidebar-accounts" ng-class="{item: true, active: is_active('/accounts')}" title="Organizations"  href="{% url "seed:home" %}#/accounts">
                <div class="icon"><i class="fa fa-users"></i></div>
                <div ng-show="!is_initial_state" class="item_name">Organizations</div>
                <div ng-show="!is_initial_state" class="badge badge_menu">{$ organizations_count | number:0 $}</div>
            </a>

            <div class="divider"></div>
<<<<<<< HEAD
            <a id="sidebar-feedback" ng-class="{item: true, active: is_active('/feedback')}" title="Contact" href="{% url "seed:home" %}#/feedback">
                <div class="icon"><i class="fa fa-certificate"></i></div>
                <div ng-show="!is_initial_state" class="item_name">Contact</div>
            </a>
            <a id="sidebar-api" ng-class="{item: true, active: is_active('/api/swagger/')}" title="API Documentation" href="{% url "seed:home" %}#/api/swagger">
=======
            <a id="sidebar-api" ng-class="{item: true, active: is_active('/api-docs')}" title="API Documentation" href="{% url "seed:home" %}#/api-docs">
>>>>>>> 315be792
                <div class="icon"><i class="fa fa-code"></i></div>
                <div ng-show="!is_initial_state" class="item_name">API Documentation</div>
            </a>
            <a id="sidebar-contact" ng-class="{item: true, active: is_active('/contact')}" title="Contact" href="{% url "seed:home" %}#/contact">
                <div class="icon"><i class="fa fa-question-circle"></i></div>
                <div ng-show="!is_initial_state" class="item_name">Contact</div>
            </a>
            <a id="sidebar-about" ng-class="{item: true, active: is_active('/about')}" title="About" href="{% url "seed:home" %}#/about">
                <div class="icon"><i class="fa fa-info-circle"></i></div>
                <div ng-show="!is_initial_state" class="item_name">About</div>
            </a>
        </div>
    </div><|MERGE_RESOLUTION|>--- conflicted
+++ resolved
@@ -39,15 +39,7 @@
             </a>
 
             <div class="divider"></div>
-<<<<<<< HEAD
-            <a id="sidebar-feedback" ng-class="{item: true, active: is_active('/feedback')}" title="Contact" href="{% url "seed:home" %}#/feedback">
-                <div class="icon"><i class="fa fa-certificate"></i></div>
-                <div ng-show="!is_initial_state" class="item_name">Contact</div>
-            </a>
             <a id="sidebar-api" ng-class="{item: true, active: is_active('/api/swagger/')}" title="API Documentation" href="{% url "seed:home" %}#/api/swagger">
-=======
-            <a id="sidebar-api" ng-class="{item: true, active: is_active('/api-docs')}" title="API Documentation" href="{% url "seed:home" %}#/api-docs">
->>>>>>> 315be792
                 <div class="icon"><i class="fa fa-code"></i></div>
                 <div ng-show="!is_initial_state" class="item_name">API Documentation</div>
             </a>
