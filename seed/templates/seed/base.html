{% load compress analytical %}
<!DOCTYPE html>
<html>
    <!-- :copyright (c) 2014 - 2016, The Regents of the University of California, through Lawrence Berkeley National Laboratory (subject to receipt of any required approvals from the U.S. Department of Energy) and contributors. All rights reserved. -->
    <head>
    {% analytical_head_top %}

        <title>{% block title %}SEED Platform&#0153;{% endblock title %}</title>
        <meta charset="utf-8" />
        <meta http-equiv="X-UA-Compatible" content="IE=edge,chrome=1" />
        <!--[if lt IE 8]>
            <script type="text/javascript" src="//ajax.googleapis.com/ajax/libs/chrome-frame/1/CFInstall.min.js"></script>

            <style>
             .chromeFrameInstallDefaultStyle {
               border: 2px solid blue;
               padding: 5px;
               z-index: 999999;
             }
            </style>

            <script>
             // The conditional ensures that this code will only execute in IE,
             // Therefore we can use the IE-specific attachEvent without worry
             window.attachEvent("onload", function() {
               CFInstall.check({
                 mode: "inline", // the default
                 node: "prompt"
               });
             });
            </script>
        <![endif]-->
        <meta name="viewport" content="width=device-width, initial-scale=1.0, maximum-scale=1.0">
        <link rel="shortcut icon" href="{{STATIC_URL}}seed/images/favicon.ico">
        <link href="//fonts.googleapis.com/css?family=PT+Sans:400,700|PT+Sans+Narrow:400,700" rel="stylesheet" type="text/css">
        <link href="{{STATIC_URL}}vendors/bower_components/font-awesome/css/font-awesome.min.css" rel="stylesheet" type="text/css">
        <link href="{{STATIC_URL}}vendors/bower_components/bootstrap/dist/css/bootstrap.min.css" rel="stylesheet" type="text/css">
        <link href="{{STATIC_URL}}vendors/bower_components/jquery-ui/themes/smoothness/jquery-ui.min.css" rel="stylesheet" type="text/css">
        <link href="{{STATIC_URL}}vendors/bower_components/angular-ui-tree/dist/angular-ui-tree.min.css" rel="stylesheet" type="text/css">
        <link href="{{STATIC_URL}}vendors/bower_components/ng-tags-input/ng-tags-input.css" rel="stylesheet" type="text/css">
        <link href="{{STATIC_URL}}vendors/bower_components/ng-tags-input/ng-tags-input.bootstrap.css" rel="stylesheet" type="text/css">  
        <link href="{{STATIC_URL}}vendors/bower_components/angular-xeditable/dist/css/xeditable.css" rel="stylesheet" type="text/css">
        <link href="{{STATIC_URL}}vendors/bower_components/angular-ui-notification/dist/angular-ui-notification.min.css" rel="stylesheet" type="text/css">


        {% block css %}{{block.super}}
            {% compress css %}
                <link href="{{STATIC_URL}}seed/css/style.css" rel="stylesheet" type="text/css">
            {% endcompress %}
        {% endblock %}

        {% block js %}{{block.super}}
            <script>
                window.BE = window.BE || {};
                // username for sidebar
                window.BE.username = "{{ username }}";
                if (window.BE.username === "") {
                    window.BE.username = "{{ request.user.first_name }} {{ request.user.last_name}}";
                }
                window.BE.initial_org_id = "{{ initial_org_id }}";
                window.BE.initial_org_user_role = "{{ initial_org_user_role }}";
                window.BE.initial_org_name = "{{ initial_org_name }}";
                window.BE.FILE_UPLOAD_DESTINATION = "{{FILE_UPLOAD_DESTINATION}}";
                window.BE.AWS_UPLOAD_BUCKET_NAME = "{{AWS_UPLOAD_BUCKET_NAME}}";
                window.BE.AWS_CLIENT_ACCESS_KEY = "{{AWS_CLIENT_ACCESS_KEY}}";

                {# js CSRF config #}
                window.BE.csrf_token = "{{ csrf_token }}";

                {# Django debug mode flag #}
                window.BE.debug = {{ debug|yesno:"true,false" }};
            </script>

            {# js urls config #}
            {% include "seed/_js_urls.html" %}

            {# js vendor imports #}
            {# todo: switch angular.js to minified version, same with the rest #}
            <script src="{{STATIC_URL}}vendors/bower_components/jquery/dist/jquery.min.js"></script>
            <script src="{{STATIC_URL}}vendors/bower_components/jquery-ui/jquery-ui.min.js"></script>
            <script src="{{STATIC_URL}}vendors/bower_components/underscore/underscore-min.js"></script>
            <script src="{{STATIC_URL}}vendors/bower_components/bootstrap/dist/js/bootstrap.min.js"></script>

            <script src="{{STATIC_URL}}vendors/bower_components/lodash/lodash.min.js"></script>

            <script src="{{STATIC_URL}}vendors/bower_components/angular/angular.js"></script>
            <script src="{{STATIC_URL}}vendors/bower_components/angular-cookies/angular-cookies.min.js"></script>
            <script src="{{STATIC_URL}}vendors/bower_components/angular-route/angular-route.min.js"></script>

<<<<<<< HEAD
=======
            {% if not debug and SENTRY_JS_DSN %}
            <script src="https://cdn.ravenjs.com/2.1.0/angular/raven.min.js"></script>
            <script>Raven.config('{{ SENTRY_JS_DSN }}').install();</script>
            {% endif %}

>>>>>>> c5742a88
            <script src="{{STATIC_URL}}vendors/bower_components/angular-bootstrap/ui-bootstrap-tpls.min.js"></script>
            <script src="{{STATIC_URL}}vendors/bower_components/angular-ui-tree/dist/angular-ui-tree.min.js"></script>
            <script src="{{STATIC_URL}}vendors/bower_components/angular-ui-sortable/sortable.min.js"></script>


            <script src="{{STATIC_URL}}vendors/bower_components/moment/min/moment.min.js"></script>

            <!-- reports -->
            <script src="{{STATIC_URL}}vendors/bower_components/d3/d3.min.js"></script>
            <script src="{{STATIC_URL}}vendors/bower_components/dimple/dist/dimple.latest.min.js"></script>
            <!-- / reports -->

            <script src="{{STATIC_URL}}vendors/bower_components/angular-xeditable/dist/js/xeditable.min.js"></script>                     
            <script src="{{STATIC_URL}}vendors/bower_components/ng-tags-input/ng-tags-input.js"></script>
            <script src="{{STATIC_URL}}vendors/bower_components/angular-ui-notification/dist/angular-ui-notification.min.js"></script>
<<<<<<< HEAD

=======
            <script src="{{STATIC_URL}}vendors/bower_components/spin.js/spin.min.js"></script>
>>>>>>> c5742a88

            {% ifequal FILE_UPLOAD_DESTINATION 'S3' %}
            <script src="{{STATIC_URL}}vendors/bower_components/fine-uploader/_build/s3.fineuploader.js" ></script>
            {% else %}
            <script src="{{STATIC_URL}}vendors/bower_components/fine-uploader/_build/fineuploader.js" ></script>
            {% endifequal %}


            {# all seed js files #}
            {% include "seed/_scripts.html" %}

        {% endblock js%}
    {% analytical_head_bottom %}
    </head>

    {% block body %}
    <body>
    {% analytical_body_top %}
        <div class="app" data-ng-app="BE.seed">
        {% block content %}{% endblock %}
        </div>
    {% analytical_body_bottom %}
    </body>
</html>
{% endblock %}

{% block js_scripts %}
{% endblock js_scripts %}<|MERGE_RESOLUTION|>--- conflicted
+++ resolved
@@ -87,14 +87,11 @@
             <script src="{{STATIC_URL}}vendors/bower_components/angular-cookies/angular-cookies.min.js"></script>
             <script src="{{STATIC_URL}}vendors/bower_components/angular-route/angular-route.min.js"></script>
 
-<<<<<<< HEAD
-=======
             {% if not debug and SENTRY_JS_DSN %}
             <script src="https://cdn.ravenjs.com/2.1.0/angular/raven.min.js"></script>
             <script>Raven.config('{{ SENTRY_JS_DSN }}').install();</script>
             {% endif %}
 
->>>>>>> c5742a88
             <script src="{{STATIC_URL}}vendors/bower_components/angular-bootstrap/ui-bootstrap-tpls.min.js"></script>
             <script src="{{STATIC_URL}}vendors/bower_components/angular-ui-tree/dist/angular-ui-tree.min.js"></script>
             <script src="{{STATIC_URL}}vendors/bower_components/angular-ui-sortable/sortable.min.js"></script>
@@ -110,11 +107,7 @@
             <script src="{{STATIC_URL}}vendors/bower_components/angular-xeditable/dist/js/xeditable.min.js"></script>                     
             <script src="{{STATIC_URL}}vendors/bower_components/ng-tags-input/ng-tags-input.js"></script>
             <script src="{{STATIC_URL}}vendors/bower_components/angular-ui-notification/dist/angular-ui-notification.min.js"></script>
-<<<<<<< HEAD
-
-=======
             <script src="{{STATIC_URL}}vendors/bower_components/spin.js/spin.min.js"></script>
->>>>>>> c5742a88
 
             {% ifequal FILE_UPLOAD_DESTINATION 'S3' %}
             <script src="{{STATIC_URL}}vendors/bower_components/fine-uploader/_build/s3.fineuploader.js" ></script>
