--- conflicted
+++ resolved
@@ -45,22 +45,8 @@
         window.BE.urls.delete_cycle             = '{% url "seed:delete_cycle" %}';
 
         // uploader URLs
-<<<<<<< HEAD
-        window.BE.urls.save_raw_data                = '{% url "seed:save_raw_data" %}';
-        window.BE.urls.get_raw_column_names         = '{% url "seed:get_raw_column_names" %}';
-        window.BE.urls.get_first_five_rows          = '{% url "seed:get_first_five_rows" %}';
-=======
-        window.BE.urls.uploader_signature_endpoint  = '{% url "data_importer:sign_policy_document" %}';
-        window.BE.urls.uploader_success_endpoint    = '{% url "data_importer:s3_upload_complete" %}';
-        window.BE.urls.uploader_local_endpoint      = '{% url "data_importer:local_uploader" %}';
->>>>>>> 47641744
-
         window.BE.urls.save_column_mappings     = '{% url "seed:save_column_mappings" %}';
         window.BE.urls.remap_buildings          = '{% url "seed:remap_buildings" %}';
-<<<<<<< HEAD
-        window.BE.urls.start_system_matching    = '{% url "seed:start_system_matching" %}';
-=======
->>>>>>> 47641744
 
         // export URLs
         window.BE.urls.export_buildings             = '{% url "seed:export_buildings" %}';
