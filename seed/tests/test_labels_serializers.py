--- conflicted
+++ resolved
@@ -4,13 +4,6 @@
 :copyright (c) 2014 - 2016, The Regents of the University of California, through Lawrence Berkeley National Laboratory (subject to receipt of any required approvals from the U.S. Department of Energy) and contributors. All rights reserved.  # NOQA
 :author 'Piper Merriam <pipermerriam@gmail.com>'
 """
-<<<<<<< HEAD
-"""
-Unit tests for map.py
-"""
-=======
-
->>>>>>> bed96e85
 from unittest import skip
 
 from django.test import TestCase
@@ -26,10 +19,6 @@
 )
 from seed.serializers.labels import (
     LabelSerializer,
-<<<<<<< HEAD
-    # UpdateBuildingLabelsSerializer,
-=======
->>>>>>> bed96e85
 )
 
 """
@@ -37,11 +26,7 @@
 """
 
 
-<<<<<<< HEAD
-@skip("Fix for new data model")
-=======
 @skip('BuildingSnapshot is referenced many times in this.')
->>>>>>> bed96e85
 class TestLabelSerializer(TestCase):
     """Test the label serializer"""
 
@@ -125,142 +110,6 @@
         )
         self.assertFalse(serializer.data['is_applied'])
 
-
-<<<<<<< HEAD
-@skip("Fix for new data model")
-class TestUpdateBuildingLabelsSerializer(TestCase):
-
-    def test_initialization_requires_organization_as_argument(self):
-        with self.assertRaises(KeyError):
-            UpdateBuildingLabelsSerializer(
-                queryset=CanonicalBuilding.objects.none(),
-            )
-
-        organization = SuperOrganization.objects.create(name='test-org')
-        UpdateBuildingLabelsSerializer(
-            queryset=CanonicalBuilding.objects.none(),
-            super_organization=organization,
-        )
-
-    def test_initialization_requires_queryset_as_argument(self):
-        organization = SuperOrganization.objects.create(name='test-org')
-
-        with self.assertRaises(KeyError):
-            UpdateBuildingLabelsSerializer(
-                super_organization=organization,
-            )
-
-        UpdateBuildingLabelsSerializer(
-            super_organization=organization,
-            queryset=CanonicalBuilding.objects.none(),
-        )
-
-    def test_labels_are_applied(self):
-        organization = SuperOrganization.objects.create(name='test-org')
-
-        label_a = Label.objects.create(
-            color="red",
-            name="label-a",
-            super_organization=organization,
-        )
-        label_b = Label.objects.create(
-            color="red",
-            name="label-b",
-            super_organization=organization,
-        )
-
-        bs_1 = SEEDFactory.building_snapshot(
-            canonical_building=CanonicalBuilding.objects.create(),
-        )
-        bs_2 = SEEDFactory.building_snapshot(
-            canonical_building=CanonicalBuilding.objects.create(),
-        )
-
-        self.assertFalse(bs_1.canonical_building.labels.filter(pk=label_a.pk).exists())
-        self.assertFalse(bs_1.canonical_building.labels.filter(pk=label_b.pk).exists())
-        self.assertFalse(bs_2.canonical_building.labels.filter(pk=label_a.pk).exists())
-        self.assertFalse(bs_2.canonical_building.labels.filter(pk=label_b.pk).exists())
-
-        qs = CanonicalBuilding.objects.all()
-        self.assertEqual(qs.count(), 2)
-
-        data = {
-            'add_label_ids': [label_a.pk, label_b.pk],
-            'remove_label_ids': [],
-            'selected_buildings': [],
-            'select_all_checkbox': True,
-        }
-
-        serializer = UpdateBuildingLabelsSerializer(
-            data=data,
-            super_organization=organization,
-            queryset=qs,
-        )
-        self.assertTrue(serializer.is_valid(), serializer.errors)
-
-        serializer.save()
-        self.assertEqual(qs.count(), 2)
-
-        self.assertTrue(bs_1.canonical_building.labels.filter(pk=label_a.pk).exists())
-        self.assertTrue(bs_1.canonical_building.labels.filter(pk=label_b.pk).exists())
-        self.assertTrue(bs_2.canonical_building.labels.filter(pk=label_a.pk).exists())
-        self.assertTrue(bs_2.canonical_building.labels.filter(pk=label_b.pk).exists())
-
-    def test_labels_are_removed(self):
-        organization = SuperOrganization.objects.create(name='test-org')
-
-        label_a = Label.objects.create(
-            color="red",
-            name="label-a",
-            super_organization=organization,
-        )
-        label_b = Label.objects.create(
-            color="red",
-            name="label-b",
-            super_organization=organization,
-        )
-
-        bs_1 = SEEDFactory.building_snapshot(
-            canonical_building=CanonicalBuilding.objects.create(),
-        )
-        bs_2 = SEEDFactory.building_snapshot(
-            canonical_building=CanonicalBuilding.objects.create(),
-        )
-
-        bs_1.canonical_building.labels.add(label_a, label_b)
-        bs_2.canonical_building.labels.add(label_b)
-
-        # Sanity check
-        self.assertTrue(bs_1.canonical_building.labels.filter(pk=label_a.pk).exists())
-        self.assertTrue(bs_1.canonical_building.labels.filter(pk=label_b.pk).exists())
-        self.assertFalse(bs_2.canonical_building.labels.filter(pk=label_a.pk).exists())
-        self.assertTrue(bs_2.canonical_building.labels.filter(pk=label_b.pk).exists())
-
-        qs = CanonicalBuilding.objects.all()
-        self.assertEqual(qs.count(), 2)
-
-        data = {
-            'add_label_ids': [],
-            'remove_label_ids': [label_a.pk, label_b.pk],
-            'selected_buildings': [],
-            'select_all_checkbox': True,
-        }
-
-        serializer = UpdateBuildingLabelsSerializer(
-            data=data,
-            super_organization=organization,
-            queryset=qs,
-        )
-        self.assertTrue(serializer.is_valid(), serializer.errors)
-
-        serializer.save()
-        self.assertEqual(qs.count(), 2)
-
-        self.assertFalse(bs_1.canonical_building.labels.filter(pk=label_a.pk).exists())
-        self.assertFalse(bs_1.canonical_building.labels.filter(pk=label_b.pk).exists())
-        self.assertFalse(bs_2.canonical_building.labels.filter(pk=label_a.pk).exists())
-        self.assertFalse(bs_2.canonical_building.labels.filter(pk=label_b.pk).exists())
-=======
 # @skip('CanonicalBuilding is referenced many times in this.')
 # class TestUpdateBuildingLabelsSerializer(TestCase):
 #     def test_initialization_requires_organization_as_argument(self):
@@ -392,5 +241,4 @@
 #         self.assertFalse(bs_1.canonical_building.labels.filter(pk=label_a.pk).exists())
 #         self.assertFalse(bs_1.canonical_building.labels.filter(pk=label_b.pk).exists())
 #         self.assertFalse(bs_2.canonical_building.labels.filter(pk=label_a.pk).exists())
-#         self.assertFalse(bs_2.canonical_building.labels.filter(pk=label_b.pk).exists())
->>>>>>> bed96e85
+#         self.assertFalse(bs_2.canonical_building.labels.filter(pk=label_b.pk).exists())