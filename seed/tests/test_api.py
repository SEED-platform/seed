# !/usr/bin/env python
# encoding: utf-8
"""
SEED Platform (TM), Copyright (c) Alliance for Sustainable Energy, LLC, and other contributors.
See also https://github.com/seed-platform/seed/main/LICENSE.md
"""
import base64
import json
<<<<<<< HEAD

from django.test import TestCase
from django.utils import timezone
=======
import os
import pathlib
import time
from datetime import date
from unittest import skip

from django.test import TestCase
from django.urls import reverse, reverse_lazy
>>>>>>> 22e66f35

from seed.landing.models import SEEDUser as User
from seed.models import Cycle
from seed.utils.api import get_api_endpoints
from seed.utils.organizations import create_organization


class SchemaGenerationTests(TestCase):
    def test_get_api_endpoints_utils(self):
        """
        Test of function that traverses all URLs looking for api endpoints.
        """
        res = get_api_endpoints()
        for url, fn in res.items():
            self.assertTrue(fn.is_api_endpoint)
            self.assertTrue(url.startswith('/'))


class TestApi(TestCase):
    def setUp(self):
        user_details = {
            'username': 'test_user@demo.com',  # the username needs to be in the form of an email.
            'password': 'test_pass',
            'email': 'test_user@demo.com',
            'first_name': 'Jaqen',
            'last_name': 'H\'ghar'
        }
        self.user = User.objects.create_user(**user_details)
        self.user.generate_key()
        self.org, _, _ = create_organization(self.user)
        self.default_cycle = Cycle.objects.filter(organization_id=self.org).first()
        self.cycle, _ = Cycle.objects.get_or_create(
            name='Test Hack Cycle 2015',
            organization=self.org,
            start=date(2015, 1, 1),
            end=date(2015, 12, 31),
        )
        auth_string = base64.urlsafe_b64encode(bytes(
            '{}:{}'.format(self.user.username, self.user.api_key), 'utf-8'
        ))
        self.auth_string = 'Basic {}'.format(auth_string.decode('utf-8'))
        self.headers = {'Authorization': self.auth_string}

    def get_org_id(self, dict, username):
        """Return the org id from the passed dictionary and username"""
        id = None
        for ctr in range(len(dict['organizations'])):
            if dict['organizations'][ctr]['owners'][0]['email'] == username:
                id = dict['organizations'][ctr]['org_id']
                break

        return id

    def test_user_profile(self):
        # test logging in with the password, the remaining versions will use the HTTP Authentication
        self.client.login(username='test_user@demo.com', password='test_pass')
        r = self.client.get('/api/v3/users/' + str(self.user.pk) + '/', follow=True)
        self.assertEqual(r.status_code, 200)

        r = json.loads(r.content)
        self.assertEqual(r['status'], 'success')
        self.assertEqual(r['first_name'], 'Jaqen')
        self.assertEqual(r['last_name'], 'H\'ghar')
        self.client.logout()

    def test_with_http_authorization(self):
        r = self.client.get(
            '/api/v3/users/{}/'.format(str(self.user.pk)),
            follow=True,
            data={},
            **self.headers
        )
        self.assertEqual(r.status_code, 200)
        r = json.loads(r.content)
        self.assertNotEqual(r, None)

    def test_organization(self):
        self.client.login(username='test_user@demo.com', password='test_pass')
        r = self.client.get('/api/v3/organizations/', follow=True, **self.headers)
        self.assertEqual(r.status_code, 200)

        # {
        #     "organizations": [{
        #           "is_parent": true,
        #           "user_role": "owner",
        #           "sub_orgs": [],
        #           "number_of_users": 1,
        #           "id": 1,
        #           "owners": [
        #               {
        #                   "first_name": "Jaqen",
        #                   "last_name": "H'ghar",
        #                   "email": "test_user@demo.com",
        #                   "id": 1
        #               }
        #           ],
        #           "name": "",
        #           "created": "2016-09-16",
        #           "org_id": 1,
        #           "user_is_owner": true,
        #           "parent_id": 1,
        #           "cycles": []
        #           }]
        # }
        r = json.loads(r.content)
        self.assertEqual(len(r['organizations']), 1)
        self.assertEqual(len(r['organizations'][0]['sub_orgs']), 0)
        # Num buildings is no longer valid. The count of properties are in the cycle
        # self.assertEqual(r['organizations'][0]['num_buildings'], 0)
        self.assertEqual(len(r['organizations'][0]['owners']), 1)
        self.assertEqual(r['organizations'][0]['number_of_users'], 1)
        self.assertEqual(r['organizations'][0]['user_role'], 'owner')
        self.assertEqual(r['organizations'][0]['owners'][0]['first_name'], 'Jaqen')
        self.assertEqual(r['organizations'][0]['cycles'], [
            {
                'name': str(date.today().year - 1) + ' Calendar Year',
                'num_properties': 0,
                'num_taxlots': 0,
                'cycle_id': self.default_cycle.pk,
            }, {
                'name': 'Test Hack Cycle 2015',
                'num_properties': 0,
                'num_taxlots': 0,
                'cycle_id': self.cycle.pk,
            }])

    def test_organization_details(self):
        r = self.client.get('/api/v3/organizations/', follow=True, **self.headers)
        r = json.loads(r.content)
        organization_id = self.get_org_id(r, self.user.username)

        # get details on the organization
        r = self.client.get('/api/v3/organizations/' + str(organization_id) + '/', follow=True,
                            **self.headers)
        self.assertEqual(r.status_code, 200)

        # {
        #     "status": "success",
        #     "organization": {
        #         "sub_orgs": [],
        #         "num_buildings": 0,
        #         "owners": [
        #             {
        #                 "first_name": "Jaqen",
        #                 "last_name": "H'ghar",
        #                 "email": "test_user@demo.com",
        #                 "id": 2
        #             }
        #         ],
        #         "number_of_users": 1,
        #         "name": "",
        #         "user_role": "owner",
        #         "is_parent": true,
        #         "org_id": 2,
        #         "id": 2,
        #         "user_is_owner": true
        #     }
        # }

        r = json.loads(r.content)
        self.assertEqual(r['status'], 'success')
        self.assertEqual(r['organization']['number_of_users'], 1)
        self.assertEqual(len(r['organization']['owners']), 1)
        self.assertEqual(r['organization']['user_is_owner'], True)

    def test_update_user(self):
        user_payload = {
            'first_name': 'Arya',
            'last_name': 'Stark',
            'email': self.user.username
        }
        r = self.client.put('/api/v3/users/{}/'.format(self.user.pk), data=json.dumps(user_payload),
                            content_type='application/json', **self.headers)

        # re-retrieve the user profile
        r = self.client.get('/api/v3/users/' + str(self.user.pk) + '/', follow=True, **self.headers)
        r = json.loads(r.content)

        self.assertEqual(r['status'], 'success')
        self.assertEqual(r['first_name'], 'Arya')
        self.assertEqual(r['last_name'], 'Stark')

    def test_adding_user(self):
        r = self.client.get('/api/v3/organizations/', follow=True, **self.headers)
        r = json.loads(r.content)
        organization_id = self.get_org_id(r, self.user.username)
        new_user = {
            'organization_id': organization_id,
            'first_name': 'Brienne',
            'last_name': 'Tarth',
            'email': 'test+1@demo.com',
            'role': 'member',
        }

        r = self.client.post('/api/v3/users/?organization_id=' + str(organization_id),
                             data=json.dumps(new_user),
                             content_type='application/json',
                             **self.headers)
        self.assertEqual(r.status_code, 200)

        r = self.client.get('/api/v3/organizations/%s/' % organization_id, follow=True,
                            **self.headers)
        self.assertEqual(r.status_code, 200)
        r = json.loads(r.content)
        self.assertEqual(r['organization']['number_of_users'], 2)

        # get org users
        r = self.client.get('/api/v3/organizations/%s/users/' % organization_id,
                            content_type='application/json', **self.headers)
        self.assertEqual(r.status_code, 200)
        # {
        #     "status": "success",
        #     "users": [
        #         {
        #             "role": "owner",
        #             "first_name": "Jaqen",
        #             "last_name": "H'ghar",
        #             "user_id": 1,
        #             "email": "test_user@demo.com"
        #         },
        #         {
        #             "role": "member",
        #             "first_name": "Brienne",
        #             "last_name": "Tarth",
        #             "user_id": 2,
        #             "email": "test+1@demo.com"
        #         }
        #     ]
        # }

        r = json.loads(r.content)
        self.assertEqual(r['status'], 'success')
        self.assertEqual(len(r['users']), 2)

        # get the user id of the new user
        user_id = [i for i in r['users'] if i['last_name'] == 'Tarth'][0]['user_id']

        # Change the user role
        payload = {
            'organization_id': organization_id,
            'role': 'owner'
        }

        r = self.client.put(
            '/api/v3/users/{}/role/?organization_id={}'.format(user_id, organization_id),
            data=json.dumps(payload),
            content_type='application/json',
            **self.headers)
        self.assertEqual(r.status_code, 200)
        r = json.loads(r.content)
        self.assertEqual(r['status'], 'success')

        r = self.client.get('/api/v3/organizations/%s/users/' % organization_id,
                            content_type='application/json', **self.headers)
        self.assertEqual(r.status_code, 200)
        r = json.loads(r.content)
        new_user = [i for i in r['users'] if i['last_name'] == 'Tarth'][0]
        self.assertEqual(new_user['role'], 'owner')

    def test_get_query_threshold(self):
        r = self.client.get('/api/v3/organizations/', follow=True, **self.headers)
        r = json.loads(r.content)
        organization_id = self.get_org_id(r, self.user.username)

        r = self.client.get("/api/v3/organizations/%s/query_threshold/" % organization_id,
                            follow=True,
                            **self.headers)
        self.assertEqual(r.status_code, 200)
        r = json.loads(r.content)
        self.assertEqual(r['status'], 'success')
        self.assertEqual(r['query_threshold'], None)

    def test_shared_fields(self):
        r = self.client.get('/api/v3/organizations/', follow=True, **self.headers)
        r = json.loads(r.content)
        organization_id = self.get_org_id(r, self.user.username)

        r = self.client.get("/api/v3/organizations/%s/shared_fields/" % organization_id,
                            follow=True,
                            **self.headers)

        self.assertEqual(r.status_code, 200)
        r = json.loads(r.content)
        self.assertEqual(r['status'], 'success')
        self.assertEqual(r['public_fields'], [])<|MERGE_RESOLUTION|>--- conflicted
+++ resolved
@@ -6,20 +6,9 @@
 """
 import base64
 import json
-<<<<<<< HEAD
+from datetime import date
 
 from django.test import TestCase
-from django.utils import timezone
-=======
-import os
-import pathlib
-import time
-from datetime import date
-from unittest import skip
-
-from django.test import TestCase
-from django.urls import reverse, reverse_lazy
->>>>>>> 22e66f35
 
 from seed.landing.models import SEEDUser as User
 from seed.models import Cycle
