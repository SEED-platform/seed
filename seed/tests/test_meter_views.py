--- conflicted
+++ resolved
@@ -258,8 +258,6 @@
         self.assertEqual(response.status_code, 200)
         self.assertEqual(len(response.json()), 3)
 
-<<<<<<< HEAD
-=======
     def test_error_with_time_aware(self):
         property_view = self.property_view_factory.get_property_view()
         url = reverse('api:v3:property-meters-list', kwargs={'property_pk': property_view.id})
@@ -305,7 +303,6 @@
         self.assertEqual(response.json()['status'], 'error')
         self.assertEqual(response.json()['message'], 'end_time must be non-time zone aware')
 
->>>>>>> 33502485
     def test_bulk_import(self):
         # create property
         property_view = self.property_view_factory.get_property_view()
