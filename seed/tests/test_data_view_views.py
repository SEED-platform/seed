# !/usr/bin/env python
"""
SEED Platform (TM), Copyright (c) Alliance for Sustainable Energy, LLC, and other contributors.
See also https://github.com/SEED-platform/seed/blob/main/LICENSE.md
"""

import json
from datetime import datetime

import pytz
from django.test import TestCase
from django.urls import reverse
from pint import UnitRegistry

from seed.models import Column, DataView, DataViewParameter, DerivedColumn, FilterGroup, Property, PropertyView, StatusLabel, User
from seed.models import StatusLabel as Label
from seed.test_helpers.fake import (
    FakeCycleFactory,
    FakeDerivedColumnFactory,
    FakePropertyFactory,
    FakePropertyStateFactory,
    FakePropertyViewFactory,
)
from seed.tests.util import AccessLevelBaseTestCase
from seed.utils.organizations import create_organization


class DataViewViewTests(TestCase):
    """
    Test DataView model
    """

    def setUp(self):
        user_details = {
            "username": "test_user@demo.com",
            "password": "test_pass",
            "email": "test_user@demo.com",
            "first_name": "Johnny",
            "last_name": "Energy",
        }
        self.superuser = User.objects.create_superuser(**user_details)
        self.org, _, _ = create_organization(self.superuser, "test-organization-a")
        self.client.login(**user_details)
        self.cycle1 = FakeCycleFactory(organization=self.org, user=self.superuser).get_cycle(name="Cycle A")
        self.cycle2 = FakeCycleFactory(organization=self.org, user=self.superuser).get_cycle(name="Cycle B")
        self.cycle3 = FakeCycleFactory(organization=self.org, user=self.superuser).get_cycle(name="Cycle C")
        self.cycle4 = FakeCycleFactory(organization=self.org, user=self.superuser).get_cycle(name="Cycle D")

        self.column1 = Column.objects.create(
            column_name="column 1",
            organization=self.org,
        )
        self.column2 = Column.objects.create(
            column_name="column 2",
            organization=self.org,
        )
        self.column3 = Column.objects.create(
            column_name="column 3",
            organization=self.org,
        )

        self.label_1 = StatusLabel.objects.create(name="label 1", super_organization=self.org)

        self.filter_groups = []
        for i in range(8):
            year_built_id = Column.objects.get(table_name="PropertyState", column_name="year_built").id
            filter_group = FilterGroup.objects.create(
                name=f"filter group {i}",
                organization_id=self.org.id,
                inventory_type=1,  # Tax Lot
                query_dict={f"year_built_{year_built_id}__lt": ["1950"]},
            )
            filter_group.and_labels.add(self.label_1.id)
            filter_group.save()

            self.filter_groups.append(filter_group)

        self.data_view1 = DataView.objects.create(
            name="data view 1",
            organization=self.org,
        )
        self.data_view1.filter_groups.set(self.filter_groups[0:4])
        # self.data_view1.columns.set([self.column1, self.column2])
        self.data_view1.cycles.set([self.cycle1, self.cycle3, self.cycle4])

        self.data_view1_parameter1 = DataViewParameter.objects.create(
            data_view=self.data_view1,
            column=self.column1,
            aggregations=["Avg", "Sum"],
            location="axis1",
        )
        self.data_view1_parameter2 = DataViewParameter.objects.create(
            data_view=self.data_view1,
            column=self.column2,
            aggregations=["Max", "Min"],
            location="axis2",
        )

        self.data_view2 = DataView.objects.create(
            name="data view 2",
            organization=self.org,
        )
        self.data_view2.filter_groups.set(self.filter_groups[4:8])
        # self.data_view2.columns.set([self.column1, self.column2, self.column3])
        self.data_view2.cycles.set([self.cycle2, self.cycle4])
        self.data_view2_parameter1 = DataViewParameter.objects.create(
            data_view=self.data_view2, column=self.column3, aggregations=["Avg", "Max", "Sum"], location="axis1", target="col_3_target"
        )

    def test_data_view_model(self):
        data_views = DataView.objects.all()
        self.assertEqual(2, len(data_views))

        data_view1 = data_views[0]
        self.assertEqual(set(self.filter_groups[0:4]), set(data_view1.filter_groups.all()))
        self.assertEqual(2, len(data_view1.parameters.all()))

        parameter1 = data_view1.parameters.first()
        self.assertEqual(self.column1, parameter1.column)
        self.assertEqual(["Avg", "Sum"], parameter1.aggregations)
        self.assertEqual("axis1", parameter1.location)

        parameter2 = data_view1.parameters.last()
        self.assertEqual(self.column2, parameter2.column)
        self.assertEqual(["Max", "Min"], parameter2.aggregations)
        self.assertEqual("axis2", parameter2.location)

        data_view2 = data_views[1]
        self.assertEqual(set(self.filter_groups[4:8]), set(data_view2.filter_groups.all()))
        self.assertEqual(1, len(data_view2.parameters.all()))

        parameter3 = data_view2.parameters.first()
        self.assertEqual(self.column3, parameter3.column)
        self.assertEqual(["Avg", "Max", "Sum"], parameter3.aggregations)
        self.assertEqual("axis1", parameter3.location)
        self.assertEqual("col_3_target", parameter3.target)

    def test_data_view_create_endpoint(self):
        self.assertEqual(2, len(DataView.objects.all()))
        self.assertEqual(3, len(DataViewParameter.objects.all()))

        response = self.client.get(
            reverse("api:v3:data_views-list") + "?organization_id=" + str(self.org.id), content_type="application/json"
        )
        data = json.loads(response.content)
        self.assertEqual(2, len(data["data_views"]))

        response = self.client.post(
            reverse("api:v3:data_views-list") + "?organization_id=" + str(self.org.id),
            data=json.dumps(
                {
                    "name": "data_view3",
                    "filter_groups": [fg.id for fg in self.filter_groups[3:5]],
                    "cycles": [self.cycle1.id, self.cycle2.id, self.cycle3.id],
                    "parameters": [
                        {
                            "column": self.column1.id,
                            "location": "axis 1",
                            "aggregations": ["Avg"],
                        },
                        {"column": self.column2.id, "location": "axis 2", "aggregations": ["Max", "Sum"], "target": "abc"},
                    ],
                }
            ),
            content_type="application/json",
        )
        data = json.loads(response.content)

        self.assertEqual("data_view3", data["data_view"]["name"])
        self.assertEqual(self.org.id, data["data_view"]["organization"])
        self.assertTrue(bool(data["data_view"]["id"]))
        self.assertEqual(self.column1.id, data["data_view"]["parameters"][0]["column"])
        self.assertEqual(["Avg"], data["data_view"]["parameters"][0]["aggregations"])
        self.assertEqual("axis 1", data["data_view"]["parameters"][0]["location"])
        self.assertEqual(self.column2.id, data["data_view"]["parameters"][1]["column"])
        self.assertEqual(["Max", "Sum"], data["data_view"]["parameters"][1]["aggregations"])
        self.assertEqual("axis 2", data["data_view"]["parameters"][1]["location"])
        self.assertEqual("abc", data["data_view"]["parameters"][1]["target"])
        self.assertEqual({fg.id for fg in self.filter_groups[3:5]}, set(data["data_view"]["filter_groups"]))

        self.assertEqual(3, len(DataView.objects.all()))
        self.assertEqual(5, len(DataViewParameter.objects.all()))

        response = self.client.get(
            reverse("api:v3:data_views-list") + "?organization_id=" + str(self.org.id), content_type="application/json"
        )
        data = json.loads(response.content)
        self.assertEqual(3, len(data["data_views"]))

        data_view = DataView.objects.get(name="data_view3")
        response = self.client.delete(
            reverse("api:v3:data_views-detail", args=[data_view.id]) + "?organization_id=" + str(self.org.id),
            content_type="application/json",
        )

        response = self.client.get(
            reverse("api:v3:data_views-list") + "?organization_id=" + str(self.org.id), content_type="application/json"
        )
        data = json.loads(response.content)
        self.assertEqual(2, len(data["data_views"]))
        self.assertEqual(2, len(DataView.objects.all()))
        self.assertEqual(3, len(DataViewParameter.objects.all()))

    def test_data_view_create_bad_data(self):
        response = self.client.post(
            reverse("api:v3:data_views-list") + "?organization_id=" + str(self.org.id),
            data=json.dumps({"name": "data_view3", "filter_groups": [fg.id for fg in self.filter_groups[3:5]]}),
            content_type="application/json",
        )
        data = json.loads(response.content)
        self.assertEqual("error", data["status"])
        expected = "Data Validation Error"
        self.assertEqual(expected, data["message"])

    def test_data_view_retrieve_endpoint(self):
        response = self.client.get(reverse("api:v3:data_views-detail", args=[self.data_view1.id]) + "?organization_id=" + str(self.org.id))

        data = json.loads(response.content)
        self.assertEqual("success", data["status"])
        self.assertEqual("data view 1", data["data_view"]["name"])
        self.assertEqual("axis1", data["data_view"]["parameters"][0]["location"])

        response = self.client.get(reverse("api:v3:data_views-detail", args=[99999999]) + "?organization_id=" + str(self.org.id))
        data = json.loads(response.content)
        self.assertEqual("error", data["status"])
        self.assertEqual("DataView with id 99999999 does not exist", data["message"])

    def test_data_view_update_endpoint(self):
        self.assertEqual("data view 1", self.data_view1.name)
        self.assertEqual(2, len(self.data_view1.parameters.all()))
        self.assertEqual(3, len(DataViewParameter.objects.all()))
        self.assertEqual("axis1", self.data_view1.parameters.first().location)

        response = self.client.put(
            reverse("api:v3:data_views-detail", args=[self.data_view1.id]) + "?organization_id=" + str(self.org.id),
            data=json.dumps(
                {
                    "name": "updated name",
                    "parameters": [
                        {
                            "column": self.column3.id,
                            "location": "new location",
                            "aggregations": ["Sum"],
                        }
                    ],
                }
            ),
            content_type="application/json",
        )

        data = json.loads(response.content)
        self.assertEqual("success", data["status"])
        self.assertEqual("updated name", data["data_view"]["name"])
        self.assertEqual(1, len(data["data_view"]["parameters"]))
        self.assertEqual("new location", data["data_view"]["parameters"][0]["location"])

        data_view1 = DataView.objects.get(id=self.data_view1.id)
        self.assertEqual("updated name", data_view1.name)
        self.assertEqual(1, len(data_view1.parameters.all()))
        self.assertEqual("new location", data_view1.parameters.first().location)

        self.assertEqual(2, len(DataViewParameter.objects.all()))

        response = self.client.put(
            reverse("api:v3:data_views-detail", args=[99999]) + "?organization_id=" + str(self.org.id),
            data=json.dumps(
                {
                    "columns": [self.column1.id, self.column2.id, self.column3.id],
                }
            ),
            content_type="application/json",
        )
        data = json.loads(response.content)
        self.assertEqual("error", data["status"])
        self.assertEqual("DataView with id 99999 does not exist", data["message"])


class DataViewEvaluationTests(AccessLevelBaseTestCase, TestCase):
    """
    Test DataView model's ability to evaluate propertystate values based on attributes
    """

    def setUp(self):
        super().setUp()

        self.cycle1 = FakeCycleFactory(organization=self.org, user=self.superuser).get_cycle(
            name="Cycle A", end=datetime(2022, 1, 1, tzinfo=pytz.UTC)
        )
        self.cycle2 = FakeCycleFactory(organization=self.org, user=self.superuser).get_cycle(
            name="Cycle B", end=datetime(2021, 1, 1, tzinfo=pytz.UTC)
        )
        self.cycle3 = FakeCycleFactory(organization=self.org, user=self.superuser).get_cycle(
            name="Cycle C", end=datetime(2020, 1, 1, tzinfo=pytz.UTC)
        )
        self.cycle4 = FakeCycleFactory(organization=self.org, user=self.superuser).get_cycle(
            name="Cycle D", end=datetime(2019, 1, 1, tzinfo=pytz.UTC)
        )
        self.cycle5 = FakeCycleFactory(organization=self.org, user=self.superuser).get_cycle(
            name="Cycle F", end=datetime(2018, 1, 1, tzinfo=pytz.UTC)
        )

        # generate columns
        self.site_eui = Column.objects.get(column_name="site_eui")
        self.ghg = Column.objects.get(column_name="total_ghg_emissions")
        self.extra_col = Column.objects.create(
            column_name="extra_col", organization=self.org, is_extra_data=True, table_name="PropertyState"
        )

        self.property_factory = FakePropertyFactory(organization=self.org)
        self.property_state_factory = FakePropertyStateFactory(organization=self.org)
        self.property_view_factory = FakePropertyViewFactory(organization=self.org)

        # generate two different types of properties
        self.office1 = self.property_factory.get_property()
        self.office2 = self.property_factory.get_property()
        self.retail3 = self.property_factory.get_property()
        self.retail4 = self.property_factory.get_property()

        # define some eui values
        ureg = UnitRegistry()
        ureg.eui = ureg.eui = ureg.kilobritish_thermal_unit / ureg.ft**2 / ureg.year

        # generate property states that are either 'Office' or 'Retail' for filter groups
        # generate property views that are attached to a property and a property-state
        self.state10 = self.property_state_factory.get_property_state(
            property_name="state10", property_type="office", site_eui=10 * ureg.eui, total_ghg_emissions=100, extra_data={"extra_col": 1000}
        )
        self.state11 = self.property_state_factory.get_property_state(
            property_name="state11", property_type="office", site_eui=11 * ureg.eui, total_ghg_emissions=110, extra_data={"extra_col": 1100}
        )
        self.state12 = self.property_state_factory.get_property_state(
            property_name="state12", property_type="retail", site_eui=12 * ureg.eui, total_ghg_emissions=120, extra_data={"extra_col": 1200}
        )
        self.state13 = self.property_state_factory.get_property_state(
            property_name="state13", property_type="retail", site_eui=13 * ureg.eui, total_ghg_emissions=130, extra_data={"extra_col": 0}
        )

        self.view10 = PropertyView.objects.create(property=self.office1, cycle=self.cycle1, state=self.state10)
        self.view11 = PropertyView.objects.create(property=self.office2, cycle=self.cycle1, state=self.state11)
        self.view12 = PropertyView.objects.create(property=self.retail3, cycle=self.cycle1, state=self.state12)
        self.view13 = PropertyView.objects.create(property=self.retail4, cycle=self.cycle1, state=self.state13)

        self.state20 = self.property_state_factory.get_property_state(
            property_name="state20", property_type="office", site_eui=20 * ureg.eui, total_ghg_emissions=200, extra_data={"extra_col": 2000}
        )
        self.state21 = self.property_state_factory.get_property_state(
            property_name="state21", property_type="office", site_eui=21 * ureg.eui, total_ghg_emissions=210, extra_data={"extra_col": 2100}
        )
        self.state22 = self.property_state_factory.get_property_state(
            property_name="state22", property_type="retail", site_eui=22 * ureg.eui, total_ghg_emissions=220, extra_data={"extra_col": 2200}
        )
        self.state23 = self.property_state_factory.get_property_state(
            property_name="state23", property_type="retail", site_eui=23 * ureg.eui, total_ghg_emissions=230, extra_data={"extra_col": 0}
        )

        self.view20 = PropertyView.objects.create(property=self.office1, cycle=self.cycle2, state=self.state20)
        self.view21 = PropertyView.objects.create(property=self.office2, cycle=self.cycle2, state=self.state21)
        self.view22 = PropertyView.objects.create(property=self.retail3, cycle=self.cycle2, state=self.state22)
        self.view23 = PropertyView.objects.create(property=self.retail4, cycle=self.cycle2, state=self.state23)

        self.state30 = self.property_state_factory.get_property_state(
            property_name="state30", property_type="office", site_eui=30 * ureg.eui, total_ghg_emissions=300, extra_data={"extra_col": 3000}
        )
        self.state31 = self.property_state_factory.get_property_state(
            property_name="state31", property_type="office", site_eui=31 * ureg.eui, total_ghg_emissions=310, extra_data={"extra_col": 3100}
        )
        self.state32 = self.property_state_factory.get_property_state(
            property_name="state32", property_type="retail", site_eui=32 * ureg.eui, total_ghg_emissions=320, extra_data={"extra_col": 3200}
        )
        self.state33 = self.property_state_factory.get_property_state(
            property_name="state33", property_type="retail", site_eui=33 * ureg.eui, total_ghg_emissions=330, extra_data={"extra_col": 0}
        )

        self.view30 = PropertyView.objects.create(property=self.office1, cycle=self.cycle3, state=self.state30)
        self.view31 = PropertyView.objects.create(property=self.office2, cycle=self.cycle3, state=self.state31)
        self.view32 = PropertyView.objects.create(property=self.retail3, cycle=self.cycle3, state=self.state32)
        self.view33 = PropertyView.objects.create(property=self.retail4, cycle=self.cycle3, state=self.state33)

        self.state40 = self.property_state_factory.get_property_state(
            property_name="state40", property_type="office", site_eui=40 * ureg.eui, total_ghg_emissions=400, extra_data={"extra_col": 4000}
        )
        self.state41 = self.property_state_factory.get_property_state(
            property_name="state41", property_type="office", site_eui=41 * ureg.eui, total_ghg_emissions=410, extra_data={"extra_col": 4100}
        )
        self.state42 = self.property_state_factory.get_property_state(
            property_name="state42", property_type="retail", site_eui=42 * ureg.eui, total_ghg_emissions=420, extra_data={"extra_col": 4200}
        )
        self.state43 = self.property_state_factory.get_property_state(
            property_name="state43", property_type="retail", site_eui=43 * ureg.eui, total_ghg_emissions=430, extra_data={"extra_col": 0}
        )

        self.view40 = PropertyView.objects.create(property=self.office1, cycle=self.cycle4, state=self.state40)
        self.view41 = PropertyView.objects.create(property=self.office2, cycle=self.cycle4, state=self.state41)
        self.view42 = PropertyView.objects.create(property=self.retail3, cycle=self.cycle4, state=self.state42)
        self.view43 = PropertyView.objects.create(property=self.retail4, cycle=self.cycle4, state=self.state43)

        site_eui_id = Column.objects.get(table_name="PropertyState", column_name="site_eui").id
        property_type_id = Column.objects.get(table_name="PropertyState", column_name="property_type").id
        self.office_filter_group = FilterGroup.objects.create(
            name="office",
            organization_id=self.org.id,
            inventory_type=1,  # Property
            query_dict={f"property_type_{property_type_id}__exact": "office", f"site_eui_{site_eui_id}__gt": 1},
        )
        self.office_filter_group.save()

        self.retail_filter_group = FilterGroup.objects.create(
            name="retail",
            organization_id=self.org.id,
            inventory_type=1,  # Property
            query_dict={f"property_type_{property_type_id}__exact": "retail", f"site_eui_{site_eui_id}__gt": 1},
        )
        self.retail_filter_group.save()

        self.data_view1 = DataView.objects.create(name="data view 1", organization=self.org)
        self.data_view1.cycles.set([self.cycle1, self.cycle3, self.cycle4])
        self.data_view1.filter_groups.set([self.office_filter_group.id, self.retail_filter_group.id])
        self.data_view1_parameter1 = DataViewParameter.objects.create(
            data_view=self.data_view1,
            column=self.site_eui,
            aggregations=["Avg", "Sum"],
            location="axis1",
        )
        self.data_view1_parameter2 = DataViewParameter.objects.create(
            data_view=self.data_view1, column=self.ghg, aggregations=["Max", "Min"], location="axis2", target="test"
        )

        site_eui_id = Column.objects.get(table_name="PropertyState", column_name="site_eui").id
        self.three_properties_filter_group = FilterGroup.objects.create(
            name="three_properties",
            organization_id=self.org.id,
            inventory_type=1,  # Property
            query_dict={f"extra_col_{self.extra_col.id}__gt": "1", f"site_eui_{site_eui_id}__gt": 1},
        )
        self.three_properties_filter_group.save()
        self.four_properties_filter_group = FilterGroup.objects.create(
            name="four_properties",
            organization_id=self.org.id,
            inventory_type=1,  # Property
            query_dict={f"site_eui_{site_eui_id}__gt": 1},
        )
        self.four_properties_filter_group.save()

        self.data_view2 = DataView.objects.create(name="data view 2", organization=self.org)
        self.data_view2.filter_groups.set([self.three_properties_filter_group.id, self.four_properties_filter_group.id])
        self.data_view2.cycles.set([self.cycle1, self.cycle2, self.cycle3, self.cycle4])
        self.data_view2_parameter1 = DataViewParameter.objects.create(
            data_view=self.data_view2,
            column=self.extra_col,
            aggregations=["Avg"],
            location="axis1",
        )

        # Generate derived column for testing
        self.derived_column = DerivedColumn.objects.create(
            name="dc",
            expression="$a + 10",
            organization=self.org,
            inventory_type=0,
        )
        self.derived_column.source_columns.add(self.site_eui.id)
        self.dcp = self.derived_column.derivedcolumnparameter_set.first()
        self.dcp.parameter_name = "a"
        self.dcp.save()

        self.derived_col_factory = FakeDerivedColumnFactory(organization=self.org, inventory_type=DerivedColumn.PROPERTY_TYPE)
        self.dc_column = Column.objects.get(column_name="dc")

        self.dc_filter_group = FilterGroup.objects.create(
            name="dc_filter",
            organization_id=self.org.id,
            inventory_type=1,  # Property
            query_dict={f"site_eui_{site_eui_id}__gt": 1},
        )
        self.dc_filter_group.save()
        self.data_view3 = DataView.objects.create(name="data view 3", organization=self.org)
        self.data_view3.filter_groups.set([self.dc_filter_group.id])
        self.data_view3.cycles.set([self.cycle1, self.cycle2])
        self.data_view3_parameter1 = DataViewParameter.objects.create(
            data_view=self.data_view3,
            column=self.dc_column,
            aggregations=["Avg"],
            location="axis1",
        )

        self.data_view4 = DataView.objects.create(name="data view 4", organization=self.org)
        self.data_view4.filter_groups.set([self.dc_filter_group.id])
        self.data_view4.cycles.set([self.cycle1, self.cycle2, self.cycle5])
        self.data_view4_parameter1 = DataViewParameter.objects.create(
            data_view=self.data_view4,
            column=self.site_eui,
            aggregations=["Avg"],
            location="axis1",
        )

        property = Property.objects.create(organization=self.org, access_level_instance=self.child_level_instance)
        self.view10.property = property
        self.view10.save()

    def test_evaluation_endpoint_canonical_col_permissions(self):
        self.login_as_child_member()
        response = self.client.post(
            reverse("api:v3:data_views-evaluate", args=[self.data_view1.id]) + "?organization_id=" + str(self.org.id),
            data=json.dumps(
                {
                    "columns": [self.site_eui.id, self.ghg.id],
                }
            ),
            content_type="application/json",
        )
        assert response.status_code == 200

        data = json.loads(response.content)
        self.assertEqual("success", data["status"])

        data = data["data"]
        self.assertEqual(["meta", "views_by_filter_group_id", "columns_by_id", "graph_data"], list(data.keys()))

        graph_data = data["graph_data"]

        self.assertEqual(["organization", "data_view"], list(data["meta"].keys()))

        self.assertEqual({str(self.office_filter_group.id), str(self.retail_filter_group.id)}, set(data["views_by_filter_group_id"]))

        office = data["views_by_filter_group_id"][str(self.office_filter_group.id)]
        retail = data["views_by_filter_group_id"][str(self.retail_filter_group.id)]

        self.assertEqual(
            [self.view10.state.address_line_1], sorted(data["views_by_filter_group_id"][str(self.office_filter_group.id)].values())
        )
        self.assertEqual([], sorted(data["views_by_filter_group_id"][str(self.retail_filter_group.id)].values()))

        data = data["columns_by_id"]
        self.assertEqual([str(self.site_eui.id), str(self.ghg.id)], list(data.keys()))
        self.assertEqual(["filter_groups_by_id", "unit"], list(data[str(self.site_eui.id)].keys()))
        self.assertEqual("kBtu/ft²/year", data[str(self.site_eui.id)]["unit"])
        self.assertEqual("t/year", data[str(self.ghg.id)]["unit"])

        office = data[str(self.site_eui.id)]["filter_groups_by_id"][str(self.office_filter_group.id)]
        retail = data[str(self.site_eui.id)]["filter_groups_by_id"][str(self.retail_filter_group.id)]
        self.assertEqual(["cycles_by_id"], list(office.keys()))
        self.assertEqual(["cycles_by_id"], list(retail.keys()))

        self.assertEqual([str(self.cycle4.id), str(self.cycle3.id), str(self.cycle1.id)], list(office["cycles_by_id"].keys()))
        self.assertEqual([str(self.cycle4.id), str(self.cycle3.id), str(self.cycle1.id)], list(retail["cycles_by_id"].keys()))

        self.assertEqual(
            ["Average", "Maximum", "Minimum", "Sum", "Count", "views_by_default_field"], list(office["cycles_by_id"][str(self.cycle1.id)])
        )
        self.assertEqual(
            ["Average", "Maximum", "Minimum", "Sum", "Count", "views_by_default_field"], list(office["cycles_by_id"][str(self.cycle4.id)])
        )
        self.assertEqual(
            ["Average", "Maximum", "Minimum", "Sum", "Count", "views_by_default_field"], list(retail["cycles_by_id"][str(self.cycle1.id)])
        )
        self.assertEqual(
            ["Average", "Maximum", "Minimum", "Sum", "Count", "views_by_default_field"], list(retail["cycles_by_id"][str(self.cycle4.id)])
        )

        office_cycle1 = office["cycles_by_id"][str(self.cycle1.id)]
        office_cycle4 = office["cycles_by_id"][str(self.cycle4.id)]

        self.assertEqual(10, office_cycle1["Average"])
        self.assertEqual(1, office_cycle1["Count"])
        self.assertEqual(10, office_cycle1["Maximum"])
        self.assertEqual(10, office_cycle1["Minimum"])
        self.assertEqual(10, office_cycle1["Sum"])
        exp = {self.view10.state.address_line_1: 10.0}
        self.assertEqual(exp, office_cycle1["views_by_default_field"])

        self.assertEqual(None, office_cycle4["Average"])
        self.assertEqual(0, office_cycle4["Count"])
        self.assertEqual(None, office_cycle4["Maximum"])
        self.assertEqual(None, office_cycle4["Minimum"])
        self.assertEqual(None, office_cycle4["Sum"])
        self.assertEqual({}, office_cycle4["views_by_default_field"])

        retail_cycle1 = retail["cycles_by_id"][str(self.cycle1.id)]
        retail_cycle4 = retail["cycles_by_id"][str(self.cycle4.id)]

        self.assertEqual(None, retail_cycle1["Average"])
        self.assertEqual(0, retail_cycle1["Count"])
        self.assertEqual(None, retail_cycle1["Maximum"])
        self.assertEqual(None, retail_cycle1["Minimum"])
        self.assertEqual(None, retail_cycle1["Sum"])
        self.assertEqual({}, retail_cycle1["views_by_default_field"])

        self.assertEqual(None, retail_cycle4["Average"])
        self.assertEqual(0, retail_cycle4["Count"])
        self.assertEqual(None, retail_cycle4["Maximum"])
        self.assertEqual(None, retail_cycle4["Minimum"])
        self.assertEqual(None, retail_cycle4["Sum"])
        self.assertEqual({}, retail_cycle4["views_by_default_field"])

        # check graph_data
        self.assertEqual(["labels", "datasets"], list(graph_data.keys()))
        # 2 filter groups * 2 columns * 5 aggregation types
        self.assertEqual(20, len(graph_data["datasets"]))

        avg_count = len([dataset for dataset in graph_data["datasets"] if dataset["aggregation"] == "Average"])
        max_count = len([dataset for dataset in graph_data["datasets"] if dataset["aggregation"] == "Maximum"])
        min_count = len([dataset for dataset in graph_data["datasets"] if dataset["aggregation"] == "Minimum"])
        sum_count = len([dataset for dataset in graph_data["datasets"] if dataset["aggregation"] == "Sum"])
        count_count = len([dataset for dataset in graph_data["datasets"] if dataset["aggregation"] == "Count"])
        self.assertEqual(4, avg_count)
        self.assertEqual(4, max_count)
        self.assertEqual(4, min_count)
        self.assertEqual(4, sum_count)
        self.assertEqual(4, count_count)

        site_eui_count = len([dataset for dataset in graph_data["datasets"] if dataset["column"] == "Site EUI"])
        ghg_count = len([dataset for dataset in graph_data["datasets"] if dataset["column"] == "Total GHG Emissions"])
        self.assertEqual(10, site_eui_count)
        self.assertEqual(10, ghg_count)

        office_count = len([dataset for dataset in graph_data["datasets"] if dataset["filter_group"] == "office"])
        retail_count = len([dataset for dataset in graph_data["datasets"] if dataset["filter_group"] == "retail"])
        self.assertEqual(10, office_count)
        self.assertEqual(10, retail_count)

        for dataset in graph_data["datasets"]:
            self.assertEqual(3, len(dataset["data"]))

    def test_evaluation_endpoint_canonical_col(self):
        self.assertEqual(4, len(self.cycle1.propertyview_set.all()))
        self.assertEqual(4, len(self.cycle2.propertyview_set.all()))
        self.assertEqual(4, len(self.cycle3.propertyview_set.all()))
        self.assertEqual(4, len(self.cycle4.propertyview_set.all()))

        response = self.client.post(
            reverse("api:v3:data_views-evaluate", args=[self.data_view1.id]) + "?organization_id=" + str(self.org.id),
            data=json.dumps(
                {
                    "columns": [self.site_eui.id, self.ghg.id],
                }
            ),
            content_type="application/json",
        )

        data = json.loads(response.content)
        self.assertEqual("success", data["status"])

        data = data["data"]
        self.assertEqual(["meta", "views_by_filter_group_id", "columns_by_id", "graph_data"], list(data.keys()))

        graph_data = data["graph_data"]

        self.assertEqual(["organization", "data_view"], list(data["meta"].keys()))

        self.assertEqual({str(self.office_filter_group.id), str(self.retail_filter_group.id)}, set(data["views_by_filter_group_id"]))

        office = data["views_by_filter_group_id"][str(self.office_filter_group.id)]
        retail = data["views_by_filter_group_id"][str(self.retail_filter_group.id)]

        office_view_ids = [
            self.view10.state.address_line_1,
            self.view11.state.address_line_1,
            self.view30.state.address_line_1,
            self.view31.state.address_line_1,
            self.view40.state.address_line_1,
            self.view41.state.address_line_1,
        ]
        retail_view_ids = [
            self.view12.state.address_line_1,
            self.view13.state.address_line_1,
            self.view32.state.address_line_1,
            self.view33.state.address_line_1,
            self.view42.state.address_line_1,
            self.view43.state.address_line_1,
        ]

        self.assertEqual(sorted(office_view_ids), sorted(data["views_by_filter_group_id"][str(self.office_filter_group.id)].values()))
        self.assertEqual(sorted(retail_view_ids), sorted(data["views_by_filter_group_id"][str(self.retail_filter_group.id)].values()))

        data = data["columns_by_id"]
        self.assertEqual([str(self.site_eui.id), str(self.ghg.id)], list(data.keys()))
        self.assertEqual(["filter_groups_by_id", "unit"], list(data[str(self.site_eui.id)].keys()))
        self.assertEqual("kBtu/ft²/year", data[str(self.site_eui.id)]["unit"])
        self.assertEqual("t/year", data[str(self.ghg.id)]["unit"])

        office = data[str(self.site_eui.id)]["filter_groups_by_id"][str(self.office_filter_group.id)]
        retail = data[str(self.site_eui.id)]["filter_groups_by_id"][str(self.retail_filter_group.id)]
        self.assertEqual(["cycles_by_id"], list(office.keys()))
        self.assertEqual(["cycles_by_id"], list(retail.keys()))

        self.assertEqual([str(self.cycle4.id), str(self.cycle3.id), str(self.cycle1.id)], list(office["cycles_by_id"].keys()))
        self.assertEqual([str(self.cycle4.id), str(self.cycle3.id), str(self.cycle1.id)], list(retail["cycles_by_id"].keys()))

        self.assertEqual(
            ["Average", "Maximum", "Minimum", "Sum", "Count", "views_by_default_field"], list(office["cycles_by_id"][str(self.cycle1.id)])
        )
        self.assertEqual(
            ["Average", "Maximum", "Minimum", "Sum", "Count", "views_by_default_field"], list(office["cycles_by_id"][str(self.cycle4.id)])
        )
        self.assertEqual(
            ["Average", "Maximum", "Minimum", "Sum", "Count", "views_by_default_field"], list(retail["cycles_by_id"][str(self.cycle1.id)])
        )
        self.assertEqual(
            ["Average", "Maximum", "Minimum", "Sum", "Count", "views_by_default_field"], list(retail["cycles_by_id"][str(self.cycle4.id)])
        )

        office_cycle1 = office["cycles_by_id"][str(self.cycle1.id)]
        office_cycle4 = office["cycles_by_id"][str(self.cycle4.id)]

        self.assertEqual(10.5, office_cycle1["Average"])
        self.assertEqual(2, office_cycle1["Count"])
        self.assertEqual(11, office_cycle1["Maximum"])
        self.assertEqual(10, office_cycle1["Minimum"])
        self.assertEqual(21, office_cycle1["Sum"])
        exp = {self.view10.state.address_line_1: 10.0, self.view11.state.address_line_1: 11.0}
        self.assertEqual(exp, office_cycle1["views_by_default_field"])

        self.assertEqual(40.5, office_cycle4["Average"])
        self.assertEqual(2, office_cycle4["Count"])
        self.assertEqual(41, office_cycle4["Maximum"])
        self.assertEqual(40, office_cycle4["Minimum"])
        self.assertEqual(81, office_cycle4["Sum"])
        exp = {self.view40.state.address_line_1: 40.0, self.view41.state.address_line_1: 41.0}
        self.assertEqual(exp, office_cycle4["views_by_default_field"])

        retail_cycle1 = retail["cycles_by_id"][str(self.cycle1.id)]
        retail_cycle4 = retail["cycles_by_id"][str(self.cycle4.id)]

        self.assertEqual(12.5, retail_cycle1["Average"])
        self.assertEqual(2, retail_cycle1["Count"])
        self.assertEqual(13, retail_cycle1["Maximum"])
        self.assertEqual(12, retail_cycle1["Minimum"])
        self.assertEqual(25, retail_cycle1["Sum"])
        exp = {self.view12.state.address_line_1: 12.0, self.view13.state.address_line_1: 13.0}
        self.assertEqual(exp, retail_cycle1["views_by_default_field"])

        self.assertEqual(42.5, retail_cycle4["Average"])
        self.assertEqual(2, retail_cycle4["Count"])
        self.assertEqual(43, retail_cycle4["Maximum"])
        self.assertEqual(42, retail_cycle4["Minimum"])
        self.assertEqual(85, retail_cycle4["Sum"])
        exp = {self.view42.state.address_line_1: 42.0, self.view43.state.address_line_1: 43.0}
        self.assertEqual(exp, retail_cycle4["views_by_default_field"])

        # check graph_data
        self.assertEqual(["labels", "datasets"], list(graph_data.keys()))
        # 2 filter groups * 2 columns * 5 aggregation types
        self.assertEqual(20, len(graph_data["datasets"]))

        avg_count = len([dataset for dataset in graph_data["datasets"] if dataset["aggregation"] == "Average"])
        max_count = len([dataset for dataset in graph_data["datasets"] if dataset["aggregation"] == "Maximum"])
        min_count = len([dataset for dataset in graph_data["datasets"] if dataset["aggregation"] == "Minimum"])
        sum_count = len([dataset for dataset in graph_data["datasets"] if dataset["aggregation"] == "Sum"])
        count_count = len([dataset for dataset in graph_data["datasets"] if dataset["aggregation"] == "Count"])
        self.assertEqual(4, avg_count)
        self.assertEqual(4, max_count)
        self.assertEqual(4, min_count)
        self.assertEqual(4, sum_count)
        self.assertEqual(4, count_count)

        site_eui_count = len([dataset for dataset in graph_data["datasets"] if dataset["column"] == "Site EUI"])
        ghg_count = len([dataset for dataset in graph_data["datasets"] if dataset["column"] == "Total GHG Emissions"])
        self.assertEqual(10, site_eui_count)
        self.assertEqual(10, ghg_count)

        office_count = len([dataset for dataset in graph_data["datasets"] if dataset["filter_group"] == "office"])
        retail_count = len([dataset for dataset in graph_data["datasets"] if dataset["filter_group"] == "retail"])
        self.assertEqual(10, office_count)
        self.assertEqual(10, retail_count)

        for dataset in graph_data["datasets"]:
            self.assertEqual(3, len(dataset["data"]))

    def test_evaluation_endpoint_extra_col(self):
        response = self.client.post(
            reverse("api:v3:data_views-evaluate", args=[self.data_view2.id]) + "?organization_id=" + str(self.org.id),
            data=json.dumps(
                {
                    "columns": [self.extra_col.id],
                }
            ),
            content_type="application/json",
        )
        data = json.loads(response.content)
        data = data["data"]["columns_by_id"][str(self.extra_col.id)]
        cycle1_id = str(self.cycle1.id)
        cycle4_id = str(self.cycle4.id)

        fg3_cycle1 = data["filter_groups_by_id"][str(self.three_properties_filter_group.id)]["cycles_by_id"][cycle1_id]
        self.assertEqual(["Average", "Maximum", "Minimum", "Sum", "Count", "views_by_default_field"], list(fg3_cycle1.keys()))
        self.assertEqual(1100, fg3_cycle1["Average"])
        self.assertEqual(3, fg3_cycle1["Count"])
        self.assertEqual(1200, fg3_cycle1["Maximum"])
        self.assertEqual(1000, fg3_cycle1["Minimum"])
        self.assertEqual(3300, fg3_cycle1["Sum"])
        exp = {self.view10.state.address_line_1: 1000, self.view11.state.address_line_1: 1100, self.view12.state.address_line_1: 1200}
        self.assertEqual(exp, fg3_cycle1["views_by_default_field"])

        fg4_cycle4 = data["filter_groups_by_id"][str(self.four_properties_filter_group.id)]["cycles_by_id"][cycle4_id]
        self.assertEqual(["Average", "Maximum", "Minimum", "Sum", "Count", "views_by_default_field"], list(fg4_cycle4.keys()))
        self.assertEqual(3075, fg4_cycle4["Average"])
        self.assertEqual(4, fg4_cycle4["Count"])
        self.assertEqual(4200, fg4_cycle4["Maximum"])
        self.assertEqual(0, fg4_cycle4["Minimum"])
        self.assertEqual(12300, fg4_cycle4["Sum"])
        exp = {
            self.view40.state.address_line_1: 4000,
            self.view41.state.address_line_1: 4100,
            self.view42.state.address_line_1: 4200,
            self.view43.state.address_line_1: 0,
        }
        self.assertEqual(exp, fg4_cycle4["views_by_default_field"])

    def test_evaluation_endpoint_derived_col(self):
        response = self.client.post(
            reverse("api:v3:data_views-evaluate", args=[self.data_view3.id]) + "?organization_id=" + str(self.org.id),
            data=json.dumps(
                {
                    "columns": [self.dc_column.id],
                }
            ),
            content_type="application/json",
        )
        data = json.loads(response.content)
        cycle1_data = data["data"]["columns_by_id"][str(self.dc_column.id)]["filter_groups_by_id"][str(self.dc_filter_group.id)][
            "cycles_by_id"
        ][str(self.cycle1.id)]
        cycle2_data = data["data"]["columns_by_id"][str(self.dc_column.id)]["filter_groups_by_id"][str(self.dc_filter_group.id)][
            "cycles_by_id"
        ][str(self.cycle2.id)]

        # ex:
        # Cycle A
        # site_eui = 10, 11, 12, 13
        # dc       = 20, 21, 22, 23
        # Cycle B
        # site_eui = 20, 21, 22, 23
        # dc       = 30, 31, 32, 33
        self.assertEqual(21.5, cycle1_data["Average"])
        self.assertEqual(4, cycle1_data["Count"])
        self.assertEqual(23, cycle1_data["Maximum"])
        self.assertEqual(20, cycle1_data["Minimum"])
        self.assertEqual(86, cycle1_data["Sum"])
        exp = {
            self.view10.state.address_line_1: 20.0,
            self.view11.state.address_line_1: 21.0,
            self.view12.state.address_line_1: 22.0,
            self.view13.state.address_line_1: 23.0,
        }
        self.assertEqual(exp, cycle1_data["views_by_default_field"])

        self.assertEqual(31.5, cycle2_data["Average"])
        self.assertEqual(4, cycle2_data["Count"])
        self.assertEqual(33, cycle2_data["Maximum"])
        self.assertEqual(30, cycle2_data["Minimum"])
        self.assertEqual(126, cycle2_data["Sum"])
        exp = {
            self.view20.state.address_line_1: 30.0,
            self.view21.state.address_line_1: 31.0,
            self.view22.state.address_line_1: 32.0,
            self.view23.state.address_line_1: 33.0,
        }
        self.assertEqual(exp, cycle2_data["views_by_default_field"])

    def test_empty_cycles(self):
        response = self.client.post(
            reverse("api:v3:data_views-evaluate", args=[self.data_view4.id]) + "?organization_id=" + str(self.org.id),
            data=json.dumps(
                {
                    "columns": [self.site_eui.id],
                }
            ),
            content_type="application/json",
        )
        data = json.loads(response.content)
<<<<<<< HEAD
        cycle5_data = data['data']['columns_by_id'][str(self.site_eui.id)]['filter_groups_by_id'][str(self.dc_filter_group.id)]['cycles_by_id'][str(self.cycle5.id)]
        self.assertIsNone(cycle5_data['Average'])
        self.assertEqual(0, cycle5_data['Count'])
        self.assertIsNone(cycle5_data['Minimum'])
        self.assertIsNone(cycle5_data['Sum'])
        self.assertIsNone(cycle5_data['Sum'])
        self.assertEqual({}, cycle5_data['views_by_default_field'])
=======
        cycle5_data = data["data"]["columns_by_id"][str(self.site_eui.id)]["filter_groups_by_id"][str(self.dc_filter_group.id)][
            "cycles_by_id"
        ][str(self.cycle5.id)]
        # breakpoint()
        self.assertIsNone(cycle5_data["Average"])
        self.assertEqual(0, cycle5_data["Count"])
        self.assertIsNone(cycle5_data["Minimum"])
        self.assertIsNone(cycle5_data["Sum"])
        self.assertIsNone(cycle5_data["Sum"])
        self.assertEqual({}, cycle5_data["views_by_default_field"])
>>>>>>> 363896b1


class DataViewInventoryTests(TestCase):
    """
    Test DataView model's ability to return property views based on filter groups
    """

    def setUp(self):
        user_details = {
            "username": "test_user@demo.com",
            "password": "test_pass",
            "email": "test_user@demo.com",
            "first_name": "Johnny",
            "last_name": "Energy",
        }
        self.superuser = User.objects.create_superuser(**user_details)
        self.org, _, _ = create_organization(self.superuser, "test-organization-a")
        self.client.login(**user_details)
        self.cycle1 = FakeCycleFactory(organization=self.org, user=self.superuser).get_cycle(
            name="Cycle A", end=datetime(2022, 1, 1, tzinfo=pytz.UTC)
        )
        self.cycle2 = FakeCycleFactory(organization=self.org, user=self.superuser).get_cycle(
            name="Cycle B", end=datetime(2021, 1, 1, tzinfo=pytz.UTC)
        )
        self.cycle3 = FakeCycleFactory(organization=self.org, user=self.superuser).get_cycle(
            name="Cycle C", end=datetime(2020, 1, 1, tzinfo=pytz.UTC)
        )

        self.label1 = Label.objects.create(name="label1", super_organization=self.org, color="red")
        self.label2 = Label.objects.create(name="label2", super_organization=self.org, color="blue")
        self.label3 = Label.objects.create(name="label3", super_organization=self.org, color="green")
        self.label4 = Label.objects.create(name="label4", super_organization=self.org, color="green")

        # generate columns
        self.site_eui = Column.objects.get(column_name="site_eui")
        self.ghg = Column.objects.get(column_name="total_ghg_emissions")
        self.extra_col = Column.objects.create(
            column_name="extra_col", organization=self.org, is_extra_data=True, table_name="PropertyState"
        )

        self.property_factory = FakePropertyFactory(organization=self.org)
        self.property_state_factory = FakePropertyStateFactory(organization=self.org)
        self.property_view_factory = FakePropertyViewFactory(organization=self.org)

        # generate two different types of properties
        self.office1 = self.property_factory.get_property()
        self.office2 = self.property_factory.get_property()
        self.retail3 = self.property_factory.get_property()
        self.retail4 = self.property_factory.get_property()

        # define some eui values
        ureg = UnitRegistry()
        ureg.eui = ureg.eui = ureg.kilobritish_thermal_unit / ureg.ft**2 / ureg.year

        # generate property states that are either 'Office' or 'Retail' for filter groups
        # generate property views that are attached to a property and a property-state
        self.state10 = self.property_state_factory.get_property_state(
            property_name="state10", property_type="office", site_eui=10 * ureg.eui, total_ghg_emissions=100, extra_data={"extra_col": 1000}
        )
        self.state11 = self.property_state_factory.get_property_state(
            property_name="state11", property_type="office", site_eui=11 * ureg.eui, total_ghg_emissions=110, extra_data={"extra_col": 1100}
        )
        self.state12 = self.property_state_factory.get_property_state(
            property_name="state12", property_type="retail", site_eui=12 * ureg.eui, total_ghg_emissions=120, extra_data={"extra_col": 1200}
        )
        self.state13 = self.property_state_factory.get_property_state(
            property_name="state13", property_type="retail", site_eui=13 * ureg.eui, total_ghg_emissions=130, extra_data={"extra_col": 0}
        )

        self.view10 = PropertyView.objects.create(property=self.office1, cycle=self.cycle1, state=self.state10)
        self.view11 = PropertyView.objects.create(property=self.office2, cycle=self.cycle1, state=self.state11)
        self.view12 = PropertyView.objects.create(property=self.retail3, cycle=self.cycle1, state=self.state12)
        self.view13 = PropertyView.objects.create(property=self.retail4, cycle=self.cycle1, state=self.state13)
        self.view10.labels.set([self.label1])
        self.view11.labels.set([self.label1, self.label2])
        self.view12.labels.set([self.label1, self.label2, self.label3])
        self.view13.labels.set([self.label3])

        self.state20 = self.property_state_factory.get_property_state(
            property_name="state20", property_type="office", site_eui=20 * ureg.eui, total_ghg_emissions=200, extra_data={"extra_col": 2000}
        )
        self.state21 = self.property_state_factory.get_property_state(
            property_name="state21", property_type="office", site_eui=21 * ureg.eui, total_ghg_emissions=210, extra_data={"extra_col": 2100}
        )
        self.state22 = self.property_state_factory.get_property_state(
            property_name="state22", property_type="retail", site_eui=22 * ureg.eui, total_ghg_emissions=220, extra_data={"extra_col": 2200}
        )
        self.state23 = self.property_state_factory.get_property_state(
            property_name="state23", property_type="retail", site_eui=23 * ureg.eui, total_ghg_emissions=230, extra_data={"extra_col": 0}
        )

        self.view20 = PropertyView.objects.create(property=self.office1, cycle=self.cycle2, state=self.state20)
        self.view21 = PropertyView.objects.create(property=self.office2, cycle=self.cycle2, state=self.state21)
        self.view22 = PropertyView.objects.create(property=self.retail3, cycle=self.cycle2, state=self.state22)
        self.view23 = PropertyView.objects.create(property=self.retail4, cycle=self.cycle2, state=self.state23)
        self.view20.labels.set([self.label1, self.label2, self.label3])
        self.view21.labels.set([self.label1, self.label2])
        self.view22.labels.set([self.label1, self.label2])
        self.view23.labels.set([self.label1, self.label2])

        self.state30 = self.property_state_factory.get_property_state(
            property_name="state30", property_type="office", site_eui=30 * ureg.eui, total_ghg_emissions=300, extra_data={"extra_col": 3000}
        )
        self.state31 = self.property_state_factory.get_property_state(
            property_name="state31", property_type="office", site_eui=31 * ureg.eui, total_ghg_emissions=310, extra_data={"extra_col": 3100}
        )
        self.state32 = self.property_state_factory.get_property_state(
            property_name="state32", property_type="retail", site_eui=32 * ureg.eui, total_ghg_emissions=320, extra_data={"extra_col": 3200}
        )
        self.state33 = self.property_state_factory.get_property_state(
            property_name="state33", property_type="retail", site_eui=33 * ureg.eui, total_ghg_emissions=330, extra_data={"extra_col": 0}
        )

        self.view30 = PropertyView.objects.create(property=self.office1, cycle=self.cycle3, state=self.state30)
        self.view31 = PropertyView.objects.create(property=self.office2, cycle=self.cycle3, state=self.state31)
        self.view32 = PropertyView.objects.create(property=self.retail3, cycle=self.cycle3, state=self.state32)
        self.view33 = PropertyView.objects.create(property=self.retail4, cycle=self.cycle3, state=self.state33)

        # no filter, no labels
        self.data_view1 = DataView.objects.create(name="data view 1", organization=self.org)
        self.data_view1.cycles.set([self.cycle1, self.cycle3])
        self.data_view1_parameter1 = DataViewParameter.objects.create(
            data_view=self.data_view1,
            column=self.site_eui,
            aggregations=["Avg"],
            location="axis1",
        )

        site_eui_id = Column.objects.get(table_name="PropertyState", column_name="site_eui").id
        self.fg1 = FilterGroup.objects.create(
            name="fg1",
            organization_id=self.org.id,
            inventory_type=1,  # Property
            query_dict={f"extra_col_{self.extra_col.id}__gt": "1", f"site_eui_{site_eui_id}__gt": 1},
        )
        self.fg1.save()
        self.fg2 = FilterGroup.objects.create(
            name="fg2",
            organization_id=self.org.id,
            inventory_type=1,  # Property
            query_dict={f"site_eui_{site_eui_id}__gt": 1},
        )
        self.fg2.save()

        # filter, no labels
        self.data_view2 = DataView.objects.create(name="data view 2", organization=self.org)
        self.data_view2.filter_groups.set([self.fg1, self.fg2])
        self.data_view2.cycles.set([self.cycle1, self.cycle2, self.cycle3])
        self.data_view2_parameter1 = DataViewParameter.objects.create(
            data_view=self.data_view2,
            column=self.extra_col,
            aggregations=["Avg"],
            location="axis1",
        )

        self.fg_and = FilterGroup.objects.create(
            name="fg_and",
            organization_id=self.org.id,
            inventory_type=1,  # Property
            query_dict={f"extra_col_{self.extra_col.id}__gt": 1},
        )
        self.fg_and.and_labels.set([self.label2.id, self.label3.id])
        self.fg_and.save()

        self.fg_or = FilterGroup.objects.create(
            name="fg_or",
            organization_id=self.org.id,
            inventory_type=1,  # Property
            query_dict={f"extra_col_{self.extra_col.id}__gt": 1},
        )
        self.fg_or.or_labels.set([self.label2.id, self.label3.id])
        self.fg_or.save()

        self.fg_exc = FilterGroup.objects.create(
            name="fg_exc",
            organization_id=self.org.id,
            inventory_type=1,  # Property
            query_dict={f"extra_col_{self.extra_col.id}__gt": 1},
        )
        self.fg_exc.exclude_labels.set([self.label3.id, self.label4.id])
        self.fg_exc.save()

        # filter, labels
        self.data_view3 = DataView.objects.create(name="data view 3", organization=self.org)
        self.data_view3.filter_groups.set([self.fg_and, self.fg_or, self.fg_exc])
        self.data_view3.cycles.set([self.cycle1, self.cycle2, self.cycle3])
        self.data_view3_parameter1 = DataViewParameter.objects.create(
            data_view=self.data_view3,
            column=self.extra_col,
            aggregations=["Avg"],
            location="axis1",
        )

    def test_inventory_endpoint(self):
        response = self.client.get(
            reverse("api:v3:data_views-inventory", args=[self.data_view1.id]) + "?organization_id=" + str(self.org.id)
        )
        data = json.loads(response.content)
        self.assertEqual({}, data["data"])

        response = self.client.get(
            reverse("api:v3:data_views-inventory", args=[self.data_view2.id]) + "?organization_id=" + str(self.org.id)
        )
        data = json.loads(response.content)
        data = data["data"]

        self.assertEqual(list(data.keys()), [str(self.fg1.id), str(self.fg2.id)])

        exp = [
            self.view10.state.address_line_1,
            self.view11.state.address_line_1,
            self.view12.state.address_line_1,
            self.view20.state.address_line_1,
            self.view21.state.address_line_1,
            self.view22.state.address_line_1,
            self.view30.state.address_line_1,
            self.view31.state.address_line_1,
            self.view32.state.address_line_1,
        ]
        self.assertEqual(sorted(exp), sorted(data[str(self.fg1.id)].values()))

        exp = [
            self.view10.state.address_line_1,
            self.view11.state.address_line_1,
            self.view12.state.address_line_1,
            self.view13.state.address_line_1,
            self.view20.state.address_line_1,
            self.view21.state.address_line_1,
            self.view22.state.address_line_1,
            self.view23.state.address_line_1,
            self.view30.state.address_line_1,
            self.view31.state.address_line_1,
            self.view32.state.address_line_1,
            self.view33.state.address_line_1,
        ]
        self.assertEqual(sorted(exp), sorted(data[str(self.fg2.id)].values()))

        response = self.client.get(
            reverse("api:v3:data_views-inventory", args=[self.data_view3.id]) + "?organization_id=" + str(self.org.id)
        )
        data = json.loads(response.content)
        data = data["data"]

        exp = [self.view12.state.address_line_1, self.view20.state.address_line_1]
        self.assertEqual(sorted(exp), sorted(data[str(self.fg_and.id)].values()))

        exp = [
            self.view11.state.address_line_1,
            self.view12.state.address_line_1,
            self.view20.state.address_line_1,
            self.view21.state.address_line_1,
            self.view22.state.address_line_1,
        ]
        self.assertEqual(sorted(exp), sorted(data[str(self.fg_or.id)].values()))

        exp = [
            self.view10.state.address_line_1,
            self.view11.state.address_line_1,
            self.view21.state.address_line_1,
            self.view22.state.address_line_1,
            self.view30.state.address_line_1,
            self.view31.state.address_line_1,
            self.view32.state.address_line_1,
        ]
        self.assertEqual(sorted(exp), sorted(data[str(self.fg_exc.id)].values()))


class DataViewViewSetPermissionsTests(AccessLevelBaseTestCase):
    def setUp(self):
        super().setUp()
        self.cycle = FakeCycleFactory(organization=self.org, user=self.root_owner_user).get_cycle(
            name="Cycle A", end=datetime(2022, 1, 1, tzinfo=pytz.UTC)
        )
        self.office_filter_group = FilterGroup.objects.create(
            name="office",
            organization_id=self.org.id,
            inventory_type=1,  # Property
            query_dict={},
        )
        self.data_view = DataView.objects.create(name="boo", organization=self.org)

    def test_data_view_create(self):
        url = reverse("api:v3:data_views-list") + "?organization_id=" + str(self.org.id)
        params = json.dumps({"name": "ah", "filter_groups": [self.office_filter_group.id], "cycles": [self.cycle.id], "parameters": []})

        # root users can
        self.login_as_root_member()
        response = self.client.post(url, data=params, content_type="application/json")
        assert response.status_code == 200

        # child user cannot
        self.login_as_child_member()
        response = self.client.post(url, data=params, content_type="application/json")
        assert response.status_code == 403

    def test_data_view_delete(self):
        url = reverse("api:v3:data_views-detail", args=[self.data_view.pk]) + "?organization_id=" + str(self.org.id)

        # child user cannot
        self.login_as_child_member()
        response = self.client.delete(url, content_type="application/json")
        assert response.status_code == 403

        # root users can
        self.login_as_root_member()
        response = self.client.delete(url, content_type="application/json")
        assert response.status_code == 200

    def test_data_view_update(self):
        url = reverse("api:v3:data_views-detail", args=[self.data_view.pk]) + "?organization_id=" + str(self.org.id)
        params = json.dumps({"name": "oh"})

        # root users can
        self.login_as_root_member()
        response = self.client.put(url, data=params, content_type="application/json")
        print(response.json())
        assert response.status_code == 200

        # child user cannot
        self.login_as_child_member()
        response = self.client.put(url, data=params, content_type="application/json")
        assert response.status_code == 403<|MERGE_RESOLUTION|>--- conflicted
+++ resolved
@@ -868,15 +868,6 @@
             content_type="application/json",
         )
         data = json.loads(response.content)
-<<<<<<< HEAD
-        cycle5_data = data['data']['columns_by_id'][str(self.site_eui.id)]['filter_groups_by_id'][str(self.dc_filter_group.id)]['cycles_by_id'][str(self.cycle5.id)]
-        self.assertIsNone(cycle5_data['Average'])
-        self.assertEqual(0, cycle5_data['Count'])
-        self.assertIsNone(cycle5_data['Minimum'])
-        self.assertIsNone(cycle5_data['Sum'])
-        self.assertIsNone(cycle5_data['Sum'])
-        self.assertEqual({}, cycle5_data['views_by_default_field'])
-=======
         cycle5_data = data["data"]["columns_by_id"][str(self.site_eui.id)]["filter_groups_by_id"][str(self.dc_filter_group.id)][
             "cycles_by_id"
         ][str(self.cycle5.id)]
@@ -887,7 +878,6 @@
         self.assertIsNone(cycle5_data["Sum"])
         self.assertIsNone(cycle5_data["Sum"])
         self.assertEqual({}, cycle5_data["views_by_default_field"])
->>>>>>> 363896b1
 
 
 class DataViewInventoryTests(TestCase):
