# !/usr/bin/env python
# encoding: utf-8
"""
:copyright (c) 2014 - 2020, The Regents of the University of California, through Lawrence Berkeley National Laboratory (subject to receipt of any required approvals from the U.S. Department of Energy) and contributors. All rights reserved.  # NOQA
:author
"""
import os
import json

from config.settings.common import TIME_ZONE

from datetime import datetime

from django.core.files.uploadedfile import SimpleUploadedFile
from django.urls import reverse
from django.utils.timezone import (
    get_current_timezone,
    make_aware,  # make_aware is used because inconsistencies exist in creating datetime with tzinfo
)

from pytz import timezone

from seed.landing.models import SEEDUser as User
from seed.data_importer.models import (
    ImportFile,
    ImportRecord,
)
from seed.data_importer.tasks import match_buildings

from seed.models import (
    DATA_STATE_MAPPING,
    Meter,
    MeterReading,
    Property,
    PropertyState,
    PropertyView,
    TaxLotView,
    TaxLotProperty,
    Column,
    BuildingFile,
)
from seed.test_helpers.fake import (
    FakeCycleFactory,
    FakeColumnFactory,
    FakePropertyFactory,
    FakePropertyStateFactory,
    FakeNoteFactory,
    FakeStatusLabelFactory,
    FakeTaxLotFactory,
    FakeTaxLotStateFactory,
    FakePropertyViewFactory,
    FakeColumnListSettingsFactory,
)
from seed.tests.util import DataMappingBaseTestCase
from seed.utils.organizations import create_organization

COLUMNS_TO_SEND = [
    'project_id',
    'address_line_1',
    'city',
    'state_province',
    'postal_code',
    'pm_parent_property_id',
    'extra_data_field',
    'jurisdiction_tax_lot_id'
]


# These tests mostly use V2.1 API except for when writing back to the API for updates
class PropertyViewTests(DataMappingBaseTestCase):
    def setUp(self):
        user_details = {
            'username': 'test_user@demo.com',
            'password': 'test_pass',
            'email': 'test_user@demo.com'
        }
        self.user = User.objects.create_superuser(**user_details)
        self.org, self.org_user, _ = create_organization(self.user)
        self.column_factory = FakeColumnFactory(organization=self.org)
        self.cycle_factory = FakeCycleFactory(organization=self.org, user=self.user)
        self.property_factory = FakePropertyFactory(organization=self.org)
        self.property_state_factory = FakePropertyStateFactory(organization=self.org)
        self.property_view_factory = FakePropertyViewFactory(organization=self.org)
        self.cycle = self.cycle_factory.get_cycle(
            start=datetime(2010, 10, 10, tzinfo=get_current_timezone()))
        self.column_list_factory = FakeColumnListSettingsFactory(organization=self.org)
        self.client.login(**user_details)

    def test_get_and_edit_properties(self):
        state = self.property_state_factory.get_property_state()
        prprty = self.property_factory.get_property()
        view = PropertyView.objects.create(
            property=prprty, cycle=self.cycle, state=state
        )
        params = {
            'organization_id': self.org.pk,
            'page': 1,
            'per_page': 999999999,
            'columns': COLUMNS_TO_SEND,
        }

        url = reverse('api:v2.1:properties-list') + '?cycle_id={}'.format(self.cycle.pk)
        response = self.client.get(url, params)
        data = json.loads(response.content)
        self.assertEqual(len(data['properties']), 1)
        result = data['properties'][0]
        self.assertEqual(result['state']['address_line_1'], state.address_line_1)

        db_created_time = result['created']
        db_updated_time = result['updated']
        self.assertTrue(db_created_time is not None)
        self.assertTrue(db_updated_time is not None)

        # update the address
        new_data = {
            "state": {
                "address_line_1": "742 Evergreen Terrace"
            }
        }
        url = reverse('api:v2:properties-detail', args=[view.id]) + '?organization_id={}'.format(self.org.pk)
        response = self.client.put(url, json.dumps(new_data), content_type='application/json')
        data = json.loads(response.content)
        self.assertEqual(data['status'], 'success')

        # the above call returns data from the PropertyState, need to get the Property --
        # call the get on the same API to retrieve it
        response = self.client.get(url, content_type='application/json')
        data = json.loads(response.content)
        # make sure the address was updated and that the datetimes were modified
        self.assertEqual(data['status'], 'success')
        self.assertEqual(data['state']['address_line_1'], '742 Evergreen Terrace')
        self.assertEqual(
            datetime.strptime(db_created_time, "%Y-%m-%dT%H:%M:%S.%fZ").replace(microsecond=0),
            datetime.strptime(data['property']['created'], "%Y-%m-%dT%H:%M:%S.%fZ").replace(microsecond=0)
        )
        self.assertGreater(datetime.strptime(data['property']['updated'], "%Y-%m-%dT%H:%M:%S.%fZ"),
                           datetime.strptime(db_updated_time, "%Y-%m-%dT%H:%M:%S.%fZ"))

    def test_first_lat_long_edit(self):
        state = self.property_state_factory.get_property_state()
        prprty = self.property_factory.get_property()
        view = PropertyView.objects.create(
            property=prprty, cycle=self.cycle, state=state
        )

        # update the address
        new_data = {
            "state": {
                "latitude": 39.765251,
                "longitude": -104.986138,
            }
        }
        url = reverse('api:v2:properties-detail', args=[view.id]) + '?organization_id={}'.format(self.org.pk)
        response = self.client.put(url, json.dumps(new_data), content_type='application/json')
        data = json.loads(response.content)
        self.assertEqual(data['status'], 'success')

        response = self.client.get(url, content_type='application/json')
        data = json.loads(response.content)

        self.assertEqual(data['status'], 'success')

        self.assertIsNotNone(data['state']['long_lat'])
        self.assertIsNotNone(data['state']['geocoding_confidence'])

    def test_merged_indicators_provided_on_filter_endpoint(self):
        _import_record, import_file_1 = self.create_import_file(self.user, self.org, self.cycle)

        base_details = {
            'address_line_1': '123 Match Street',
            'import_file_id': import_file_1.id,
            'data_state': DATA_STATE_MAPPING,
            'no_default_data': False,
        }
        self.property_state_factory.get_property_state(**base_details)

        # set import_file_1 mapping done so that record is "created for users to view".
        import_file_1.mapping_done = True
        import_file_1.save()
        match_buildings(import_file_1.id)

        _import_record_2, import_file_2 = self.create_import_file(self.user, self.org, self.cycle)

        url = reverse('api:v2:properties-filter') + '?cycle_id={}&organization_id={}&page=1&per_page=999999999'.format(self.cycle.pk, self.org.pk)
        response = self.client.post(url)
        data = json.loads(response.content)

        self.assertFalse(data['results'][0]['merged_indicator'])

        # make sure merged_indicator is True when merge occurs
        base_details['city'] = 'Denver'
        base_details['import_file_id'] = import_file_2.id
        self.property_state_factory.get_property_state(**base_details)

        # set import_file_2 mapping done so that match merging can occur.
        import_file_2.mapping_done = True
        import_file_2.save()
        match_buildings(import_file_2.id)

        url = reverse('api:v2:properties-filter') + '?cycle_id={}&organization_id={}&page=1&per_page=999999999'.format(self.cycle.pk, self.org.pk)
        response = self.client.post(url)
        data = json.loads(response.content)

        self.assertTrue(data['results'][0]['merged_indicator'])

        # Create pairings and check if paired object has indicator as well
        taxlot_factory = FakeTaxLotFactory(organization=self.org)
        taxlot_state_factory = FakeTaxLotStateFactory(organization=self.org)

        taxlot = taxlot_factory.get_taxlot()
        taxlot_state = taxlot_state_factory.get_taxlot_state()
        taxlot_view = TaxLotView.objects.create(taxlot=taxlot, cycle=self.cycle, state=taxlot_state)

        # attach pairing to one and only property_view
        TaxLotProperty(
            primary=True,
            cycle_id=self.cycle.id,
            property_view_id=PropertyView.objects.get().id,
            taxlot_view_id=taxlot_view.id
        ).save()

        url = reverse('api:v2:properties-filter') + '?cycle_id={}&organization_id={}&page=1&per_page=999999999'.format(self.cycle.pk, self.org.pk)
        response = self.client.post(url)
        data = json.loads(response.content)

        related = data['results'][0]['related'][0]

        self.assertTrue('merged_indicator' in related)
        self.assertFalse(related['merged_indicator'])

    def test_list_properties_with_profile_id(self):
        state = self.property_state_factory.get_property_state(extra_data={"field_1": "value_1"})
        prprty = self.property_factory.get_property()
        PropertyView.objects.create(
            property=prprty, cycle=self.cycle, state=state
        )

        # save all the columns in the state to the database so we can setup column list settings
        Column.save_column_names(state)
        # get the columnlistsetting (default) for all columns
        columnlistsetting = self.column_list_factory.get_columnlistsettings(columns=['address_line_1', 'field_1'])

        params = {
            'organization_id': self.org.pk,
            'profile_id': columnlistsetting.id,
        }
        url = reverse('api:v2.1:properties-list') + '?cycle_id={}'.format(self.cycle.pk)
        response = self.client.get(url, params)
        data = response.json()
        self.assertEqual(len(data['properties']), 1)
        result = data['properties'][0]
        self.assertEqual(result['state']['address_line_1'], state.address_line_1)
        self.assertEqual(result['state']['extra_data']['field_1'], 'value_1')
        self.assertFalse(result['state'].get('city', None))

    def test_properties_cycles_list(self):
        # Create Property set in cycle 1
        state = self.property_state_factory.get_property_state(extra_data={"field_1": "value_1"})
        prprty = self.property_factory.get_property()
        PropertyView.objects.create(
            property=prprty, cycle=self.cycle, state=state
        )

        cycle_2 = self.cycle_factory.get_cycle(
            start=datetime(2018, 10, 10, tzinfo=get_current_timezone()))
        state_2 = self.property_state_factory.get_property_state(extra_data={"field_1": "value_2"})
        prprty_2 = self.property_factory.get_property()
        PropertyView.objects.create(
            property=prprty_2, cycle=cycle_2, state=state_2
        )

        # save all the columns in the state to the database so we can setup column list settings
        Column.save_column_names(state)
        # get the columnlistsetting (default) for all columns
        columnlistsetting = self.column_list_factory.get_columnlistsettings(columns=['address_line_1', 'field_1'])

        post_params = json.dumps({
            'organization_id': self.org.pk,
            'profile_id': columnlistsetting.id,
            'cycle_ids': [self.cycle.id, cycle_2.id]
        })
        url = reverse('api:v2:properties-cycles')
        response = self.client.post(url, post_params, content_type='application/json')
        data = response.json()

        address_line_1_key = 'address_line_1_' + str(columnlistsetting.columns.get(column_name='address_line_1').id)
        field_1_key = 'field_1_' + str(columnlistsetting.columns.get(column_name='field_1').id)

        self.assertEqual(len(data), 2)

        result_1 = data[str(self.cycle.id)]
        self.assertEqual(result_1[0][address_line_1_key], state.address_line_1)
        self.assertEqual(result_1[0][field_1_key], 'value_1')
        self.assertEqual(result_1[0]['id'], prprty.id)

        result_2 = data[str(cycle_2.id)]
        self.assertEqual(result_2[0][address_line_1_key], state_2.address_line_1)
        self.assertEqual(result_2[0][field_1_key], 'value_2')
        self.assertEqual(result_2[0]['id'], prprty_2.id)

    def test_property_match_merge_link(self):
        base_details = {
            'pm_property_id': '123MatchID',
            'no_default_data': False,
        }

        ps_1 = self.property_state_factory.get_property_state(**base_details)
        prprty = self.property_factory.get_property()
        view_1 = PropertyView.objects.create(
            property=prprty, cycle=self.cycle, state=ps_1
        )

        cycle_2 = self.cycle_factory.get_cycle(
            start=datetime(2018, 10, 10, tzinfo=get_current_timezone()))
        ps_2 = self.property_state_factory.get_property_state(**base_details)
        prprty_2 = self.property_factory.get_property()
        PropertyView.objects.create(
            property=prprty_2, cycle=cycle_2, state=ps_2
        )

        url = reverse('api:v2:properties-match-merge-link', args=[view_1.id])
        response = self.client.post(url, content_type='application/json')
        summary = response.json()

        expected_summary = {
            'view_id': None,
            'match_merged_count': 0,
            'match_link_count': 1,
        }
        self.assertEqual(expected_summary, summary)

        refreshed_view_1 = PropertyView.objects.get(state_id=ps_1.id)
        view_2 = PropertyView.objects.get(state_id=ps_2.id)
        self.assertEqual(refreshed_view_1.property_id, view_2.property_id)

    def test_get_links_for_a_single_property(self):
        # Create 2 linked property sets
        state = self.property_state_factory.get_property_state(extra_data={"field_1": "value_1"})
        prprty = self.property_factory.get_property()
        view_1 = PropertyView.objects.create(
            property=prprty, cycle=self.cycle, state=state
        )

        later_cycle = self.cycle_factory.get_cycle(
            start=datetime(2100, 10, 10, tzinfo=get_current_timezone()))
        state_2 = self.property_state_factory.get_property_state(extra_data={"field_1": "value_2"})
        view_2 = PropertyView.objects.create(
            property=prprty, cycle=later_cycle, state=state_2
        )

        url = reverse('api:v2:properties-links', args=[view_1.id])
        post_params = json.dumps({
            'organization_id': self.org.pk
        })
        response = self.client.post(url, post_params, content_type='application/json')
        data = response.json()['data']

        self.assertEqual(len(data), 2)

        # results should be ordered by descending cycle start date
        result_1 = data[1]
        self.assertEqual(result_1['address_line_1'], state.address_line_1)
        self.assertEqual(result_1['extra_data']['field_1'], 'value_1')
        self.assertEqual(result_1['cycle_id'], self.cycle.id)
        self.assertEqual(result_1['view_id'], view_1.id)

        result_2 = data[0]
        self.assertEqual(result_2['address_line_1'], state_2.address_line_1)
        self.assertEqual(result_2['extra_data']['field_1'], 'value_2')
        self.assertEqual(result_2['cycle_id'], later_cycle.id)
        self.assertEqual(result_2['view_id'], view_2.id)

    def test_search_identifier(self):
        self.property_view_factory.get_property_view(cycle=self.cycle, custom_id_1='123456')
        self.property_view_factory.get_property_view(cycle=self.cycle, custom_id_1='987654 Long Street')
        self.property_view_factory.get_property_view(cycle=self.cycle, address_line_1='123 Main Street')
        self.property_view_factory.get_property_view(cycle=self.cycle, address_line_1='Hamilton Road',
                                                     analysis_state=PropertyState.ANALYSIS_STATE_QUEUED)
        self.property_view_factory.get_property_view(cycle=self.cycle, custom_id_1='long road',
                                                     analysis_state=PropertyState.ANALYSIS_STATE_QUEUED)

        # Typically looks like this
        # http://localhost:8000/api/v2.1/properties/?organization_id=265&cycle=219&identifier=09-IS

        # check for all items
        query_params = "?cycle={}&organization_id={}".format(self.cycle.pk, self.org.pk)
        url = reverse('api:v2.1:properties-list') + query_params
        response = self.client.get(url)
        result = json.loads(response.content)
        self.assertEqual(result['status'], 'success')
        results = result['properties']
        self.assertEqual(len(results), 5)

        # check for 2 items with 123
        query_params = "?cycle={}&organization_id={}&identifier={}".format(self.cycle.pk, self.org.pk, '123')
        url = reverse('api:v2.1:properties-list') + query_params
        response = self.client.get(url)
        result = json.loads(response.content)
        self.assertEqual(result['status'], 'success')
        results = result['properties']
        # print out the result of this when there are more than two in an attempt to catch the
        # non-deterministic part of this test
        if len(results) > 2:
            print(results)

        self.assertEqual(len(results), 2)

        # check the analysis states
        query_params = "?cycle={}&organization_id={}&analysis_state={}".format(self.cycle.pk, self.org.pk, 'Completed')
        url = reverse('api:v2.1:properties-list') + query_params
        response = self.client.get(url)
        result = json.loads(response.content)
        self.assertEqual(result['status'], 'success')
        results = result['properties']
        self.assertEqual(len(results), 0)

        query_params = "?cycle={}&organization_id={}&analysis_state={}".format(
            self.cycle.pk, self.org.pk, 'Not Started'
        )
        url = reverse('api:v2.1:properties-list') + query_params
        response = self.client.get(url)
        result = json.loads(response.content)
        self.assertEqual(result['status'], 'success')
        results = result['properties']
        self.assertEqual(len(results), 3)

        query_params = "?cycle={}&organization_id={}&analysis_state={}".format(
            self.cycle.pk, self.org.pk, 'Queued'
        )
        url = reverse('api:v2.1:properties-list') + query_params
        response = self.client.get(url)
        result = json.loads(response.content)
        self.assertEqual(result['status'], 'success')
        results = result['properties']
        self.assertEqual(len(results), 2)

        # check the combination of both the identifier and the analysis state
        query_params = "?cycle={}&organization_id={}&identifier={}&analysis_state={}".format(
            self.cycle.pk, self.org.pk, 'Long', 'Queued'
        )
        url = reverse('api:v2.1:properties-list') + query_params
        response = self.client.get(url)
        result = json.loads(response.content)
        self.assertEqual(result['status'], 'success')
        results = result['properties']
        self.assertEqual(len(results), 1)

    def test_meters_exist(self):
        # Create a property set with meters
        state_1 = self.property_state_factory.get_property_state()
        property_1 = self.property_factory.get_property()
        PropertyView.objects.create(
            property=property_1, cycle=self.cycle, state=state_1
        )

        import_record = ImportRecord.objects.create(owner=self.user, last_modified_by=self.user, super_organization=self.org)
        filename = "example-GreenButton-data.xml"
        filepath = os.path.dirname(os.path.abspath(__file__)) + "/data/" + filename
        import_file = ImportFile.objects.create(
            import_record=import_record,
            source_type="GreenButton",
            uploaded_filename=filename,
            file=SimpleUploadedFile(name=filename, content=open(filepath, 'rb').read()),
            cycle=self.cycle,
            matching_results_data={"property_id": property_1.id}  # this is how target property is specified
        )
        gb_import_url = reverse("api:v2:import_files-save-raw-data", args=[import_file.id])
        gb_import_post_params = {
            'cycle_id': self.cycle.pk,
            'organization_id': self.org.pk,
        }
        self.client.post(gb_import_url, gb_import_post_params)

        # Create a property set without meters
        state_2 = self.property_state_factory.get_property_state()
        property_2 = self.property_factory.get_property()
        PropertyView.objects.create(
            property=property_2, cycle=self.cycle, state=state_2
        )

        url = reverse('api:v2:properties-meters-exist')

        true_post_params = json.dumps({
            'inventory_ids': [property_2.pk, property_1.pk]
        })
        true_result = self.client.post(url, true_post_params, content_type='application/json')
        self.assertEqual(b'true', true_result.content)

        false_post_params = json.dumps({
            'inventory_ids': [property_2.pk]
        })
        false_result = self.client.post(url, false_post_params, content_type='application/json')
        self.assertEqual(b'false', false_result.content)


class PropertyMergeViewTests(DataMappingBaseTestCase):
    def setUp(self):
        user_details = {
            'username': 'test_user@demo.com',
            'password': 'test_pass',
            'email': 'test_user@demo.com'
        }
        self.user = User.objects.create_superuser(**user_details)
        self.org, self.org_user, _ = create_organization(self.user)

        self.cycle_factory = FakeCycleFactory(organization=self.org, user=self.user)
        self.property_factory = FakePropertyFactory(organization=self.org)
        self.property_state_factory = FakePropertyStateFactory(organization=self.org)

        self.cycle = self.cycle_factory.get_cycle(
            start=datetime(2010, 10, 10, tzinfo=get_current_timezone()))
        self.client.login(**user_details)

        self.state_1 = self.property_state_factory.get_property_state(
            address_line_1='1 property state',
            pm_property_id='5766973'  # this allows the Property to be targetted for PM meter additions
        )
        self.property_1 = self.property_factory.get_property()
        self.view_1 = PropertyView.objects.create(
            property=self.property_1, cycle=self.cycle, state=self.state_1
        )

        self.state_2 = self.property_state_factory.get_property_state(address_line_1='2 property state')
        self.property_2 = self.property_factory.get_property()
        self.view_2 = PropertyView.objects.create(
            property=self.property_2, cycle=self.cycle, state=self.state_2
        )

        self.import_record = ImportRecord.objects.create(owner=self.user, last_modified_by=self.user, super_organization=self.org)

    def test_properties_merge_without_losing_labels(self):
        # Create 3 Labels
        label_factory = FakeStatusLabelFactory(organization=self.org)

        label_1 = label_factory.get_statuslabel()
        label_2 = label_factory.get_statuslabel()
        label_3 = label_factory.get_statuslabel()

        self.view_1.labels.add(label_1, label_2)
        self.view_2.labels.add(label_2, label_3)

        # Merge the properties
        url = reverse('api:v2:properties-merge') + '?organization_id={}'.format(self.org.pk)
        post_params = json.dumps({
            'state_ids': [self.state_2.pk, self.state_1.pk]
        })
        self.client.post(url, post_params, content_type='application/json')

        # The resulting -View should have 3 labels
        view = PropertyView.objects.first()

        self.assertEqual(view.labels.count(), 3)
        label_names = list(view.labels.values_list('name', flat=True))
        self.assertCountEqual(label_names, [label_1.name, label_2.name, label_3.name])

    def test_properties_merge_without_losing_notes(self):
        note_factory = FakeNoteFactory(organization=self.org, user=self.user)

        # Create 3 Notes and distribute them to the two -Views.
        note1 = note_factory.get_note(name='non_default_name_1')
        note2 = note_factory.get_note(name='non_default_name_2')
        self.view_1.notes.add(note1)
        self.view_1.notes.add(note2)

        note3 = note_factory.get_note(name='non_default_name_3')
        self.view_2.notes.add(note2)
        self.view_2.notes.add(note3)

        url = reverse('api:v2:properties-merge') + '?organization_id={}'.format(self.org.pk)
        post_params = json.dumps({
            'state_ids': [self.state_2.pk, self.state_1.pk]
        })
        self.client.post(url, post_params, content_type='application/json')

        # The resulting -View should have 3 notes
        view = PropertyView.objects.first()

        self.assertEqual(view.notes.count(), 3)
        note_names = list(view.notes.values_list('name', flat=True))
        self.assertCountEqual(note_names, [note1.name, note2.name, note3.name])

    def test_properties_merge_without_losing_pairings(self):
        # Create 2 pairings and distribute them to the two -Views.
        taxlot_factory = FakeTaxLotFactory(organization=self.org)
        taxlot_state_factory = FakeTaxLotStateFactory(organization=self.org)

        taxlot_1 = taxlot_factory.get_taxlot()
        state_1 = taxlot_state_factory.get_taxlot_state()
        taxlot_view_1 = TaxLotView.objects.create(
            taxlot=taxlot_1, cycle=self.cycle, state=state_1
        )

        taxlot_2 = taxlot_factory.get_taxlot()
        state_2 = taxlot_state_factory.get_taxlot_state()
        taxlot_view_2 = TaxLotView.objects.create(
            taxlot=taxlot_2, cycle=self.cycle, state=state_2
        )

        TaxLotProperty(
            primary=True,
            cycle_id=self.cycle.id,
            property_view_id=self.view_1.id,
            taxlot_view_id=taxlot_view_1.id
        ).save()

        TaxLotProperty(
            primary=True,
            cycle_id=self.cycle.id,
            property_view_id=self.view_2.id,
            taxlot_view_id=taxlot_view_2.id
        ).save()

        # Merge the properties
        url = reverse('api:v2:properties-merge') + '?organization_id={}'.format(self.org.pk)
        post_params = json.dumps({
            'state_ids': [self.state_2.pk, self.state_1.pk]  # priority given to state_1
        })
        self.client.post(url, post_params, content_type='application/json')

        # There should still be 2 TaxLotProperties
        self.assertEqual(TaxLotProperty.objects.count(), 2)

        property_view = PropertyView.objects.first()
        paired_taxlotview_ids = list(
            TaxLotProperty.objects.filter(property_view_id=property_view.id).values_list('taxlot_view_id', flat=True)
        )
        self.assertCountEqual(paired_taxlotview_ids, [taxlot_view_1.id, taxlot_view_2.id])

    def test_properties_merge_without_losing_meters_1st_has_meters(self):
        # Assign meters to the first Property
        filename = "example-GreenButton-data.xml"
        filepath = os.path.dirname(os.path.abspath(__file__)) + "/data/" + filename
        import_file = ImportFile.objects.create(
            import_record=self.import_record,
            source_type="GreenButton",
            uploaded_filename=filename,
            file=SimpleUploadedFile(name=filename, content=open(filepath, 'rb').read()),
            cycle=self.cycle,
            matching_results_data={"property_id": self.property_1.id}  # this is how target property is specified
        )
        gb_import_url = reverse("api:v2:import_files-save-raw-data", args=[import_file.id])
        gb_import_post_params = {
            'cycle_id': self.cycle.pk,
            'organization_id': self.org.pk,
        }
        self.client.post(gb_import_url, gb_import_post_params)

        # Merge PropertyStates
        url = reverse('api:v2:properties-merge') + '?organization_id={}'.format(self.org.pk)
        post_params = json.dumps({
            'state_ids': [self.state_2.pk, self.state_1.pk]
        })
        self.client.post(url, post_params, content_type='application/json')

        # There should only be one PropertyView
        self.assertEqual(PropertyView.objects.count(), 1)

        self.assertEqual(PropertyView.objects.first().property.meters.count(), 1)
        self.assertEqual(PropertyView.objects.first().property.meters.first().meter_readings.count(), 2)

    def test_properties_merge_without_losing_meters_2nd_has_meters(self):
        # Assign Meters to the second Property
        filename = "example-GreenButton-data.xml"
        filepath = os.path.dirname(os.path.abspath(__file__)) + "/data/" + filename
        import_file = ImportFile.objects.create(
            import_record=self.import_record,
            source_type="GreenButton",
            uploaded_filename=filename,
            file=SimpleUploadedFile(name=filename, content=open(filepath, 'rb').read()),
            cycle=self.cycle,
            matching_results_data={"property_id": self.property_2.id}  # this is how target property is specified
        )
        gb_import_url = reverse("api:v2:import_files-save-raw-data", args=[import_file.id])
        gb_import_post_params = {
            'cycle_id': self.cycle.pk,
            'organization_id': self.org.pk,
        }
        self.client.post(gb_import_url, gb_import_post_params)

        # Merge PropertyStates
        url = reverse('api:v2:properties-merge') + '?organization_id={}'.format(self.org.pk)
        post_params = json.dumps({
            'state_ids': [self.state_2.pk, self.state_1.pk]
        })
        self.client.post(url, post_params, content_type='application/json')

        # There should only be one PropertyView
        self.assertEqual(PropertyView.objects.count(), 1)

        self.assertEqual(PropertyView.objects.first().property.meters.count(), 1)
        self.assertEqual(PropertyView.objects.first().property.meters.first().meter_readings.count(), 2)

    def test_properties_merge_without_losing_meters_from_different_sources_nonoverlapping(self):
        # For first Property, PM Meters containing 2 readings for each Electricty and Natural Gas for property_1
        # This file has multiple tabs
        pm_filename = "example-pm-monthly-meter-usage.xlsx"
        filepath = os.path.dirname(os.path.abspath(__file__)) + "/data/" + pm_filename
        pm_import_file = ImportFile.objects.create(
            import_record=self.import_record,
            source_type="PM Meter Usage",
            uploaded_filename=pm_filename,
            file=SimpleUploadedFile(name=pm_filename, content=open(filepath, 'rb').read()),
            cycle=self.cycle,
        )
        pm_import_url = reverse("api:v2:import_files-save-raw-data", args=[pm_import_file.id])
        pm_import_post_params = {
            'cycle_id': self.cycle.pk,
            'organization_id': self.org.pk,
        }
        self.client.post(pm_import_url, pm_import_post_params)

        # For second Property, add GreenButton Meters containing 2 readings for Electricity only
        gb_filename = "example-GreenButton-data.xml"
        filepath = os.path.dirname(os.path.abspath(__file__)) + "/data/" + gb_filename
        gb_import_file = ImportFile.objects.create(
            import_record=self.import_record,
            source_type="GreenButton",
            uploaded_filename=gb_filename,
            file=SimpleUploadedFile(name=gb_filename, content=open(filepath, 'rb').read()),
            cycle=self.cycle,
            matching_results_data={"property_id": self.property_2.id}  # this is how target property is specified
        )
        gb_import_url = reverse("api:v2:import_files-save-raw-data", args=[gb_import_file.id])
        gb_import_post_params = {
            'cycle_id': self.cycle.pk,
            'organization_id': self.org.pk,
        }
        self.client.post(gb_import_url, gb_import_post_params)

        # Merge PropertyStates
        url = reverse('api:v2:properties-merge') + '?organization_id={}'.format(self.org.pk)
        post_params = json.dumps({
            'state_ids': [self.state_2.pk, self.state_1.pk]  # priority given to state_1
        })
        self.client.post(url, post_params, content_type='application/json')

        # There should only be one PropertyView
        self.assertEqual(PropertyView.objects.count(), 1)

        # The Property of the (only) -View has all of the Meters now.
        meters = PropertyView.objects.first().property.meters

        self.assertEqual(meters.count(), 3)
        self.assertEqual(meters.get(type=Meter.ELECTRICITY_GRID, source=Meter.GREENBUTTON).meter_readings.count(), 2)
        self.assertEqual(meters.get(type=Meter.ELECTRICITY_GRID, source=Meter.PORTFOLIO_MANAGER).meter_readings.count(), 2)
        self.assertEqual(meters.get(type=Meter.NATURAL_GAS).meter_readings.count(), 2)

        # Old meters deleted, so only merged meters exist
        self.assertEqual(Meter.objects.count(), 3)
        self.assertEqual(MeterReading.objects.count(), 6)

    def test_properties_merge_without_losing_meters_when_some_meters_from_same_source_are_overlapping(self):
        # For first Property, add GreenButton Meters containing 2 readings for Electricity only
        gb_filename = "example-GreenButton-data.xml"
        filepath = os.path.dirname(os.path.abspath(__file__)) + "/data/" + gb_filename
        gb_import_file = ImportFile.objects.create(
            import_record=self.import_record,
            source_type="GreenButton",
            uploaded_filename=gb_filename,
            file=SimpleUploadedFile(name=gb_filename, content=open(filepath, 'rb').read()),
            cycle=self.cycle,
            matching_results_data={"property_id": self.property_1.id}  # this is how target property is specified
        )
        gb_import_url = reverse("api:v2:import_files-save-raw-data", args=[gb_import_file.id])
        gb_import_post_params = {
            'cycle_id': self.cycle.pk,
            'organization_id': self.org.pk,
        }
        self.client.post(gb_import_url, gb_import_post_params)

        # For second Property, add GreenButton Meters containing 2 Electricitiy readings: 1 overlapping
        gb_overlapping_filename = "example-GreenButton-data-1-overlapping.xml"
        filepath = os.path.dirname(os.path.abspath(__file__)) + "/data/" + gb_overlapping_filename
        gb_overlapping_import_file = ImportFile.objects.create(
            import_record=self.import_record,
            source_type="GreenButton",
            uploaded_filename=gb_overlapping_filename,
            file=SimpleUploadedFile(name=gb_overlapping_filename, content=open(filepath, 'rb').read()),
            cycle=self.cycle,
            matching_results_data={"property_id": self.property_2.id}  # this is how target property is specified
        )
        gb_overlapping_import_url = reverse("api:v2:import_files-save-raw-data", args=[gb_overlapping_import_file.id])
        gb_overlapping_import_post_params = {
            'cycle_id': self.cycle.pk,
            'organization_id': self.org.pk,
        }
        self.client.post(gb_overlapping_import_url, gb_overlapping_import_post_params)

        # Check that there are 2 overlapping readings (that are separate for now) out of 4.
        self.assertEqual(MeterReading.objects.count(), 4)
        tz_obj = timezone(TIME_ZONE)
        start_time_match = make_aware(datetime(2011, 3, 5, 21, 15, 0), timezone=tz_obj)
        end_time_match = make_aware(datetime(2011, 3, 5, 21, 30, 0), timezone=tz_obj)
        same_time_windows = MeterReading.objects.filter(
            start_time=start_time_match,
            end_time=end_time_match
        )
        self.assertEqual(same_time_windows.count(), 2)

        # Capture the overlapping reading of property_1, and ensure it's different from property_2's
        priority_property_id = self.property_1.meters.first().id
        property_1_reading = same_time_windows.get(meter_id=priority_property_id).reading
        property_2_reading = same_time_windows.exclude(meter_id=priority_property_id).get().reading
        self.assertNotEqual(property_1_reading, property_2_reading)

        # Merge PropertyStates
        url = reverse('api:v2:properties-merge') + '?organization_id={}'.format(self.org.pk)
        post_params = json.dumps({
            'state_ids': [self.state_2.pk, self.state_1.pk]  # priority given to state_1
        })
        self.client.post(url, post_params, content_type='application/json')

        # There should only be one PropertyView
        self.assertEqual(PropertyView.objects.count(), 1)

        # The Property of the (only) -View has all of the Meters now.
        meters = PropertyView.objects.first().property.meters
        self.assertEqual(meters.count(), 1)
        self.assertEqual(meters.first().meter_readings.count(), 3)

        # Old meters deleted, so only merged meters exist
        self.assertEqual(Meter.objects.count(), 1)
        self.assertEqual(MeterReading.objects.count(), 3)

        # Check that the resulting reading used belonged to property_1
        merged_reading = MeterReading.objects.filter(
            start_time=start_time_match,
            end_time=end_time_match
        )
        self.assertEqual(merged_reading.count(), 1)
        self.assertEqual(merged_reading.first().reading, property_1_reading)

        # Overlapping reading that wasn't prioritized should not exist
        self.assertFalse(MeterReading.objects.filter(reading=property_2_reading).exists())

<<<<<<< HEAD
    def test_merge_assigns_new_canonical_records_to_each_resulting_record_and_old_canonical_records_are_deleted_when_NOT_associated_to_other_views(self):
        # Capture old property_ids
        persisting_property_id = self.property_1.id
        deleted_property_id = self.property_2.id

        new_cycle = self.cycle_factory.get_cycle(
            start=datetime(2011, 10, 10, tzinfo=get_current_timezone())
        )
        new_property_state = self.property_state_factory.get_property_state()
        PropertyView.objects.create(
            property_id=persisting_property_id, cycle=new_cycle, state=new_property_state
        )

        # Merge the properties
        url = reverse('api:v2:properties-merge') + '?organization_id={}'.format(self.org.pk)
        post_params = json.dumps({
            'state_ids': [self.state_2.pk, self.state_1.pk]  # priority given to state_1
        })
        self.client.post(url, post_params, content_type='application/json')

        self.assertFalse(PropertyView.objects.filter(property_id=deleted_property_id).exists())
        self.assertFalse(Property.objects.filter(pk=deleted_property_id).exists())
=======
    def test_properties_merge_combining_bsync_and_pm_sources(self):
        # -- SETUP
        # For first Property, PM Meters containing 2 readings for each Electricty and Natural Gas for property_1
        # This file has multiple tabs
        pm_filename = "example-pm-monthly-meter-usage.xlsx"
        filepath = os.path.dirname(os.path.abspath(__file__)) + "/data/" + pm_filename
        pm_import_file = ImportFile.objects.create(
            import_record=self.import_record,
            source_type="PM Meter Usage",
            uploaded_filename=pm_filename,
            file=SimpleUploadedFile(name=pm_filename, content=open(filepath, 'rb').read()),
            cycle=self.cycle,
        )
        pm_import_url = reverse("api:v2:import_files-save-raw-data", args=[pm_import_file.id])
        pm_import_post_params = {
            'cycle_id': self.cycle.pk,
            'organization_id': self.org.pk,
        }
        self.client.post(pm_import_url, pm_import_post_params)

        # For second Property, add BuildingSync file containing 6 meters
        bs_filename = "buildingsync_v2_0_bricr_workflow.xml"
        filepath = os.path.dirname(os.path.abspath(__file__)) + "/../building_sync/tests/data/" + bs_filename
        bs_file = open(filepath, 'rb')
        uploaded_file = SimpleUploadedFile(bs_file.name, bs_file.read())
        bs_buildingfile = BuildingFile.objects.create(
            file=uploaded_file,
            filename=bs_filename,
            file_type=BuildingFile.BUILDINGSYNC,
        )
        p_status, bs_property_state, _, _ = bs_buildingfile.process(self.org.pk, self.cycle)
        self.assertTrue(p_status)

        # verify we're starting with the assumed number of meters
        self.assertEqual(2, PropertyView.objects.get(state=self.state_1).property.meters.count())
        self.assertEqual(6, PropertyView.objects.get(state=bs_property_state).property.meters.count())

        # -- ACT
        # Merge PropertyStates
        url = reverse('api:v2:properties-merge') + '?organization_id={}'.format(self.org.pk)
        post_params = json.dumps({
            'state_ids': [self.state_1.pk, bs_property_state.pk]  # priority given to bs_property_state
        })
        self.client.post(url, post_params, content_type='application/json')

        # -- ASSERT
        # There should only be _two_ PropertyViews
        #  - the merged property view
        #  - our setUp method creates an additional one that's we don't touch in this test)
        self.assertEqual(PropertyView.objects.count(), 2)

        # get the merged property view by excluding the state we didn't touch (only one other view should exist)
        merged_property_view = PropertyView.objects.all().exclude(state__pk=self.state_2.pk)
        self.assertEqual(merged_property_view.count(), 1)
        merged_property_view = merged_property_view[0]

        meters = merged_property_view.property.meters

        self.assertEqual(meters.count(), 8)  # 2 from PM, 6 from BS
        self.assertEqual(meters.filter(type=Meter.ELECTRICITY_GRID, source=Meter.BUILDINGSYNC).count(), 3)
        self.assertEqual(meters.filter(type=Meter.NATURAL_GAS, source=Meter.BUILDINGSYNC).count(), 3)
        self.assertEqual(meters.filter(type=Meter.ELECTRICITY_GRID, source=Meter.PORTFOLIO_MANAGER).count(), 1)
        self.assertEqual(meters.filter(type=Meter.NATURAL_GAS, source=Meter.PORTFOLIO_MANAGER).count(), 1)

        # The BuildingSync data should retain their scenario information
        scenarios = merged_property_view.state.scenarios
        self.assertEqual(scenarios.count(), 3)

        # Old meters deleted, so only merged meters exist
        self.assertEqual(Meter.objects.count(), 8)
        # Combined total of 76 readings
        self.assertEqual(MeterReading.objects.count(), 76)

>>>>>>> 4d8a5297

        self.assertEqual(PropertyView.objects.filter(property_id=persisting_property_id).count(), 1)


class PropertyUnmergeViewTests(DataMappingBaseTestCase):
    def setUp(self):
        user_details = {
            'username': 'test_user@demo.com',
            'password': 'test_pass',
            'email': 'test_user@demo.com'
        }
        self.user = User.objects.create_superuser(**user_details)
        self.org, self.org_user, _ = create_organization(self.user)

        self.cycle_factory = FakeCycleFactory(organization=self.org, user=self.user)
        self.property_factory = FakePropertyFactory(organization=self.org)
        self.property_state_factory = FakePropertyStateFactory(organization=self.org)

        self.cycle = self.cycle_factory.get_cycle(
            start=datetime(2010, 10, 10, tzinfo=get_current_timezone()))
        self.client.login(**user_details)

        self.state_1 = self.property_state_factory.get_property_state(
            address_line_1='1 property state',
            pm_property_id='5766973'  # this allows the Property to be targetted for PM meter additions
        )
        self.property_1 = self.property_factory.get_property()
        PropertyView.objects.create(
            property=self.property_1, cycle=self.cycle, state=self.state_1
        )

        self.state_2 = self.property_state_factory.get_property_state(address_line_1='2 property state')
        self.property_2 = self.property_factory.get_property()
        PropertyView.objects.create(
            property=self.property_2, cycle=self.cycle, state=self.state_2
        )

        self.import_record = ImportRecord.objects.create(owner=self.user, last_modified_by=self.user, super_organization=self.org)

        # Give 2 meters to one of the properties
        gb_filename = "example-GreenButton-data.xml"
        filepath = os.path.dirname(os.path.abspath(__file__)) + "/data/" + gb_filename
        gb_import_file = ImportFile.objects.create(
            import_record=self.import_record,
            source_type="GreenButton",
            uploaded_filename=gb_filename,
            file=SimpleUploadedFile(name=gb_filename, content=open(filepath, 'rb').read()),
            cycle=self.cycle,
            matching_results_data={"property_id": self.property_1.id}  # this is how target property is specified
        )
        gb_import_url = reverse("api:v2:import_files-save-raw-data", args=[gb_import_file.id])
        gb_import_post_params = {
            'cycle_id': self.cycle.pk,
            'organization_id': self.org.pk,
        }
        self.client.post(gb_import_url, gb_import_post_params)

        # Merge the properties
        url = reverse('api:v2:properties-merge') + '?organization_id={}'.format(self.org.pk)
        post_params = json.dumps({
            'state_ids': [self.state_2.pk, self.state_1.pk]  # priority given to state_1
        })
        self.client.post(url, post_params, content_type='application/json')

    def test_properties_unmerge_without_losing_labels(self):
        # Create 3 Labels - add 2 to view
        label_factory = FakeStatusLabelFactory(organization=self.org)

        label_1 = label_factory.get_statuslabel()
        label_2 = label_factory.get_statuslabel()

        view = PropertyView.objects.first()  # There's only one PropertyView
        view.labels.add(label_1, label_2)

        # Unmerge the properties
        url = reverse('api:v2:properties-unmerge', args=[view.id]) + '?organization_id={}'.format(self.org.pk)
        self.client.post(url, content_type='application/json')

        for new_view in PropertyView.objects.all():
            self.assertEqual(new_view.labels.count(), 2)
            label_names = list(new_view.labels.values_list('name', flat=True))
            self.assertCountEqual(label_names, [label_1.name, label_2.name])

    def test_unmerging_assigns_new_canonical_records_to_each_resulting_records(self):
        # Capture old property_ids
        view = PropertyView.objects.first()  # There's only one PropertyView
        existing_property_ids = [
            view.property_id,
            self.property_1.id,
            self.property_2.id,
        ]

        # Unmerge the properties
        url = reverse('api:v2:properties-unmerge', args=[view.id]) + '?organization_id={}'.format(self.org.pk)
        self.client.post(url, content_type='application/json')

        self.assertFalse(PropertyView.objects.filter(property_id__in=existing_property_ids).exists())

    def test_unmerging_two_properties_with_meters_gives_meters_to_both_of_the_resulting_records(self):
        # Unmerge the properties
        view_id = PropertyView.objects.first().id  # There's only one PropertyView
        url = reverse('api:v2:properties-unmerge', args=[view_id]) + '?organization_id={}'.format(self.org.pk)
        self.client.post(url, content_type='application/json')

        # Verify 2 -Views now exist
        self.assertEqual(PropertyView.objects.count(), 2)

        # Check that meters and readings of each -View exists and verify they are identical.
        reading_sets = []
        for view in PropertyView.objects.all():
            self.assertEqual(view.property.meters.count(), 1)
            self.assertEqual(view.property.meters.first().meter_readings.count(), 2)
            reading_sets.append([
                {
                    'start_time': reading.start_time,
                    'end_time': reading.end_time,
                    'reading': reading.reading,
                    'source_unit': reading.source_unit,
                    'conversion_factor': reading.conversion_factor,
                }
                for reading
                in view.property.meters.first().meter_readings.all().order_by('start_time')
            ])

        self.assertEqual(reading_sets[0], reading_sets[1])

    def test_unmerge_results_in_the_use_of_new_canonical_records_and_deletion_of_old_canonical_state_if_unrelated_to_any_views(self):
        # Capture "old" property_id - there's only one PropertyView
        view = PropertyView.objects.first()
        property_id = view.property_id

        # Unmerge the properties
        url = reverse('api:v2:properties-unmerge', args=[view.id]) + '?organization_id={}'.format(self.org.pk)
        self.client.post(url, content_type='application/json')

        self.assertFalse(Property.objects.filter(pk=property_id).exists())
        self.assertEqual(Property.objects.count(), 2)

    def test_unmerge_results_in_the_persistence_of_old_canonical_state_if_related_to_any_views(self):
        # Associate only canonical property with records across Cycle
        view = PropertyView.objects.first()
        property_id = view.property_id

        new_cycle = self.cycle_factory.get_cycle(
            start=datetime(2011, 10, 10, tzinfo=get_current_timezone())
        )
        new_property_state = self.property_state_factory.get_property_state()
        PropertyView.objects.create(
            property_id=property_id, cycle=new_cycle, state=new_property_state
        )

        # Unmerge the properties
        url = reverse('api:v2:properties-unmerge', args=[view.id]) + '?organization_id={}'.format(self.org.pk)
        self.client.post(url, content_type='application/json')

        self.assertTrue(Property.objects.filter(pk=view.property_id).exists())
        self.assertEqual(Property.objects.count(), 3)<|MERGE_RESOLUTION|>--- conflicted
+++ resolved
@@ -833,7 +833,6 @@
         # Overlapping reading that wasn't prioritized should not exist
         self.assertFalse(MeterReading.objects.filter(reading=property_2_reading).exists())
 
-<<<<<<< HEAD
     def test_merge_assigns_new_canonical_records_to_each_resulting_record_and_old_canonical_records_are_deleted_when_NOT_associated_to_other_views(self):
         # Capture old property_ids
         persisting_property_id = self.property_1.id
@@ -856,7 +855,9 @@
 
         self.assertFalse(PropertyView.objects.filter(property_id=deleted_property_id).exists())
         self.assertFalse(Property.objects.filter(pk=deleted_property_id).exists())
-=======
+
+        self.assertEqual(PropertyView.objects.filter(property_id=persisting_property_id).count(), 1)
+
     def test_properties_merge_combining_bsync_and_pm_sources(self):
         # -- SETUP
         # For first Property, PM Meters containing 2 readings for each Electricty and Natural Gas for property_1
@@ -929,10 +930,6 @@
         self.assertEqual(Meter.objects.count(), 8)
         # Combined total of 76 readings
         self.assertEqual(MeterReading.objects.count(), 76)
-
->>>>>>> 4d8a5297
-
-        self.assertEqual(PropertyView.objects.filter(property_id=persisting_property_id).count(), 1)
 
 
 class PropertyUnmergeViewTests(DataMappingBaseTestCase):
