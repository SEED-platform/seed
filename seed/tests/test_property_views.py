--- conflicted
+++ resolved
@@ -1170,13 +1170,8 @@
         profile = ColumnMappingProfile.objects.get(profile_type=ColumnMappingProfile.BUILDINGSYNC_DEFAULT)
 
         # -- Act
-<<<<<<< HEAD
-        url = reverse('api:v2.1:properties-building-sync', args=[view.id])
+        url = reverse('api:v3:properties-building-sync', args=[view.id])
         response = self.client.get(url, {'preset_id': profile.id})
-=======
-        url = reverse('api:v3:properties-building-sync', args=[view.id])
-        response = self.client.get(url, {'preset_id': preset.id})
->>>>>>> 65f6d4f7
 
         # -- Assert
         self.assertEqual(200, response.status_code, response.content)
@@ -1215,17 +1210,10 @@
         default_profile = self.org.columnmappingprofile_set.get(profile_type=ColumnMappingProfile.BUILDINGSYNC_DEFAULT)
 
         # -- Act
-<<<<<<< HEAD
-        url = reverse('api:v2.1:properties-building-sync', args=[view.id])
+        url = reverse('api:v3:properties-building-sync', args=[view.id])
         default_export_response = self.client.get(url, {'preset_id': default_profile.id})
-        url = reverse('api:v2.1:properties-building-sync', args=[view.id])
+        url = reverse('api:v3:properties-building-sync', args=[view.id])
         custom_export_response = self.client.get(url, {'preset_id': custom_profile.id})
-=======
-        url = reverse('api:v3:properties-building-sync', args=[view.id])
-        default_export_response = self.client.get(url, {'preset_id': default_preset.id})
-        url = reverse('api:v3:properties-building-sync', args=[view.id])
-        custom_export_response = self.client.get(url, {'preset_id': custom_preset.id})
->>>>>>> 65f6d4f7
 
         # -- Assert
         self.assertEqual(200, default_export_response.status_code, default_export_response.content)
