# !/usr/bin/env python
# encoding: utf-8
"""
:copyright (c) 2014 - 2019, The Regents of the University of California, through Lawrence Berkeley National Laboratory (subject to receipt of any required approvals from the U.S. Department of Energy) and contributors. All rights reserved.  # NOQA
:author
"""
import os
import json

from config.settings.common import TIME_ZONE

from datetime import datetime

from django.core.files.uploadedfile import SimpleUploadedFile
from django.core.urlresolvers import reverse
from django.utils.timezone import (
    get_current_timezone,
    make_aware,  # make_aware is used because inconsistencies exist in creating datetime with tzinfo
)

from pytz import timezone

from seed.landing.models import SEEDUser as User
from seed.data_importer.models import (
    ImportFile,
    ImportRecord,
)
from seed.models import (
    Meter,
    MeterReading,
    PropertyState,
    PropertyView,
    Column,
)
from seed.test_helpers.fake import (
    FakeCycleFactory,
    FakeColumnFactory,
    FakePropertyFactory,
    FakePropertyStateFactory,
    FakeTaxLotStateFactory,
    FakePropertyViewFactory,
    FakeColumnListSettingsFactory,
)
from seed.tests.util import DeleteModelsTestCase
from seed.utils.organizations import create_organization

COLUMNS_TO_SEND = [
    'project_id',
    'address_line_1',
    'city',
    'state_province',
    'postal_code',
    'pm_parent_property_id',
    'extra_data_field',
    'jurisdiction_tax_lot_id'
]


# These tests mostly use V2.1 API except for when writing back to the API for updates
class PropertyViewTests(DeleteModelsTestCase):
    def setUp(self):
        user_details = {
            'username': 'test_user@demo.com',
            'password': 'test_pass',
            'email': 'test_user@demo.com'
        }
        self.user = User.objects.create_superuser(**user_details)
        self.org, self.org_user, _ = create_organization(self.user)
        self.column_factory = FakeColumnFactory(organization=self.org)
        self.cycle_factory = FakeCycleFactory(organization=self.org, user=self.user)
        self.property_factory = FakePropertyFactory(organization=self.org)
        self.property_state_factory = FakePropertyStateFactory(organization=self.org)
        self.property_view_factory = FakePropertyViewFactory(organization=self.org)
        self.taxlot_state_factory = FakeTaxLotStateFactory(organization=self.org)
        self.cycle = self.cycle_factory.get_cycle(
<<<<<<< HEAD
            start=datetime(2010, 10, 10, tzinfo=timezone.get_current_timezone()))
        self.column_list_factory = FakeColumnListSettingsFactory(organization=self.org)
=======
            start=datetime(2010, 10, 10, tzinfo=get_current_timezone()))
>>>>>>> f24ee6c8
        self.client.login(**user_details)

    def test_get_and_edit_properties(self):
        state = self.property_state_factory.get_property_state()
        prprty = self.property_factory.get_property()
        view = PropertyView.objects.create(
            property=prprty, cycle=self.cycle, state=state
        )
        params = {
            'organization_id': self.org.pk,
            'page': 1,
            'per_page': 999999999,
            'columns': COLUMNS_TO_SEND,
        }

        url = reverse('api:v2.1:properties-list') + '?cycle_id={}'.format(self.cycle.pk)
        response = self.client.get(url, params)
        data = json.loads(response.content)
        self.assertEqual(len(data['properties']), 1)
        result = data['properties'][0]
        self.assertEqual(result['state']['address_line_1'], state.address_line_1)

        db_created_time = result['created']
        db_updated_time = result['updated']
        self.assertTrue(db_created_time is not None)
        self.assertTrue(db_updated_time is not None)

        # update the address
        new_data = {
            "state": {
                "address_line_1": "742 Evergreen Terrace"
            }
        }
        url = reverse('api:v2:properties-detail', args=[view.id]) + '?organization_id={}'.format(self.org.pk)
        response = self.client.put(url, json.dumps(new_data), content_type='application/json')
        data = json.loads(response.content)
        self.assertEqual(data['status'], 'success')

        # the above call returns data from the PropertyState, need to get the Property --
        # call the get on the same API to retrieve it
        response = self.client.get(url, content_type='application/json')
        data = json.loads(response.content)
        # make sure the address was updated and that the datetimes were modified
        self.assertEqual(data['status'], 'success')
        self.assertEqual(data['state']['address_line_1'], '742 Evergreen Terrace')
        self.assertEqual(
            datetime.strptime(db_created_time, "%Y-%m-%dT%H:%M:%S.%fZ").replace(microsecond=0),
            datetime.strptime(data['property']['created'], "%Y-%m-%dT%H:%M:%S.%fZ").replace(microsecond=0)
        )
        self.assertGreater(datetime.strptime(data['property']['updated'], "%Y-%m-%dT%H:%M:%S.%fZ"),
                           datetime.strptime(db_updated_time, "%Y-%m-%dT%H:%M:%S.%fZ"))

    def test_list_properties_with_profile_id(self):
        state = self.property_state_factory.get_property_state(extra_data={"field_1": "value_1"})
        prprty = self.property_factory.get_property()
        PropertyView.objects.create(
            property=prprty, cycle=self.cycle, state=state
        )

        # save all the columns in the state to the database so we can setup column list settings
        Column.save_column_names(state)
        # get the columnlistsetting (default) for all columns
        columnlistsetting = self.column_list_factory.get_columnlistsettings(columns=['address_line_1', 'field_1'])

        params = {
            'organization_id': self.org.pk,
            'profile_id': columnlistsetting.id,
        }
        url = reverse('api:v2.1:properties-list') + '?cycle_id={}'.format(self.cycle.pk)
        response = self.client.get(url, params)
        data = response.json()
        self.assertEqual(len(data['properties']), 1)
        result = data['properties'][0]
        self.assertEqual(result['state']['address_line_1'], state.address_line_1)
        self.assertEqual(result['state']['extra_data']['field_1'], 'value_1')
        self.assertFalse(result['state'].get('city', None))

    def test_search_identifier(self):
        self.property_view_factory.get_property_view(cycle=self.cycle, custom_id_1='123456')
        self.property_view_factory.get_property_view(cycle=self.cycle, custom_id_1='987654 Long Street')
        self.property_view_factory.get_property_view(cycle=self.cycle, address_line_1='123 Main Street')
        self.property_view_factory.get_property_view(cycle=self.cycle, address_line_1='Hamilton Road',
                                                     analysis_state=PropertyState.ANALYSIS_STATE_QUEUED)
        self.property_view_factory.get_property_view(cycle=self.cycle, custom_id_1='long road',
                                                     analysis_state=PropertyState.ANALYSIS_STATE_QUEUED)

        # Typically looks like this
        # http://localhost:8000/api/v2.1/properties/?organization_id=265&cycle=219&identifier=09-IS

        # check for all items
        query_params = "?cycle={}&organization_id={}".format(self.cycle.pk, self.org.pk)
        url = reverse('api:v2.1:properties-list') + query_params
        response = self.client.get(url)
        result = json.loads(response.content)
        self.assertEqual(result['status'], 'success')
        results = result['properties']
        self.assertEqual(len(results), 5)

        # check for 2 items with 123
        query_params = "?cycle={}&organization_id={}&identifier={}".format(self.cycle.pk, self.org.pk, '123')
        url = reverse('api:v2.1:properties-list') + query_params
        response = self.client.get(url)
        result = json.loads(response.content)
        self.assertEqual(result['status'], 'success')
        results = result['properties']
        # print out the result of this when there are more than two in an attempt to catch the
        # non-deterministic part of this test
        if len(results) > 2:
            print(results)

        self.assertEqual(len(results), 2)

        # check the analysis states
        query_params = "?cycle={}&organization_id={}&analysis_state={}".format(self.cycle.pk, self.org.pk, 'Completed')
        url = reverse('api:v2.1:properties-list') + query_params
        response = self.client.get(url)
        result = json.loads(response.content)
        self.assertEqual(result['status'], 'success')
        results = result['properties']
        self.assertEqual(len(results), 0)

        query_params = "?cycle={}&organization_id={}&analysis_state={}".format(
            self.cycle.pk, self.org.pk, 'Not Started'
        )
        url = reverse('api:v2.1:properties-list') + query_params
        response = self.client.get(url)
        result = json.loads(response.content)
        self.assertEqual(result['status'], 'success')
        results = result['properties']
        self.assertEqual(len(results), 3)

        query_params = "?cycle={}&organization_id={}&analysis_state={}".format(
            self.cycle.pk, self.org.pk, 'Queued'
        )
        url = reverse('api:v2.1:properties-list') + query_params
        response = self.client.get(url)
        result = json.loads(response.content)
        self.assertEqual(result['status'], 'success')
        results = result['properties']
        self.assertEqual(len(results), 2)

        # check the combination of both the identifier and the analysis state
        query_params = "?cycle={}&organization_id={}&identifier={}&analysis_state={}".format(
            self.cycle.pk, self.org.pk, 'Long', 'Queued'
        )
        url = reverse('api:v2.1:properties-list') + query_params
        response = self.client.get(url)
        result = json.loads(response.content)
        self.assertEqual(result['status'], 'success')
        results = result['properties']
        self.assertEqual(len(results), 1)

    def test_meters_exist(self):
        # Create a property set with meters
        state_1 = self.property_state_factory.get_property_state()
        property_1 = self.property_factory.get_property()
        PropertyView.objects.create(
            property=property_1, cycle=self.cycle, state=state_1
        )

        import_record = ImportRecord.objects.create(owner=self.user, last_modified_by=self.user, super_organization=self.org)
        filename = "example-GreenButton-data.xml"
        filepath = os.path.dirname(os.path.abspath(__file__)) + "/data/" + filename
        import_file = ImportFile.objects.create(
            import_record=import_record,
            source_type="GreenButton",
            uploaded_filename=filename,
            file=SimpleUploadedFile(name=filename, content=open(filepath, 'rb').read()),
            cycle=self.cycle,
            matching_results_data={"property_id": property_1.id}  # this is how target property is specified
        )
        gb_import_url = reverse("api:v2:import_files-save-raw-data", args=[import_file.id])
        gb_import_post_params = {
            'cycle_id': self.cycle.pk,
            'organization_id': self.org.pk,
        }
        self.client.post(gb_import_url, gb_import_post_params)

        # Create a property set without meters
        state_2 = self.property_state_factory.get_property_state()
        property_2 = self.property_factory.get_property()
        PropertyView.objects.create(
            property=property_2, cycle=self.cycle, state=state_2
        )

        url = reverse('api:v2:properties-meters-exist')

        true_post_params = json.dumps({
            'inventory_ids': [property_2.pk, property_1.pk]
        })
        true_result = self.client.post(url, true_post_params, content_type='application/json')
        self.assertEqual(b'true', true_result.content)

        false_post_params = json.dumps({
            'inventory_ids': [property_2.pk]
        })
        false_result = self.client.post(url, false_post_params, content_type='application/json')
        self.assertEqual(b'false', false_result.content)


class PropertyMergeViewTests(DeleteModelsTestCase):
    def setUp(self):
        user_details = {
            'username': 'test_user@demo.com',
            'password': 'test_pass',
            'email': 'test_user@demo.com'
        }
        self.user = User.objects.create_superuser(**user_details)
        self.org, self.org_user, _ = create_organization(self.user)

        cycle_factory = FakeCycleFactory(organization=self.org, user=self.user)
        self.property_factory = FakePropertyFactory(organization=self.org)
        self.property_state_factory = FakePropertyStateFactory(organization=self.org)

        self.cycle = cycle_factory.get_cycle(
            start=datetime(2010, 10, 10, tzinfo=get_current_timezone()))
        self.client.login(**user_details)

        self.state_1 = self.property_state_factory.get_property_state(
            address_line_1='1 property state',
            pm_property_id='5766973'  # this allows the Property to be targetted for PM meter additions
        )
        self.property_1 = self.property_factory.get_property()
        PropertyView.objects.create(
            property=self.property_1, cycle=self.cycle, state=self.state_1
        )

        self.state_2 = self.property_state_factory.get_property_state(address_line_1='2 property state')
        self.property_2 = self.property_factory.get_property()
        PropertyView.objects.create(
            property=self.property_2, cycle=self.cycle, state=self.state_2
        )

        self.import_record = ImportRecord.objects.create(owner=self.user, last_modified_by=self.user, super_organization=self.org)

    def test_properties_merge_without_losing_meters_1st_has_meters(self):
        # Assign meters to the first Property
        filename = "example-GreenButton-data.xml"
        filepath = os.path.dirname(os.path.abspath(__file__)) + "/data/" + filename
        import_file = ImportFile.objects.create(
            import_record=self.import_record,
            source_type="GreenButton",
            uploaded_filename=filename,
            file=SimpleUploadedFile(name=filename, content=open(filepath, 'rb').read()),
            cycle=self.cycle,
            matching_results_data={"property_id": self.property_1.id}  # this is how target property is specified
        )
        gb_import_url = reverse("api:v2:import_files-save-raw-data", args=[import_file.id])
        gb_import_post_params = {
            'cycle_id': self.cycle.pk,
            'organization_id': self.org.pk,
        }
        self.client.post(gb_import_url, gb_import_post_params)

        # Merge PropertyStates
        url = reverse('api:v2:properties-merge') + '?organization_id={}'.format(self.org.pk)
        post_params = json.dumps({
            'state_ids': [self.state_2.pk, self.state_1.pk]
        })
        self.client.post(url, post_params, content_type='application/json')

        # There should only be one PropertyView
        self.assertEqual(PropertyView.objects.count(), 1)

        self.assertEqual(PropertyView.objects.first().property.meters.count(), 1)
        self.assertEqual(PropertyView.objects.first().property.meters.first().meter_readings.count(), 2)

    def test_properties_merge_without_losing_meters_2nd_has_meters(self):
        # Assign Meters to the second Property
        filename = "example-GreenButton-data.xml"
        filepath = os.path.dirname(os.path.abspath(__file__)) + "/data/" + filename
        import_file = ImportFile.objects.create(
            import_record=self.import_record,
            source_type="GreenButton",
            uploaded_filename=filename,
            file=SimpleUploadedFile(name=filename, content=open(filepath, 'rb').read()),
            cycle=self.cycle,
            matching_results_data={"property_id": self.property_2.id}  # this is how target property is specified
        )
        gb_import_url = reverse("api:v2:import_files-save-raw-data", args=[import_file.id])
        gb_import_post_params = {
            'cycle_id': self.cycle.pk,
            'organization_id': self.org.pk,
        }
        self.client.post(gb_import_url, gb_import_post_params)

        # Merge PropertyStates
        url = reverse('api:v2:properties-merge') + '?organization_id={}'.format(self.org.pk)
        post_params = json.dumps({
            'state_ids': [self.state_2.pk, self.state_1.pk]
        })
        self.client.post(url, post_params, content_type='application/json')

        # There should only be one PropertyView
        self.assertEqual(PropertyView.objects.count(), 1)

        self.assertEqual(PropertyView.objects.first().property.meters.count(), 1)
        self.assertEqual(PropertyView.objects.first().property.meters.first().meter_readings.count(), 2)

    def test_properties_merge_without_losing_meters_from_different_sources_nonoverlapping(self):
        # For first Property, PM Meters containing 2 readings for each Electricty and Natural Gas for property_1
        pm_filename = "example-pm-monthly-meter-usage.xlsx"
        filepath = os.path.dirname(os.path.abspath(__file__)) + "/data/" + pm_filename
        pm_import_file = ImportFile.objects.create(
            import_record=self.import_record,
            source_type="PM Meter Usage",
            uploaded_filename=pm_filename,
            file=SimpleUploadedFile(name=pm_filename, content=open(filepath, 'rb').read()),
            cycle=self.cycle,
        )
        pm_import_url = reverse("api:v2:import_files-save-raw-data", args=[pm_import_file.id])
        pm_import_post_params = {
            'cycle_id': self.cycle.pk,
            'organization_id': self.org.pk,
        }
        self.client.post(pm_import_url, pm_import_post_params)

        # For second Property, add GreenButton Meters containing 2 readings for Electricity only
        gb_filename = "example-GreenButton-data.xml"
        filepath = os.path.dirname(os.path.abspath(__file__)) + "/data/" + gb_filename
        gb_import_file = ImportFile.objects.create(
            import_record=self.import_record,
            source_type="GreenButton",
            uploaded_filename=gb_filename,
            file=SimpleUploadedFile(name=gb_filename, content=open(filepath, 'rb').read()),
            cycle=self.cycle,
            matching_results_data={"property_id": self.property_2.id}  # this is how target property is specified
        )
        gb_import_url = reverse("api:v2:import_files-save-raw-data", args=[gb_import_file.id])
        gb_import_post_params = {
            'cycle_id': self.cycle.pk,
            'organization_id': self.org.pk,
        }
        self.client.post(gb_import_url, gb_import_post_params)

        # Merge PropertyStates
        url = reverse('api:v2:properties-merge') + '?organization_id={}'.format(self.org.pk)
        post_params = json.dumps({
            'state_ids': [self.state_2.pk, self.state_1.pk]  # priority given to state_1
        })
        self.client.post(url, post_params, content_type='application/json')

        # There should only be one PropertyView
        self.assertEqual(PropertyView.objects.count(), 1)

        # The Property of the (only) -View has all of the Meters now.
        meters = PropertyView.objects.first().property.meters

        self.assertEqual(meters.count(), 3)
        self.assertEqual(meters.get(type=Meter.ELECTRICITY, source=Meter.GREENBUTTON).meter_readings.count(), 2)
        self.assertEqual(meters.get(type=Meter.ELECTRICITY, source=Meter.PORTFOLIO_MANAGER).meter_readings.count(), 2)
        self.assertEqual(meters.get(type=Meter.NATURAL_GAS).meter_readings.count(), 2)

        # Old meters deleted, so only merged meters exist
        self.assertEqual(Meter.objects.count(), 3)
        self.assertEqual(MeterReading.objects.count(), 6)

    def test_properties_merge_without_losing_meters_when_some_meters_from_same_source_are_overlapping(self):
        # For first Property, add GreenButton Meters containing 2 readings for Electricity only
        gb_filename = "example-GreenButton-data.xml"
        filepath = os.path.dirname(os.path.abspath(__file__)) + "/data/" + gb_filename
        gb_import_file = ImportFile.objects.create(
            import_record=self.import_record,
            source_type="GreenButton",
            uploaded_filename=gb_filename,
            file=SimpleUploadedFile(name=gb_filename, content=open(filepath, 'rb').read()),
            cycle=self.cycle,
            matching_results_data={"property_id": self.property_1.id}  # this is how target property is specified
        )
        gb_import_url = reverse("api:v2:import_files-save-raw-data", args=[gb_import_file.id])
        gb_import_post_params = {
            'cycle_id': self.cycle.pk,
            'organization_id': self.org.pk,
        }
        self.client.post(gb_import_url, gb_import_post_params)

        # For second Property, add GreenButton Meters containing 2 Electricitiy readings: 1 overlapping
        gb_overlapping_filename = "example-GreenButton-data-1-overlapping.xml"
        filepath = os.path.dirname(os.path.abspath(__file__)) + "/data/" + gb_overlapping_filename
        gb_overlapping_import_file = ImportFile.objects.create(
            import_record=self.import_record,
            source_type="GreenButton",
            uploaded_filename=gb_overlapping_filename,
            file=SimpleUploadedFile(name=gb_overlapping_filename, content=open(filepath, 'rb').read()),
            cycle=self.cycle,
            matching_results_data={"property_id": self.property_2.id}  # this is how target property is specified
        )
        gb_overlapping_import_url = reverse("api:v2:import_files-save-raw-data", args=[gb_overlapping_import_file.id])
        gb_overlapping_import_post_params = {
            'cycle_id': self.cycle.pk,
            'organization_id': self.org.pk,
        }
        self.client.post(gb_overlapping_import_url, gb_overlapping_import_post_params)

        # Check that there are 2 overlapping readings (that are separate for now) out of 4.
        self.assertEqual(MeterReading.objects.count(), 4)
        tz_obj = timezone(TIME_ZONE)
        start_time_match = make_aware(datetime(2011, 3, 5, 21, 15, 0), timezone=tz_obj)
        end_time_match = make_aware(datetime(2011, 3, 5, 21, 30, 0), timezone=tz_obj)
        same_time_windows = MeterReading.objects.filter(
            start_time=start_time_match,
            end_time=end_time_match
        )
        self.assertEqual(same_time_windows.count(), 2)

        # Capture the overlapping reading of property_1, and ensure it's different from property_2's
        priority_property_id = self.property_1.meters.first().id
        property_1_reading = same_time_windows.get(meter_id=priority_property_id).reading
        property_2_reading = same_time_windows.exclude(meter_id=priority_property_id).get().reading
        self.assertNotEqual(property_1_reading, property_2_reading)

        # Merge PropertyStates
        url = reverse('api:v2:properties-merge') + '?organization_id={}'.format(self.org.pk)
        post_params = json.dumps({
            'state_ids': [self.state_2.pk, self.state_1.pk]  # priority given to state_1
        })
        self.client.post(url, post_params, content_type='application/json')

        # There should only be one PropertyView
        self.assertEqual(PropertyView.objects.count(), 1)

        # The Property of the (only) -View has all of the Meters now.
        meters = PropertyView.objects.first().property.meters
        self.assertEqual(meters.count(), 1)
        self.assertEqual(meters.first().meter_readings.count(), 3)

        # Old meters deleted, so only merged meters exist
        self.assertEqual(Meter.objects.count(), 1)
        self.assertEqual(MeterReading.objects.count(), 3)

        # Check that the resulting reading used belonged to property_1
        merged_reading = MeterReading.objects.filter(
            start_time=start_time_match,
            end_time=end_time_match
        )
        self.assertEqual(merged_reading.count(), 1)
        self.assertEqual(merged_reading.first().reading, property_1_reading)

        # Overlapping reading that wasn't prioritized should not exist
        self.assertFalse(MeterReading.objects.filter(reading=property_2_reading).exists())


class PropertyUnmergeViewTests(DeleteModelsTestCase):
    def setUp(self):
        user_details = {
            'username': 'test_user@demo.com',
            'password': 'test_pass',
            'email': 'test_user@demo.com'
        }
        self.user = User.objects.create_superuser(**user_details)
        self.org, self.org_user, _ = create_organization(self.user)

        cycle_factory = FakeCycleFactory(organization=self.org, user=self.user)
        self.property_factory = FakePropertyFactory(organization=self.org)
        self.property_state_factory = FakePropertyStateFactory(organization=self.org)

        self.cycle = cycle_factory.get_cycle(
            start=datetime(2010, 10, 10, tzinfo=get_current_timezone()))
        self.client.login(**user_details)

        self.state_1 = self.property_state_factory.get_property_state(
            address_line_1='1 property state',
            pm_property_id='5766973'  # this allows the Property to be targetted for PM meter additions
        )
        self.property_1 = self.property_factory.get_property()
        PropertyView.objects.create(
            property=self.property_1, cycle=self.cycle, state=self.state_1
        )

        self.state_2 = self.property_state_factory.get_property_state(address_line_1='2 property state')
        self.property_2 = self.property_factory.get_property()
        PropertyView.objects.create(
            property=self.property_2, cycle=self.cycle, state=self.state_2
        )

        self.import_record = ImportRecord.objects.create(owner=self.user, last_modified_by=self.user, super_organization=self.org)

        # Give 2 meters to one of the properties
        gb_filename = "example-GreenButton-data.xml"
        filepath = os.path.dirname(os.path.abspath(__file__)) + "/data/" + gb_filename
        gb_import_file = ImportFile.objects.create(
            import_record=self.import_record,
            source_type="GreenButton",
            uploaded_filename=gb_filename,
            file=SimpleUploadedFile(name=gb_filename, content=open(filepath, 'rb').read()),
            cycle=self.cycle,
            matching_results_data={"property_id": self.property_1.id}  # this is how target property is specified
        )
        gb_import_url = reverse("api:v2:import_files-save-raw-data", args=[gb_import_file.id])
        gb_import_post_params = {
            'cycle_id': self.cycle.pk,
            'organization_id': self.org.pk,
        }
        self.client.post(gb_import_url, gb_import_post_params)

        # Merge the properties
        url = reverse('api:v2:properties-merge') + '?organization_id={}'.format(self.org.pk)
        post_params = json.dumps({
            'state_ids': [self.state_2.pk, self.state_1.pk]  # priority given to state_1
        })
        self.client.post(url, post_params, content_type='application/json')

    def test_unmerging_two_properties_with_meters_gives_meters_to_both_of_the_resulting_records(self):
        # Unmerge the properties
        view_id = PropertyView.objects.first().id  # There's only one PropertyView
        url = reverse('api:v2:properties-unmerge', args=[view_id]) + '?organization_id={}'.format(self.org.pk)
        self.client.post(url, content_type='application/json')

        # Verify 2 -Views now exist
        self.assertEqual(PropertyView.objects.count(), 2)

        # Check that meters and readings of each -View exists and verify they are identical.
        reading_sets = []
        for view in PropertyView.objects.all():
            self.assertEqual(view.property.meters.count(), 1)
            self.assertEqual(view.property.meters.first().meter_readings.count(), 2)
            reading_sets.append([
                {
                    'start_time': reading.start_time,
                    'end_time': reading.end_time,
                    'reading': reading.reading,
                    'source_unit': reading.source_unit,
                    'conversion_factor': reading.conversion_factor,
                }
                for reading
                in view.property.meters.first().meter_readings.all().order_by('start_time')
            ])

        self.assertEqual(reading_sets[0], reading_sets[1])<|MERGE_RESOLUTION|>--- conflicted
+++ resolved
@@ -73,12 +73,8 @@
         self.property_view_factory = FakePropertyViewFactory(organization=self.org)
         self.taxlot_state_factory = FakeTaxLotStateFactory(organization=self.org)
         self.cycle = self.cycle_factory.get_cycle(
-<<<<<<< HEAD
-            start=datetime(2010, 10, 10, tzinfo=timezone.get_current_timezone()))
+            start=datetime(2010, 10, 10, tzinfo=get_current_timezone()))
         self.column_list_factory = FakeColumnListSettingsFactory(organization=self.org)
-=======
-            start=datetime(2010, 10, 10, tzinfo=get_current_timezone()))
->>>>>>> f24ee6c8
         self.client.login(**user_details)
 
     def test_get_and_edit_properties(self):
