# !/usr/bin/env python
# encoding: utf-8
"""
SEED Platform (TM), Copyright (c) Alliance for Sustainable Energy, LLC, and other contributors.
See also https://github.com/seed-platform/seed/main/LICENSE.md
"""
import json

from django.test import TransactionTestCase
from django.urls import reverse

from seed.landing.models import SEEDUser as User
from seed.models import FilterGroup, StatusLabel
from seed.tests.util import AccessLevelBaseTestCase
from seed.utils.organizations import create_organization


class FilterGroupsTests(TransactionTestCase):

    def setUp(self):
        user_details = {
            'username': 'test_user@demo.com',  # the username needs to be in the form of an email.
            'password': 'test_pass',
            'email': 'test_user@demo.com',
            'first_name': 'Jaqen',
            'last_name': 'H\'ghar'
        }
        self.user = User.objects.create_superuser(**user_details)
        self.org, _, _ = create_organization(self.user, "test-organization-a")
        self.other_org, _, _ = create_organization(self.user, "test-organization-b")
        self.client.login(**user_details)

        self.status_label = StatusLabel.objects.create(
            name='test', super_organization=self.org
        )

        self.filter_group = FilterGroup.objects.create(
            name="test_filter_group",
            organization_id=self.org.id,
            inventory_type=1,  # Tax Lot
            query_dict={'year_built__lt': ['1950']},
        )
        self.filter_group.and_labels.add(self.status_label.id)
        self.filter_group.save()

    def test_create_filter_group(self):
        # Action
        response = self.client.post(
            reverse('api:v3:filter_groups-list') + f"?organization_id={self.org.id}",
            data=json.dumps({
                "name": "new_filter_group",
                "inventory_type": "Tax Lot",
                "query_dict": {'year_built__lt': ['1950']},
                "exclude_labels": [self.status_label.id]
            }),
            content_type='application/json',
        )

        # Assertion
        self.assertEqual(201, response.status_code)
        self.assertEqual(response.json()["status"], 'success')

        data = response.json()["data"]
        self.assertIsInstance(data["id"], int)
        self.assertEqual("new_filter_group", data["name"])
        self.assertEqual(self.org.id, data["organization_id"])
        self.assertEqual("Tax Lot", data["inventory_type"])
        self.assertEqual({'year_built__lt': ['1950']}, data["query_dict"])
        self.assertEqual([self.status_label.id], data["exclude_labels"])

    def test_create_filter_group_no_name(self):
        # Action
        response = self.client.post(
            reverse('api:v3:filter_groups-list') + f"?organization_id={self.org.id}",
            data=json.dumps({
                "inventory_type": "Tax Lot",
                "query_dict": {'year_built__lt': ['1950']},
            }),
            content_type='application/json',
        )

        # Assertion
        self.assertEqual(400, response.status_code)

    def test_create_filter_group_bad_name(self):
        # Action
        response = self.client.post(
            reverse('api:v3:filter_groups-list') + f"?organization_id={self.org.id}",
            data=json.dumps({
                "name": self.filter_group.name,
                "inventory_type": "Tax Lot",
                "query_dict": {'year_built__lt': ['1950']},
            }),
            content_type='application/json',
        )

        # Assertion
        self.assertEqual(400, response.status_code)

    def test_create_filter_group_no_inventory_type(self):
        # Action
        response = self.client.post(
            reverse('api:v3:filter_groups-list') + f"?organization_id={self.org.id}",
            data=json.dumps({
                "name": "new_filter_group",
                "query_dict": {'year_built__lt': ['1950']},
            }),
            content_type='application/json',
        )

        # Assertion
        self.assertEqual(400, response.status_code)

    def test_create_filter_group_bad_inventory_type(self):
        # Action
        response = self.client.post(
            reverse('api:v3:filter_groups-list') + f"?organization_id={self.org.id}",
            data=json.dumps({
                "name": "new_filter_group",
                "inventory_type": "bad inventory type",
                "query_dict": {'year_built__lt': ['1950']},
            }),
            content_type='application/json',
        )

        # Assertion
        self.assertEqual(400, response.status_code)

<<<<<<< HEAD
    def test_create_filter_group_bad_label_logic(self):
        # Action
        response = self.client.post(
            reverse('api:v3:filter_groups-list') + f"?organization_id={self.org.id}",
            data=json.dumps({
                "name": "new_filter_group",
                "inventory_type": "Tax Lot",
                "query_dict": {'year_built__lt': ['1950']},
                "label_logic": "bad label logic",
            }),
            content_type='application/json',
        )

        # Assertion
        self.assertEqual(400, response.status_code)

=======
>>>>>>> a5000e6c
    def test_create_filter_group_label_doesnt_exist(self):
        # Action
        response = self.client.post(
            reverse('api:v3:filter_groups-list') + f"?organization_id={self.org.id}",
            data=json.dumps({
                "name": "new_filter_group",
                "inventory_type": "Tax Lot",
                "and_labels": [-1, -2, self.status_label.id]
            }),
            content_type='application/json',
        )

        # Assertion
        self.assertEqual(201, response.status_code)
        self.assertEqual(response.json()["status"], 'success')
        self.assertEqual(response.json()["warnings"], 'labels with ids do not exist: -1, -2')

        data = response.json()["data"]
        self.assertEqual([self.status_label.id], data["and_labels"])

    def test_get_filter_group(self):
        # Action
        response = self.client.get(
            reverse('api:v3:filter_groups-detail', args=[self.filter_group.id]) + f"?organization_id={self.org.id}",
        )

        # Assertion
        self.assertEqual(200, response.status_code)
        self.assertDictEqual(
            {
                'status': 'success',
                'data': {
                    "id": self.filter_group.id,
                    "name": "test_filter_group",
                    "organization_id": self.org.id,
                    "inventory_type": "Tax Lot",
                    "query_dict": {'year_built__lt': ['1950']},
                    "and_labels": [self.status_label.id],
                    'or_labels': [],
                    'exclude_labels': [],
                }
            },
            response.json(),
        )

    def test_get_all_filter_group(self):
        # Setup
        # second, as self.filter_group is the first
        second_filter_group = FilterGroup.objects.create(
            name="second_test_filter_group",
            organization_id=self.org.id,
            inventory_type=1,  # Taxlot
            query_dict={'year_built__lt': ['1950']},
        )

        # wrong org, shouldn't show up
        FilterGroup.objects.create(
            name="wrong org",
            organization_id=self.other_org.id,
            inventory_type=1,  # Taxlot
            query_dict={'year_built__lt': ['1950']},
        )

        # wrong inventory type, shouldn't show up
        FilterGroup.objects.create(
            name="wrong inventory type",
            organization_id=self.org.id,
            inventory_type=0,  # Property
            query_dict={'year_built__lt': ['1950']},
        )

        # Action
        response = self.client.get(
            reverse('api:v3:filter_groups-list') +
            "?inventory_type=Tax Lot" + f"&organization_id={self.org.id}",
        )

        # Assertion
        self.assertEqual(200, response.status_code)
        self.assertDictEqual(
            {
                'data': [
                    {
                        'id': self.filter_group.id,
                        'inventory_type': 'Tax Lot',
                        'name': 'test_filter_group',
                        'organization_id': self.org.id,
                        'query_dict': {'year_built__lt': ['1950']},
                        "and_labels": [self.status_label.id],
                        'or_labels': [],
                        'exclude_labels': [],
                    },
                    {
                        'id': second_filter_group.id,
                        'inventory_type': 'Tax Lot',
                        'name': 'second_test_filter_group',
                        'organization_id': self.org.id,
                        'query_dict': {'year_built__lt': ['1950']},
                        "and_labels": [],
                        'or_labels': [],
                        'exclude_labels': [],
                    }
                ],
                'pagination': {
                    'end': 2,
                    'has_next': False,
                    'has_previous': False,
                    'num_pages': 1,
                    'page': 1,
                    'start': 1,
                    'total': 2
                },
                'status': 'success'
            },
            response.json(),
        )

    def test_update_filter_group_name(self):
        # Action
        response = self.client.put(
            reverse(
                'api:v3:filter_groups-detail',
                args=[self.filter_group.id]
            ) + f"?organization_id={self.org.id}",
            data=json.dumps({"name": "new_name"}),
            content_type='application/json',
        )

        # Assertion
        self.assertEqual(200, response.status_code)
        self.assertDictEqual(
            {
                'status': 'success',
                'data': {
                    "id": self.filter_group.id,
                    "name": "new_name",
                    "organization_id": self.org.id,
                    "inventory_type": "Tax Lot",
                    "query_dict": {'year_built__lt': ['1950']},
                    "and_labels": [self.status_label.id],
                    'or_labels': [],
                    'exclude_labels': [],
                }
            },
            response.json(),
        )

    def test_update_filter_group_labels(self):
        # Setup
        first_label = StatusLabel.objects.create(
            name='1', super_organization=self.org
        )
        second_label = StatusLabel.objects.create(
            name='2', super_organization=self.org
        )

        # Action
        response = self.client.put(
            reverse(
                'api:v3:filter_groups-detail',
                args=[self.filter_group.id]
            ) + f"?organization_id={self.org.id}",
            data=json.dumps({
                "and_labels": [first_label.id, second_label.id],
            }),
            content_type='application/json',
        )

        # Assertion
        self.assertEqual(200, response.status_code)
        self.assertDictEqual(
            {
                'status': 'success',
                'data': {
                    "id": self.filter_group.id,
                    "name": "test_filter_group",
                    "organization_id": self.org.id,
                    "inventory_type": "Tax Lot",
                    "query_dict": {'year_built__lt': ['1950']},
                    "and_labels": [first_label.id, second_label.id],
                    'or_labels': [],
                    'exclude_labels': [],
                }
            },
            response.json(),
        )

        # Action
        response = self.client.put(
            reverse(
                'api:v3:filter_groups-detail',
                args=[self.filter_group.id]
            ) + f"?organization_id={self.org.id}",
            data=json.dumps({
                "or_labels": [first_label.id],
                "exclude_labels": [second_label.id]
            }),
            content_type='application/json',
        )

        # Assertion
        self.assertEqual(200, response.status_code)
        self.assertDictEqual(
            {
                'status': 'success',
                'data': {
                    "id": self.filter_group.id,
                    "name": "test_filter_group",
                    "organization_id": self.org.id,
                    "inventory_type": "Tax Lot",
                    "query_dict": {'year_built__lt': ['1950']},
                    "and_labels": [],
                    "or_labels": [first_label.id],
                    "exclude_labels": [second_label.id]
                }
            },
            response.json(),
        )

    def test_update_filter_group_bad_labels(self):
        # Setup
        first_label = StatusLabel.objects.create(
            name='1', super_organization=self.org
        )

        # Action
        response = self.client.put(
            reverse(
                'api:v3:filter_groups-detail',
                args=[self.filter_group.id]
            ),
            data=json.dumps({
                "and_labels": [first_label.id, -1],
                "or_labels": [first_label.id, -1],
            }),
            content_type='application/json',
            **self.headers
        )

        # Assertion
        self.assertEqual(400, response.status_code)

        # Action
        response = self.client.get(
            reverse('api:v3:filter_groups-detail', args=[self.filter_group.id]),
            **self.headers
        )

        # Assertion
        self.assertEqual(200, response.status_code)
        self.assertDictEqual(
            {
                'status': 'success',
                'data': {
                    "id": self.filter_group.id,
                    "name": "test_filter_group",
                    "organization_id": self.org.id,
                    "inventory_type": "Tax Lot",
                    "query_dict": {'year_built__lt': ['1950']},
                    "and_labels": [self.status_label.id],
                    'or_labels': [],
                    'exclude_labels': [],
                }
            },
            response.json(),
        )

    def test_delete_filter_group(self):
        # Setup
        filter_group = FilterGroup.objects.create(
            name="new_filter_group",
            organization_id=self.org.id,
            inventory_type=1,  # Tax Lot
            query_dict={'year_built__lt': ['1950']},
        )

        filter_group_id = filter_group.id

        # Action
        response = self.client.delete(
            reverse('api:v3:filter_groups-detail', args=[filter_group_id]) + f"?organization_id={self.org.id}",
        )

        # Assertion
        self.assertEqual(204, response.status_code)
        result = FilterGroup.objects.filter(id=filter_group_id)
        self.assertFalse(result.exists())

    def test_delete_filter_group_does_not_exist(self):
        # Action
        response = self.client.delete(
            reverse('api:v3:filter_groups-detail', args=['not_a_valid_id']) + f"?organization_id={self.org.id}",
        )

        # Assertion
        self.assertEqual(404, response.status_code)


class FilterGroupsPermissionsTests(AccessLevelBaseTestCase, TransactionTestCase):
    def setUp(self):
        super().setUp()
        self.filter_group = FilterGroup.objects.create(
            name="test_filter_group",
            organization_id=self.org.id,
            inventory_type=1,  # Tax Lot
            query_dict={'year_built__lt': ['1950']},
        )
        self.status_label = StatusLabel.objects.create(
            name='test', super_organization=self.org
        )

    def test_filter_group_delete(self):
        url = reverse('api:v3:filter_groups-detail', args=[self.filter_group.id]) + f"?organization_id={self.org.id}"

        # child user cannot
        self.login_as_child_member()
        response = self.client.delete(url, content_type='application/json')
        assert response.status_code == 403

        # root user can
        self.login_as_root_member()
        response = self.client.delete(url, content_type='application/json')
        assert response.status_code == 204

    def test_filter_group_create(self):
        url = reverse('api:v3:filter_groups-list') + f"?organization_id={self.org.id}"
        post_params = json.dumps({
            "name": "new_filter_group",
            "inventory_type": "Tax Lot",
            "query_dict": {'year_built__lt': ['1950']},
            "label_logic": "exclude",
            "labels": [self.status_label.id]
        })

        # root user can
        self.login_as_root_member()
        response = self.client.post(url, post_params, content_type='application/json')
        assert response.status_code == 201

        # child user cannot
        self.login_as_child_member()
        response = self.client.post(url, post_params, content_type='application/json')
        assert response.status_code == 403

    def test_filter_group_update(self):
        url = reverse('api:v3:filter_groups-detail', args=[self.filter_group.id]) + f"?organization_id={self.org.id}"
        params = json.dumps({"name": "new_name"})

        # root user can
        self.login_as_root_member()
        response = self.client.put(url, params, content_type='application/json')
        assert response.status_code == 200

        # child user cannot
        self.login_as_child_member()
        response = self.client.put(url, params, content_type='application/json')
        assert response.status_code == 403<|MERGE_RESOLUTION|>--- conflicted
+++ resolved
@@ -126,7 +126,6 @@
         # Assertion
         self.assertEqual(400, response.status_code)
 
-<<<<<<< HEAD
     def test_create_filter_group_bad_label_logic(self):
         # Action
         response = self.client.post(
@@ -143,8 +142,6 @@
         # Assertion
         self.assertEqual(400, response.status_code)
 
-=======
->>>>>>> a5000e6c
     def test_create_filter_group_label_doesnt_exist(self):
         # Action
         response = self.client.post(
