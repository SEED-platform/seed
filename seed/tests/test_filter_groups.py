--- conflicted
+++ resolved
@@ -119,6 +119,22 @@
                 "name": "new_filter_group",
                 "inventory_type": "bad inventory type",
                 "query_dict": {'year_built__lt': ['1950']},
+            }),
+            content_type='application/json',
+        )
+
+        # Assertion
+        self.assertEqual(400, response.status_code)
+
+    def test_create_filter_group_bad_label_logic(self):
+        # Action
+        response = self.client.post(
+            reverse('api:v3:filter_groups-list') + f"?organization_id={self.org.id}",
+            data=json.dumps({
+                "name": "new_filter_group",
+                "inventory_type": "Tax Lot",
+                "query_dict": {'year_built__lt': ['1950']},
+                "label_logic": "bad label logic",
             }),
             content_type='application/json',
         )
@@ -290,8 +306,6 @@
             ) + f"?organization_id={self.org.id}",
             data=json.dumps({
                 "and_labels": [first_label.id, second_label.id],
-<<<<<<< HEAD
-=======
             }),
             content_type='application/json',
         )
@@ -324,7 +338,6 @@
             data=json.dumps({
                 "or_labels": [first_label.id],
                 "exclude_labels": [second_label.id]
->>>>>>> 9495faa3
             }),
             content_type='application/json',
         )
@@ -340,29 +353,20 @@
                     "organization_id": self.org.id,
                     "inventory_type": "Tax Lot",
                     "query_dict": {'year_built__lt': ['1950']},
-<<<<<<< HEAD
-                    "and_labels": [first_label.id, second_label.id],
-                    'or_labels': [],
-                    'exclude_labels': [],
-=======
                     "and_labels": [],
                     "or_labels": [first_label.id],
                     "exclude_labels": [second_label.id]
->>>>>>> 9495faa3
                 }
             },
             response.json(),
         )
 
-<<<<<<< HEAD
-=======
     def test_update_filter_group_bad_labels(self):
         # Setup
         first_label = StatusLabel.objects.create(
             name='1', super_organization=self.org
         )
 
->>>>>>> 9495faa3
         # Action
         response = self.client.put(
             reverse(
@@ -370,13 +374,8 @@
                 args=[self.filter_group.id]
             ) + f"?organization_id={self.org.id}",
             data=json.dumps({
-<<<<<<< HEAD
-                "or_labels": [first_label.id],
-                "exclude_labels": [second_label.id]
-=======
                 "and_labels": [first_label.id, -1],
                 "or_labels": [first_label.id, -1],
->>>>>>> 9495faa3
             }),
             content_type='application/json',
         )
@@ -400,57 +399,6 @@
                     "organization_id": self.org.id,
                     "inventory_type": "Tax Lot",
                     "query_dict": {'year_built__lt': ['1950']},
-<<<<<<< HEAD
-                    "and_labels": [],
-                    "or_labels": [first_label.id],
-                    "exclude_labels": [second_label.id]
-                }
-            },
-            response.json(),
-        )
-
-    def test_update_filter_group_bad_labels(self):
-        # Setup
-        first_label = StatusLabel.objects.create(
-            name='1', super_organization=self.org
-        )
-
-        # Action
-        response = self.client.put(
-            reverse(
-                'api:v3:filter_groups-detail',
-                args=[self.filter_group.id]
-            ),
-            data=json.dumps({
-                "and_labels": [first_label.id, -1],
-                "or_labels": [first_label.id, -1],
-            }),
-            content_type='application/json',
-            **self.headers
-        )
-
-        # Assertion
-        self.assertEqual(400, response.status_code)
-
-        # Action
-        response = self.client.get(
-            reverse('api:v3:filter_groups-detail', args=[self.filter_group.id]),
-            **self.headers
-        )
-
-        # Assertion
-        self.assertEqual(200, response.status_code)
-        self.assertDictEqual(
-            {
-                'status': 'success',
-                'data': {
-                    "id": self.filter_group.id,
-                    "name": "test_filter_group",
-                    "organization_id": self.org.id,
-                    "inventory_type": "Tax Lot",
-                    "query_dict": {'year_built__lt': ['1950']},
-=======
->>>>>>> 9495faa3
                     "and_labels": [self.status_label.id],
                     'or_labels': [],
                     'exclude_labels': [],
