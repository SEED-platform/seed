--- conflicted
+++ resolved
@@ -126,25 +126,6 @@
         # Assertion
         self.assertEqual(400, response.status_code)
 
-<<<<<<< HEAD
-    def test_create_filter_group_bad_label_logic(self):
-        # Action
-        response = self.client.post(
-            reverse('api:v3:filter_groups-list') + f"?organization_id={self.org.id}",
-            data=json.dumps({
-                "name": "new_filter_group",
-                "inventory_type": "Tax Lot",
-                "query_dict": {'year_built__lt': ['1950']},
-                "label_logic": "bad label logic",
-            }),
-            content_type='application/json',
-        )
-
-        # Assertion
-        self.assertEqual(400, response.status_code)
-
-=======
->>>>>>> 070d4598
     def test_create_filter_group_label_doesnt_exist(self):
         # Action
         response = self.client.post(
@@ -375,13 +356,12 @@
             reverse(
                 'api:v3:filter_groups-detail',
                 args=[self.filter_group.id]
-            ),
+            ) + f"?organization_id={self.org.id}",
             data=json.dumps({
                 "and_labels": [first_label.id, -1],
                 "or_labels": [first_label.id, -1],
             }),
             content_type='application/json',
-            **self.headers
         )
 
         # Assertion
@@ -389,8 +369,7 @@
 
         # Action
         response = self.client.get(
-            reverse('api:v3:filter_groups-detail', args=[self.filter_group.id]),
-            **self.headers
+            reverse('api:v3:filter_groups-detail', args=[self.filter_group.id]) + f"?organization_id={self.org.id}",
         )
 
         # Assertion
