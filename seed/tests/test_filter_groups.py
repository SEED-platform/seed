--- conflicted
+++ resolved
@@ -290,8 +290,6 @@
             ) + f"?organization_id={self.org.id}",
             data=json.dumps({
                 "and_labels": [first_label.id, second_label.id],
-<<<<<<< HEAD
-=======
             }),
             content_type='application/json',
         )
@@ -324,7 +322,6 @@
             data=json.dumps({
                 "or_labels": [first_label.id],
                 "exclude_labels": [second_label.id]
->>>>>>> c2905300
             }),
             content_type='application/json',
         )
@@ -340,29 +337,20 @@
                     "organization_id": self.org.id,
                     "inventory_type": "Tax Lot",
                     "query_dict": {'year_built__lt': ['1950']},
-<<<<<<< HEAD
-                    "and_labels": [first_label.id, second_label.id],
-                    'or_labels': [],
-                    'exclude_labels': [],
-=======
                     "and_labels": [],
                     "or_labels": [first_label.id],
                     "exclude_labels": [second_label.id]
->>>>>>> c2905300
                 }
             },
             response.json(),
         )
 
-<<<<<<< HEAD
-=======
     def test_update_filter_group_bad_labels(self):
         # Setup
         first_label = StatusLabel.objects.create(
             name='1', super_organization=self.org
         )
 
->>>>>>> c2905300
         # Action
         response = self.client.put(
             reverse(
@@ -370,13 +358,8 @@
                 args=[self.filter_group.id]
             ) + f"?organization_id={self.org.id}",
             data=json.dumps({
-<<<<<<< HEAD
-                "or_labels": [first_label.id],
-                "exclude_labels": [second_label.id]
-=======
                 "and_labels": [first_label.id, -1],
                 "or_labels": [first_label.id, -1],
->>>>>>> c2905300
             }),
             content_type='application/json',
         )
@@ -400,57 +383,6 @@
                     "organization_id": self.org.id,
                     "inventory_type": "Tax Lot",
                     "query_dict": {'year_built__lt': ['1950']},
-<<<<<<< HEAD
-                    "and_labels": [],
-                    "or_labels": [first_label.id],
-                    "exclude_labels": [second_label.id]
-                }
-            },
-            response.json(),
-        )
-
-    def test_update_filter_group_bad_labels(self):
-        # Setup
-        first_label = StatusLabel.objects.create(
-            name='1', super_organization=self.org
-        )
-
-        # Action
-        response = self.client.put(
-            reverse(
-                'api:v3:filter_groups-detail',
-                args=[self.filter_group.id]
-            ),
-            data=json.dumps({
-                "and_labels": [first_label.id, -1],
-                "or_labels": [first_label.id, -1],
-            }),
-            content_type='application/json',
-            **self.headers
-        )
-
-        # Assertion
-        self.assertEqual(400, response.status_code)
-
-        # Action
-        response = self.client.get(
-            reverse('api:v3:filter_groups-detail', args=[self.filter_group.id]),
-            **self.headers
-        )
-
-        # Assertion
-        self.assertEqual(200, response.status_code)
-        self.assertDictEqual(
-            {
-                'status': 'success',
-                'data': {
-                    "id": self.filter_group.id,
-                    "name": "test_filter_group",
-                    "organization_id": self.org.id,
-                    "inventory_type": "Tax Lot",
-                    "query_dict": {'year_built__lt': ['1950']},
-=======
->>>>>>> c2905300
                     "and_labels": [self.status_label.id],
                     'or_labels': [],
                     'exclude_labels': [],
