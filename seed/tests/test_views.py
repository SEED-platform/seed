# !/usr/bin/env python
# encoding: utf-8
"""
:copyright (c) 2014 - 2018, The Regents of the University of California, through Lawrence Berkeley National Laboratory (subject to receipt of any required approvals from the U.S. Department of Energy) and contributors. All rights reserved.  # NOQA
:author
"""
import json

from datetime import datetime
from django.core.urlresolvers import reverse, reverse_lazy
from django.test import TestCase
from django.utils import timezone

from seed import decorators
from seed.api.v1.views import (
    DEFAULT_CUSTOM_COLUMNS,
)
from seed.data_importer.models import ImportFile, ImportRecord
from seed.landing.models import SEEDUser as User
from seed.lib.mcm.reader import ROW_DELIMITER
from seed.lib.superperms.orgs.models import Organization, OrganizationUser
from seed.models import (
    Column,
    ColumnMapping,
    FLOAT,
    PropertyView,
    StatusLabel,
    TaxLot,
    TaxLotProperty,
    TaxLotView,
    Unit,
)
from seed.test_helpers.fake import (
    FakeCycleFactory, FakeColumnFactory,
    FakePropertyFactory, FakePropertyStateFactory,
    FakeTaxLotStateFactory
)
from seed.utils.cache import set_cache
<<<<<<< HEAD

DEFAULT_CUSTOM_COLUMNS = [
    'project_id',
    'project_building_snapshots__status_label__name',
    'address_line_1',
    'city',
    'state_province',
]

from seed.tests.util import DeleteModelsTestCase
=======
>>>>>>> a773ee0c

COLUMNS_TO_SEND = DEFAULT_CUSTOM_COLUMNS + ['postal_code', 'pm_parent_property_id',
                                            'calculated_taxlot_ids', 'primary', 'extra_data_field',
                                            'jurisdiction_tax_lot_id', 'is secret lair',
                                            'paint color', 'number of secret gadgets']


class MainViewTests(TestCase):
    def setUp(self):
        user_details = {
            'username': 'test_user@demo.com',
            'password': 'test_pass',
        }
        self.user = User.objects.create_superuser(
            email='test_user@demo.com', **user_details)
        self.org = Organization.objects.create()
        OrganizationUser.objects.create(user=self.user, organization=self.org)
        self.client.login(**user_details)

    def test_home(self):
        response = self.client.get(reverse('seed:home'))
        self.assertEqual(200, response.status_code)


class DefaultColumnsViewTests(DeleteModelsTestCase):
    """
    Tests of the SEED default custom saved columns
    """

    def setUp(self):
        user_details = {
            'username': 'test_user@demo.com',
            'password': 'test_pass',
            'email': 'test_user@demo.com'
        }
        self.user = User.objects.create_superuser(**user_details)
        self.org = Organization.objects.create()
        OrganizationUser.objects.create(user=self.user, organization=self.org)

        Column.objects.create(column_name='test')
        Column.objects.create(column_name='extra_data_test',
                              is_extra_data=True)

        self.client.login(**user_details)

    def test_set_default_columns(self):
        url = reverse_lazy('api:v1:set_default_columns')
        columns = ['s', 'c1', 'c2']
        post_data = {
            'columns': columns,
            'show_shared_buildings': True
        }
        # set the columns
        response = self.client.post(
            url,
            content_type='application/json',
            data=json.dumps(post_data)
        )
        json_string = response.content
        data = json.loads(json_string)
        self.assertEqual(200, response.status_code)

        # get the columns
        # url = reverse_lazy('api:v1:columns-get-default-columns')
        # response = self.client.get(url)
        # json_string = response.content
        # data = json.loads(json_string)
        # self.assertEqual(data['columns'], columns)

        # get show_shared_buildings
        url = reverse_lazy('api:v2:users-shared-buildings', args=[self.user.pk])
        response = self.client.get(url)
        json_string = response.content
        data = json.loads(json_string)
        self.assertEqual(data['show_shared_buildings'], True)

        # set show_shared_buildings to False
        # post_data['show_shared_buildings'] = False
        # url = reverse_lazy('api:v1:set_default_columns')
        # response = self.client.post(
        #     url,
        #     content_type='application/json',
        #     data=json.dumps(post_data)
        # )
        # json_string = response.content
        # data = json.loads(json_string)
        # self.assertEqual(200, response.status_code)

        # get show_shared_buildings
        # url = reverse_lazy('api:v2:users-shared-buildings', args=[self.user.pk])
        # response = self.client.get(url)
        # json_string = response.content
        # data = json.loads(json_string)
        # self.assertEqual(data['show_shared_buildings'], False)

    def test_get_all_columns(self):
        # test building list columns
        response = self.client.get(reverse('api:v2:columns-list'), {
            'organization_id': self.org.id
        })
        data = json.loads(response.content)

        expected = {
            u'displayName': u'PM Property ID',
            u'name': u'pm_property_id',
            u'dbName': u'pm_property_id',
            u'dataType': u'string',
            u'related': False,
            u'table': u'PropertyState',
            u'sharedFieldType': u'None',
            u'pinnedLeft': True
        }

        # randomly check a column
        self.assertIn(expected, data['columns'])


class GetDatasetsViewsTests(TestCase):
    def setUp(self):
        user_details = {
            'username': 'test_user@demo.com',
            'password': 'test_pass',
            'email': 'test_user@demo.com'
        }
        self.user = User.objects.create_superuser(**user_details)
        self.org = Organization.objects.create()
        OrganizationUser.objects.create(user=self.user, organization=self.org)
        self.client.login(**user_details)

    def test_get_datasets(self):
        import_record = ImportRecord.objects.create(owner=self.user)
        import_record.super_organization = self.org
        import_record.save()
        response = self.client.get(reverse('api:v2:datasets-list'),
                                   {'organization_id': self.org.pk})
        self.assertEqual(1, len(json.loads(response.content)['datasets']))

    def test_get_datasets_count(self):
        import_record = ImportRecord.objects.create(owner=self.user)
        import_record.super_organization = self.org
        import_record.save()
        response = self.client.get(reverse('api:v2:datasets-count'),
                                   {'organization_id': self.org.pk})
        self.assertEqual(200, response.status_code)
        j = json.loads(response.content)
        self.assertEqual(j['status'], 'success')
        self.assertEqual(j['datasets_count'], 1)

    def test_get_datasets_count_invalid(self):
        import_record = ImportRecord.objects.create(owner=self.user)
        import_record.super_organization = self.org
        import_record.save()
        response = self.client.get(reverse('api:v2:datasets-count'),
                                   {'organization_id': 666})
        self.assertEqual(200, response.status_code)
        j = json.loads(response.content)
        self.assertEqual(j['status'], 'success')
        self.assertEqual(j['datasets_count'], 0)

    def test_get_dataset(self):
        import_record = ImportRecord.objects.create(owner=self.user)
        import_record.super_organization = self.org
        import_record.save()
        response = self.client.get(
            reverse('api:v2:datasets-detail', args=[import_record.pk]) + '?organization_id=' + str(
                self.org.pk)
        )
        self.assertEqual('success', json.loads(response.content)['status'])

    def test_delete_dataset(self):
        import_record = ImportRecord.objects.create(owner=self.user)
        import_record.super_organization = self.org
        import_record.save()

        response = self.client.delete(
            reverse_lazy('api:v2:datasets-detail',
                         args=[import_record.pk]) + '?organization_id=' + str(self.org.pk),
            content_type='application/json'
        )
        self.assertEqual('success', json.loads(response.content)['status'])
        self.assertFalse(
            ImportRecord.objects.filter(pk=import_record.pk).exists())

    def test_update_dataset(self):
        import_record = ImportRecord.objects.create(owner=self.user)
        import_record.super_organization = self.org
        import_record.save()

        post_data = {
            'dataset': 'new'
        }

        response = self.client.put(
            reverse_lazy('api:v2:datasets-detail',
                         args=[import_record.pk]) + '?organization_id=' + str(self.org.pk),
            content_type='application/json',
            data=json.dumps(post_data)
        )
        self.assertEqual('success', json.loads(response.content)['status'])
        self.assertTrue(ImportRecord.objects.filter(pk=import_record.pk,
                                                    name='new').exists())


class ImportFileViewsTests(TestCase):
    def setUp(self):
        user_details = {
            'username': 'test_user@demo.com',
            'password': 'test_pass',
            'email': 'test_user@demo.com'
        }
        self.user = User.objects.create_superuser(**user_details)
        self.org = Organization.objects.create()
        self.cycle_factory = FakeCycleFactory(organization=self.org, user=self.user)
        self.cycle = self.cycle_factory.get_cycle(
            start=datetime(2016, 1, 1, tzinfo=timezone.get_current_timezone()))
        OrganizationUser.objects.create(user=self.user, organization=self.org)

        self.import_record = ImportRecord.objects.create(owner=self.user)
        self.import_record.super_organization = self.org
        self.import_record.save()
        self.import_file = ImportFile.objects.create(
            import_record=self.import_record,
            cycle=self.cycle,
            cached_first_row='Name|#*#|Address'
        )

        self.client.login(**user_details)

    def test_get_import_file(self):
        response = self.client.get(
            reverse('api:v2:import_files-detail', args=[self.import_file.pk]))
        self.assertEqual(self.import_file.pk,
                         json.loads(response.content)['import_file']['id'])

    def test_delete_file(self):
        url = reverse("api:v2:import_files-detail", args=[self.import_file.pk])
        response = self.client.delete(
            url + '?organization_id=' + str(self.org.pk),
            content_type='application/json',
        )
        self.assertEqual('success', json.loads(response.content)['status'])
        self.assertFalse(
            ImportFile.objects.filter(pk=self.import_file.pk).exists())

    def test_get_matching_results(self):
        response = self.client.get(
            '/api/v2/import_files/' + str(self.import_file.pk) + '/matching_results/')
        self.assertEqual('success', json.loads(response.content)['status'])


# @skip('Fix for new data model')
# class ReportViewsTests(TestCase):
#
#     def setUp(self):
#         user_details = {
#             'username': 'test_user@demo.com',
#             'password': 'test_pass',
#             'email': 'test_user@demo.com'
#         }
#         self.user = User.objects.create_superuser(**user_details)
#         self.org = Organization.objects.create()
#         OrganizationUser.objects.create(user=self.user, organization=self.org)
#
#         self.import_record = ImportRecord.objects.create(owner=self.user)
#         self.import_record.super_organization = self.org
#         self.import_record.save()
#         self.import_file = ImportFile.objects.create(
#             import_record=self.import_record,
#             cached_first_row='Name|#*#|Address'
#         )
#
#         BuildingSnapshot.objects.create(super_organization=self.org,
#                                         import_file=self.import_file)
#
#         self.client.login(**user_details)
#
#     def test_get_building_summary_report_data(self):
#         params = {
#             'start_date': (datetime.now() - timedelta(days=30)).strftime(
#                 '%Y-%m-%d'),
#             'end_date': datetime.now().strftime('%Y-%m-%d'),
#             'organization_id': self.org.pk
#         }
#
#         response = self.client.get(
#             reverse('seed:get_building_summary_report_data'), params)
#         self.assertEqual('success', json.loads(response.content)['status'])
#
#     # TODO replace with test for inventory report
#     @skip('Fix for new data model')
#     def test_get_building_report_data(self):
#         params = {
#             'start_date': (datetime.now() - timedelta(days=30)).strftime(
#                 '%Y-%m-%d'),
#             'end_date': datetime.now().strftime('%Y-%m-%d'),
#             'x_var': 'use_description',
#             'y_var': 'year_built',
#             'organization_id': self.org.pk
#         }
#
#         response = self.client.get(reverse('seed:get_building_report_data'),
#                                    params)
#         self.assertEqual('success', json.loads(response.content)['status'])
#
#     @skip('Fix for new data model')
#     def test_get_inventory_report_data(self):
#         pass  # TODO
#
#     # TODO replace with test for inventory report
#     @skip('Fix for new data model')
#     def test_get_aggregated_building_report_data(self):
#         params = {
#             'start_date': (datetime.now() - timedelta(days=30)).strftime(
#                 '%Y-%m-%d'),
#             'end_date': datetime.now().strftime('%Y-%m-%d'),
#             'x_var': 'energy_score',
#             'y_var': 'year_built',
#             'organization_id': self.org.pk
#         }
#
#         response = self.client.get(
#             reverse('seed:get_aggregated_building_report_data'), params)
#         self.assertEqual('success', json.loads(response.content)['status'])
#
#     @skip('Fix for new data model')
#     def test_get_aggregated_inventory_report_data(self):
#         pass  # TODO


class TestMCMViews(TestCase):
    expected_mappings = {
        u'address': [u'owner_address', 70],
        u'building id': [u'Building air leakage', 64],
        u'name': [u'Name of Audit Certification Holder', 47],
        u'year built': [u'year_built', 50]
    }

    raw_columns_expected = {
        u'status': u'success',
        u'raw_columns': [u'name', u'address', u'year built', u'building id']
    }

    def assert_expected_mappings(self, actual, expected):
        """
        For each k,v pair of form column_name: [dest_col, confidence]
        in actual, assert that expected contains the same column_name
        and dest_col mapping.
        """
        # fields returned by mapping will change depending on the
        # BEDES columns in the database; confidence will also change
        # depending on the columns in the db and the mapper implementation
        for orig_col in actual:
            expected_dest, expected_confidence = expected[orig_col]
            dest_col, suggested_confidence = actual[orig_col]

            # don't assert confidence matches since the implementation
            # is changing and it depends on the mappings in the system
            self.assertEqual(dest_col, expected_dest)

    def setUp(self):
        self.maxDiff = None
        self.org = Organization.objects.create()
        user_details = {
            'username': 'test_user@demo.com',
            'password': 'test_pass',
            'email': 'test_user@demo.com',
        }
        self.user = User.objects.create_superuser(**user_details)
        OrganizationUser.objects.create(user=self.user, organization=self.org)
        self.client.login(**user_details)
        self.import_record = ImportRecord.objects.create(
            owner=self.user
        )
        self.import_record.super_organization = self.org
        self.import_record.save()
        self.import_file = ImportFile.objects.create(
            import_record=self.import_record,
            cached_first_row=ROW_DELIMITER.join(
                [u'name', u'address', u'year built', u'building id']
            )
        )

    def test_get_column_mapping_suggestions(self):
        response = self.client.get(
            reverse_lazy('api:v2:import_files-mapping-suggestions',
                         args=[self.import_file.pk]) + '?organization_id=' + str(self.org.pk),
            content_type='application/json'
        )
        self.assertEqual('success', json.loads(response.content)['status'])

    def test_get_column_mapping_suggestions_pm_file(self):
        response = self.client.get(
            reverse_lazy('api:v2:import_files-mapping-suggestions',
                         args=[self.import_file.pk]) + '?organization_id=' + str(self.org.pk),
            content_type='application/json',
        )
        self.assertEqual('success', json.loads(response.content)['status'])

    def test_get_column_mapping_suggestions_with_columns(self):
        # create some mappings to model columns in the org
        # in order to test that model columns are always
        # only returned as the first 37 building_columns
        raw_col = Column.objects.create(
            organization=self.org,
            column_name='address'
        )
        model_col = Column.objects.create(
            organization=self.org,
            column_name='address_line_1'
        )
        mapping = ColumnMapping.objects.create(
            super_organization=self.org
        )
        mapping.column_raw.add(raw_col)
        mapping.column_mapped.add(model_col)
        mapping.save()

        response = self.client.get(
            reverse_lazy('api:v2:import_files-mapping-suggestions',
                         args=[self.import_file.pk]) + '?organization_id=' + str(self.org.pk),
            content_type='application/json',
        )
        self.assertEqual('success', json.loads(response.content)['status'])

    def test_get_raw_column_names(self):
        """Good case for ``get_raw_column_names``."""
        resp = self.client.get(
            reverse_lazy('api:v2:import_files-raw-column-names', args=[self.import_file.id]),
            content_type='application/json'
        )

        body = json.loads(resp.content)

        self.assertDictEqual(body, self.raw_columns_expected)

    def test_save_column_mappings(self):
        self.assertEqual(
            ColumnMapping.objects.filter(super_organization=self.org).count(),
            0
        )

        # create a National Median Site Energy use
        float_unit = Unit.objects.create(unit_name='test energy use intensity',
                                         unit_type=FLOAT)
        Column.objects.create(
            organization=self.org,
            table_name='PropertyState',
            column_name='Global National Median Site Energy Use',
            unit=float_unit,
            is_extra_data=True)

        resp = self.client.post(
            reverse_lazy('api:v2:import_files-save-column-mappings', args=[self.import_file.id]),
            data=json.dumps({
                'mappings': [
                    {
                        'from_field': 'eui',
                        'to_field': 'site_eui',
                        'to_table_name': 'PropertyState',
                    },
                    {
                        'from_field': 'National Median Site EUI (kBtu/ft2)',
                        'to_field': 'Global National Median Site Energy Use',
                        'to_table_name': 'PropertyState',
                    },
                ]
            }),
            content_type='application/json',
        )

        self.assertDictEqual(json.loads(resp.content), {'status': 'success'})

        # test mapping a column that already has a global definition
        # should create a new column for that org with the same data
        # as the global definition
        # NL: There is not a global definition in the test cases, so we created one above.
        energy_use_columns = Column.objects.filter(
            organization=self.org,
            column_name='Global National Median Site Energy Use'
        )

        self.assertEquals(len(energy_use_columns), 1)

        eu_col = energy_use_columns.first()
        self.assertTrue(eu_col.unit is not None)
        self.assertEqual(eu_col.unit.unit_name, 'test energy use intensity')
        self.assertEqual(eu_col.unit.unit_type, FLOAT)

    def test_save_column_mappings_idempotent(self):
        """We need to make successive calls to save_column_mappings."""
        # Save the first mapping, just like before
        self.assertEqual(
            ColumnMapping.objects.filter(super_organization=self.org).count(),
            0
        )
        resp = self.client.post(
            reverse_lazy('api:v2:import_files-save-column-mappings', args=[self.import_file.id]),
            data=json.dumps({
                'mappings': [
                    {
                        'from_field': 'eui',
                        'to_field': 'site_eui',
                        'to_table_name': 'PropertyState',
                    },
                ]
            }),
            content_type='application/json',
        )
        self.assertDictEqual(json.loads(resp.content), {'status': 'success'})
        self.assertEqual(
            ColumnMapping.objects.filter(super_organization=self.org).count(),
            1
        )

        # the second user in the org makes the same save, which should not be
        # unique
        user_2_details = {
            'username': 'test_2_user@demo.com',
            'password': 'test_pass',
            'email': 'test_2_user@demo.com',
        }
        user_2 = User.objects.create_superuser(**user_2_details)
        OrganizationUser.objects.create(
            user=user_2, organization=self.org
        )
        self.client.login(**user_2_details)

        self.client.post(
            reverse_lazy('api:v2:import_files-save-column-mappings', args=[self.import_file.id]),
            data=json.dumps({
                'import_file_id': self.import_file.id,
                'mappings': [
                    {
                        'from_field': 'eui',
                        'to_field': 'site_eui',
                        'to_table_name': 'PropertyState',
                    },
                ]
            }),
            content_type='application/json',
        )

        # Sure enough, we haven't created a new ColumnMapping
        self.assertDictEqual(json.loads(resp.content), {'status': 'success'})
        self.assertEqual(
            ColumnMapping.objects.filter(super_organization=self.org).count(),
            1
        )

    def test_progress(self):
        """Make sure we retrieve data from cache properly."""
        progress_key = decorators.get_prog_key('fun_func', 23)
        test_progress = {
            'progress': 50.0,
            'status': 'parsing',
            'progress_key': progress_key
        }
        set_cache(progress_key, 'parsing', test_progress)
        resp = self.client.get(reverse('api:v2:progress-detail', args=[progress_key]),
                               content_type='application/json')

        self.assertEqual(resp.status_code, 200)
        body = json.loads(resp.content)
        self.assertEqual(body.get('progress', 0), test_progress['progress'])
        self.assertEqual(body.get('progress_key', ''), progress_key)

    def test_create_dataset(self):
        """tests the create_dataset view, allows duplicate dataset names"""
        DATASET_NAME_1 = 'test_name 1'
        DATASET_NAME_2 = 'city compliance dataset 2014'
        resp = self.client.post(
            reverse_lazy('api:v2:datasets-list') + '?organization_id=' + str(self.org.pk),
            data=json.dumps({
                'name': DATASET_NAME_1,
            }),
            content_type='application/json',
        )
        data = json.loads(resp.content)
        self.assertEqual(data['name'], DATASET_NAME_1)

        resp = self.client.post(
            reverse_lazy('api:v2:datasets-list') + '?organization_id=' + str(self.org.pk),
            data=json.dumps({
                'name': DATASET_NAME_2,
            }),
            content_type='application/json',
        )
        data = json.loads(resp.content)

        self.assertEqual(data['name'], DATASET_NAME_2)
        the_id = data['id']

        # ensure future API changes to create_dataset are tested
        self.assertDictEqual(data, {
            'id': the_id,
            'name': DATASET_NAME_2,
            'status': 'success',
        })

        # test duplicate name
        resp = self.client.post(
            reverse_lazy('api:v2:datasets-list') + '?organization_id=' + str(self.org.pk),
            data=json.dumps({
                'name': DATASET_NAME_1,
            }),
            content_type='application/json',
        )
        data_3 = json.loads(resp.content)
        import_record = ImportRecord.objects.get(pk=data_3['id'])

        # test data set was created properly
        self.assertEqual(data_3['status'], 'success')
        self.assertEqual(data_3['name'], DATASET_NAME_1)
        self.assertNotEqual(data_3['id'], data['id'])
        self.assertEqual(import_record.owner, self.user)
        self.assertEqual(import_record.last_modified_by, self.user)
        self.assertEqual(import_record.app, 'seed')
        self.assertEqual(import_record.name, DATASET_NAME_1)
        self.assertEqual(self.org, import_record.super_organization)


class InventoryViewTests(DeleteModelsTestCase):
    def setUp(self):
        user_details = {
            'username': 'test_user@demo.com',
            'password': 'test_pass',
            'email': 'test_user@demo.com'
        }
        self.user = User.objects.create_superuser(**user_details)
        self.org = Organization.objects.create()
        self.column_factory = FakeColumnFactory(organization=self.org)
        self.cycle_factory = FakeCycleFactory(organization=self.org,
                                              user=self.user)
        self.property_factory = FakePropertyFactory(organization=self.org)
        self.property_state_factory = FakePropertyStateFactory(organization=self.org)
        self.taxlot_state_factory = FakeTaxLotStateFactory(organization=self.org)
        self.org_user = OrganizationUser.objects.create(
            user=self.user, organization=self.org
        )
        self.cycle = self.cycle_factory.get_cycle(
            start=datetime(2010, 10, 10, tzinfo=timezone.get_current_timezone()))
        self.status_label = StatusLabel.objects.create(
            name='test', super_organization=self.org
        )
        self.client.login(**user_details)

    def test_get_properties(self):
        state = self.property_state_factory.get_property_state()
        prprty = self.property_factory.get_property()
        PropertyView.objects.create(
            property=prprty, cycle=self.cycle, state=state
        )
        params = {
            'organization_id': self.org.pk,
            'page': 1,
            'per_page': 999999999,
            'columns': COLUMNS_TO_SEND,
        }
        response = self.client.get('/api/v2/properties/', params)
        result = json.loads(response.content)
        results = result['results'][0]
        self.assertEquals(len(result['results']), 1)
        self.assertEquals(results['address_line_1'], state.address_line_1)

    def test_get_properties_cycle_id(self):
        state = self.property_state_factory.get_property_state()
        prprty = self.property_factory.get_property()
        PropertyView.objects.create(
            property=prprty, cycle=self.cycle, state=state
        )
        params = {
            'organization_id': self.org.pk,
            'cycle': self.cycle.pk,
            'page': 1,
            'per_page': 999999999,
            'columns': COLUMNS_TO_SEND,
        }
        response = self.client.get('/api/v2/properties/', params)
        result = json.loads(response.content)
        results = result['results'][0]
        self.assertEquals(len(result['results']), 1)
        self.assertEquals(results['address_line_1'], state.address_line_1)

    def test_get_properties_property_extra_data(self):
        extra_data = {
            'is secret lair': True,
            'paint color': 'pink',
            'number of secret gadgets': 5
        }
        state = self.property_state_factory.get_property_state(extra_data=extra_data)
        prprty = self.property_factory.get_property()
        PropertyView.objects.create(
            property=prprty, cycle=self.cycle, state=state
        )
        params = {
            'organization_id': self.org.pk,
            'page': 1,
            'per_page': 999999999,
            'columns': COLUMNS_TO_SEND,
        }
        response = self.client.get('/api/v2/properties/', params)
        result = json.loads(response.content)
        results = result['results'][0]
        self.assertEquals(len(result['results']), 1)
        self.assertEquals(results['address_line_1'], state.address_line_1)
        self.assertTrue(results['is secret lair'])
        self.assertEquals(results['paint color'], 'pink')
        self.assertEquals(results['number of secret gadgets'], 5)

    def test_get_properties_pint_fields(self):
        state = self.property_state_factory.get_property_state(
            self.org,
            gross_floor_area_pint=3.14159
        )
        prprty = self.property_factory.get_property()
        PropertyView.objects.create(
            property=prprty, cycle=self.cycle, state=state
        )
        params = {
            'organization_id': self.org.pk,
            'cycle_id': self.cycle.id
        }
        url = reverse('api:v2:properties-detail', args=[prprty.id])
        response = self.client.get(url, params)
        result = json.loads(response.content)
        self.assertEqual(result['state']['gross_floor_area_pint'], 3.14159)

        # test writing the field -- does not work for pint fields, but other fields should persist fine
        # /api/v2/properties/4/?cycle_id=4&organization_id=3
        url = reverse('api:v2:properties-detail', args=[prprty.id]) + '?cycle_id=%s&organization_id=%s' % (
            self.cycle.id, self.org.id)
        params = {
            'state': {
                'gross_floor_area': 11235,
                'site_eui_pint': 90.1,
            }
        }
        response = self.client.put(url, data=json.dumps(params), content_type='application/json')
        result = json.loads(response.content)
        self.assertEqual(result['state']['gross_floor_area'], 11235)
        self.assertEqual(result['state']['gross_floor_area_pint'], '3.14')  # this becomes the magnitude in pintencocer
        self.assertEqual(result['state']['site_eui_pint'], '90.10')  # this becomes the magnitude in pintencoder

    def test_get_properties_with_taxlots(self):
        property_state = self.property_state_factory.get_property_state()
        property_property = self.property_factory.get_property(campus=True)
        property_view = PropertyView.objects.create(
            property=property_property, cycle=self.cycle, state=property_state
        )
        taxlot_state = self.taxlot_state_factory.get_taxlot_state(
            address_line_1=property_state.address_line_1,
            postal_code=property_state.postal_code
        )
        taxlot = TaxLot.objects.create(organization=self.org)
        taxlot_view = TaxLotView.objects.create(
            taxlot=taxlot, state=taxlot_state, cycle=self.cycle
        )
        TaxLotProperty.objects.create(
            property_view=property_view, taxlot_view=taxlot_view,
            cycle=self.cycle
        )
        response = self.client.post('/api/v2/properties/filter/?{}={}&{}={}&{}={}'.format(
            'organization_id', self.org.pk,
            'page', 1,
            'per_page', 999999999
        ), data={'columns': COLUMNS_TO_SEND})
        results = json.loads(response.content)
        self.assertEquals(len(results['results']), 1)
        result = results['results'][0]
        self.assertTrue(result['campus'])
        self.assertEquals(len(result['related']), 1)
        related = result['related'][0]
        self.assertEquals(related['postal_code'], result['postal_code'])
        self.assertEquals(related['primary'], 'P')

    def test_get_properties_taxlot_extra_data(self):
        extra_data = {
            'is secret lair': True,
            'paint color': 'pink',
            'number of secret gadgets': 5
        }
        property_state = self.property_state_factory.get_property_state()
        prprty = self.property_factory.get_property()
        property_view = PropertyView.objects.create(
            property=prprty, cycle=self.cycle, state=property_state
        )
        taxlot_state = self.taxlot_state_factory.get_taxlot_state(
            address_line_1=property_state.address_line_1,
            postal_code=property_state.postal_code,
            extra_data=extra_data,
        )
        taxlot = TaxLot.objects.create(organization=self.org)
        taxlot_view = TaxLotView.objects.create(
            taxlot=taxlot, state=taxlot_state, cycle=self.cycle
        )
        TaxLotProperty.objects.create(
            property_view=property_view, taxlot_view=taxlot_view,
            cycle=self.cycle
        )
        response = self.client.post('/api/v2/properties/filter/?{}={}&{}={}&{}={}'.format(
            'organization_id', self.org.pk,
            'page', 1,
            'per_page', 999999999
        ), data={'columns': COLUMNS_TO_SEND})
        result = json.loads(response.content)
        results = result['results'][0]
        self.assertEquals(len(result['results']), 1)
        self.assertEquals(len(results['related']), 1)
        related = results['related'][0]
        self.assertTrue(related['is secret lair'])
        self.assertEquals(related['paint color'], 'pink')
        self.assertEquals(related['number of secret gadgets'], 5)

    def test_get_properties_page_not_an_integer(self):
        state = self.property_state_factory.get_property_state()
        prprty = self.property_factory.get_property()
        PropertyView.objects.create(
            property=prprty, cycle=self.cycle, state=state
        )
        response = self.client.post('/api/v2/properties/filter/?{}={}&{}={}&{}={}'.format(
            'organization_id', self.org.pk,
            'page', 'one',
            'per_page', 999999999
        ), data={'columns': COLUMNS_TO_SEND})
        result = json.loads(response.content)
        self.assertEquals(len(result['results']), 1)
        pagination = result['pagination']
        self.assertEquals(pagination['page'], 1)
        self.assertEquals(pagination['start'], 1)
        self.assertEquals(pagination['end'], 1)
        self.assertEquals(pagination['num_pages'], 1)
        self.assertEquals(pagination['has_next'], False)
        self.assertEquals(pagination['has_previous'], False)
        self.assertEquals(pagination['total'], 1)

    def test_get_properties_empty_page(self):
        filter_properties_url = '/api/v2/properties/filter/?{}={}&{}={}&{}={}'.format(
            'organization_id', self.org.pk,
            'page', 10,
            'per_page', 999999999
        )
        response = self.client.post(filter_properties_url, data={'columns': COLUMNS_TO_SEND})
        result = json.loads(response.content)
        self.assertEquals(len(result['results']), 0)
        pagination = result['pagination']
        self.assertEquals(pagination['page'], 1)
        self.assertEquals(pagination['start'], 0)
        self.assertEquals(pagination['end'], 0)
        self.assertEquals(pagination['num_pages'], 1)
        self.assertEquals(pagination['has_next'], False)
        self.assertEquals(pagination['has_previous'], False)
        self.assertEquals(pagination['total'], 0)

    def test_get_property(self):
        property_state = self.property_state_factory.get_property_state()
        property_property = self.property_factory.get_property()
        property_property.labels.add(self.status_label)
        property_property.save()
        property_view = PropertyView.objects.create(
            property=property_property, cycle=self.cycle, state=property_state
        )
        taxlot_state = self.taxlot_state_factory.get_taxlot_state(
            postal_code=property_state.postal_code
        )
        taxlot = TaxLot.objects.create(organization=self.org)
        taxlot_view = TaxLotView.objects.create(
            taxlot=taxlot, state=taxlot_state, cycle=self.cycle
        )
        TaxLotProperty.objects.create(
            property_view=property_view, taxlot_view=taxlot_view,
            cycle=self.cycle
        )
        params = {
            'cycle_id': self.cycle.pk,
            'organization_id': self.org.pk,
            'page': 1,
            'per_page': 999999999,
        }
        response = self.client.get(
            '/api/v2/properties/' + str(property_property.id) + '/',
            params
        )
        results = json.loads(response.content)

        self.assertEqual(results['status'], 'success')
<<<<<<< HEAD
        # there should be 1 history item now because we are creating an audit log entry
        self.assertEqual(len(results['history']), 1)
=======
        # There is a history for some reason here. Hmm... commenting out for now
        # self.assertEqual(results['history'], [])
>>>>>>> a773ee0c
        self.assertEqual(results['property']['labels'], [self.status_label.pk])
        self.assertEqual(results['changed_fields'], None)

        expected_property = {
            'id': property_property.pk,
            'campus': False,
            'organization': self.org.pk,
            'parent_property': None,
            'labels': [self.status_label.pk]
        }
        self.assertDictContainsSubset(expected_property, results['property'])
        self.assertTrue(results['property']['created'])

        state = results['state']
        self.assertEquals(state['id'], property_state.pk)
        self.assertEquals(state['address_line_1'], property_state.address_line_1)

        rcycle = results['cycle']
        self.assertEquals(rcycle['name'], '2010 Annual')
        self.assertEquals(rcycle['user'], self.user.pk)
        self.assertEquals(rcycle['organization'], self.org.pk)

        self.assertEquals(len(results['taxlots']), 1)

        rtaxlot = results['taxlots'][0]
        self.assertEqual(rtaxlot['id'], taxlot.pk)
        self.assertDictContainsSubset(
            {'id': taxlot.pk, 'organization': self.org.pk, 'labels': []},
            rtaxlot['taxlot'],
        )

        tcycle = rtaxlot['cycle']
        self.assertEquals(tcycle['name'], '2010 Annual')
        self.assertEquals(tcycle['user'], self.user.pk)
        self.assertEquals(tcycle['organization'], self.org.pk)

        tstate = rtaxlot['state']
        self.assertEqual(tstate['id'], taxlot_state.pk)
        self.assertEqual(tstate['address_line_1'], taxlot_state.address_line_1)

    def test_get_property_multiple_taxlots(self):
        property_state = self.property_state_factory.get_property_state()
        property_property = self.property_factory.get_property()
        property_view = PropertyView.objects.create(
            property=property_property, cycle=self.cycle, state=property_state
        )
        taxlot_state_1 = self.taxlot_state_factory.get_taxlot_state(
            postal_code=property_state.postal_code
        )
        taxlot_1 = TaxLot.objects.create(organization=self.org)
        taxlot_view_1 = TaxLotView.objects.create(
            taxlot=taxlot_1, state=taxlot_state_1, cycle=self.cycle
        )
        TaxLotProperty.objects.create(
            property_view=property_view, taxlot_view=taxlot_view_1,
            cycle=self.cycle
        )
        taxlot_state_2 = self.taxlot_state_factory.get_taxlot_state(
            postal_code=property_state.postal_code
        )
        taxlot_2 = TaxLot.objects.create(organization=self.org)
        taxlot_view_2 = TaxLotView.objects.create(
            taxlot=taxlot_2, state=taxlot_state_2, cycle=self.cycle
        )
        TaxLotProperty.objects.create(
            property_view=property_view, taxlot_view=taxlot_view_2,
            cycle=self.cycle
        )
        params = {
            'cycle_id': self.cycle.pk,
            'organization_id': self.org.pk,
            'page': 1,
            'per_page': 999999999,
        }
        response = self.client.get(
            '/api/v2/properties/' + str(property_property.id) + '/',
            params
        )
        results = json.loads(response.content)

        rcycle = results['cycle']
        self.assertEquals(rcycle['name'], '2010 Annual')
        self.assertEquals(rcycle['user'], self.user.pk)
        self.assertEquals(rcycle['organization'], self.org.pk)

        self.assertEquals(len(results['taxlots']), 2)

        rtaxlot_1 = results['taxlots'][0]
        self.assertEqual(rtaxlot_1['id'], taxlot_1.pk)
        self.assertDictContainsSubset(
            {'id': taxlot_1.pk, 'organization': self.org.pk, 'labels': []},
            rtaxlot_1['taxlot'],
        )

        tcycle_1 = rtaxlot_1['cycle']
        self.assertEquals(tcycle_1['name'], '2010 Annual')
        self.assertEquals(tcycle_1['user'], self.user.pk)
        self.assertEquals(tcycle_1['organization'], self.org.pk)

        tstate_1 = rtaxlot_1['state']
        self.assertEqual(tstate_1['id'], taxlot_state_1.pk)
        self.assertEqual(tstate_1['address_line_1'], taxlot_state_1.address_line_1)

        rtaxlot_2 = results['taxlots'][1]
        self.assertEqual(rtaxlot_2['id'], taxlot_2.pk)
        self.assertDictContainsSubset(
            {'id': taxlot_2.pk, 'organization': self.org.pk, 'labels': []},
            rtaxlot_2['taxlot'],
        )

        tcycle_2 = rtaxlot_2['cycle']
        self.assertEquals(tcycle_2['name'], '2010 Annual')
        self.assertEquals(tcycle_2['user'], self.user.pk)
        self.assertEquals(tcycle_2['organization'], self.org.pk)

        tstate_2 = rtaxlot_2['state']
        self.assertEqual(tstate_2['id'], taxlot_state_2.pk)
        self.assertEqual(tstate_2['address_line_1'], taxlot_state_2.address_line_1)

        expected_property = {
            'campus': False,
            'id': property_property.pk,
            'labels': [],
            'organization': self.org.pk,
            'parent_property': None,
        }
        self.assertDictContainsSubset(expected_property, results['property'])

        state = results['state']
        self.assertEquals(state['address_line_1'], property_state.address_line_1)
        self.assertEquals(state['id'], property_state.pk)

    def test_get_taxlots(self):
        property_state = self.property_state_factory.get_property_state(extra_data={'extra_data_field': 'edfval'})
        property_property = self.property_factory.get_property()
        property_view = PropertyView.objects.create(
            property=property_property, cycle=self.cycle, state=property_state
        )
        taxlot_state = self.taxlot_state_factory.get_taxlot_state(
            postal_code=property_state.postal_code
        )
        taxlot = TaxLot.objects.create(organization=self.org)
        taxlot_view = TaxLotView.objects.create(
            taxlot=taxlot, state=taxlot_state, cycle=self.cycle
        )
        TaxLotProperty.objects.create(
            property_view=property_view, taxlot_view=taxlot_view,
            cycle=self.cycle
        )
        response = self.client.post('/api/v2/taxlots/filter/?{}={}&{}={}&{}={}&{}={}'.format(
            'organization_id', self.org.pk,
            'page', 1,
            'per_page', 999999999,
            'cycle', self.cycle.pk
        ), data={'columns': COLUMNS_TO_SEND})
        results = json.loads(response.content)['results']

        self.assertEquals(len(results), 1)

        result = results[0]
        self.assertEquals(len(result['related']), 1)
        self.assertEquals(result['address_line_1'], taxlot_state.address_line_1)
        self.assertEquals(result['block_number'], taxlot_state.block_number)

        related = result['related'][0]
        self.assertEquals(related['address_line_1'], property_state.address_line_1)
        self.assertEquals(related['pm_parent_property_id'], property_state.pm_parent_property_id)
        self.assertEquals(related['calculated_taxlot_ids'], taxlot_state.jurisdiction_tax_lot_id)
        self.assertEquals(related['calculated_taxlot_ids'], result['jurisdiction_tax_lot_id'])
        self.assertEquals(related['primary'], 'P')
        self.assertIn('extra_data_field', related)
        self.assertEquals(related['extra_data_field'], 'edfval')

    def test_get_taxlots_no_cycle_id(self):
        property_state = self.property_state_factory.get_property_state()
        property_property = self.property_factory.get_property()
        property_view = PropertyView.objects.create(
            property=property_property, cycle=self.cycle, state=property_state
        )
        taxlot_state = self.taxlot_state_factory.get_taxlot_state(
            postal_code=property_state.postal_code
        )
        taxlot = TaxLot.objects.create(organization=self.org)
        taxlot_view = TaxLotView.objects.create(
            taxlot=taxlot, state=taxlot_state, cycle=self.cycle
        )
        TaxLotProperty.objects.create(
            property_view=property_view, taxlot_view=taxlot_view,
            cycle=self.cycle
        )
        url = '/api/v2/taxlots/filter/?{}={}&{}={}'.format(
            'organization_id', self.org.pk,
            'page', 1
        )
        response = self.client.post(url, data={'columns': COLUMNS_TO_SEND})
        results = json.loads(response.content)['results']

        self.assertEquals(len(results), 1)

        property_state_1 = self.property_state_factory.get_property_state()
        property_1 = self.property_factory.get_property()
        property_view_1 = PropertyView.objects.create(
            property=property_1, cycle=self.cycle, state=property_state_1
        )
        TaxLotProperty.objects.create(
            property_view=property_view_1, taxlot_view=taxlot_view,
            cycle=self.cycle
        )
        url = '/api/v2/taxlots/filter/?{}={}&{}={}&{}={}'.format(
            'organization_id', self.org.pk,
            'page', 1,
            'per_page', 999999999
        )
        data = {'columns': COLUMNS_TO_SEND}
        response = self.client.post(url, data=data)
        result = json.loads(response.content)
        self.assertEquals(len(result['results']), 1)
        self.assertEquals(len(result['results'][0]['related']), 2)

        related_1 = result['results'][0]['related'][0]
        related_2 = result['results'][0]['related'][1]
        self.assertEqual(
            property_state.address_line_1, related_1['address_line_1']
        )
        self.assertEqual(
            property_state_1.address_line_1, related_2['address_line_1']
        )
        self.assertEqual(
            taxlot_state.jurisdiction_tax_lot_id,
            related_1['calculated_taxlot_ids']
        )

    def test_get_taxlots_multiple_taxlots(self):
        property_state = self.property_state_factory.get_property_state(extra_data={'extra_data_field': 'edfval'})
        property_property = self.property_factory.get_property()
        property_view = PropertyView.objects.create(
            property=property_property, cycle=self.cycle, state=property_state
        )
        taxlot_state_1 = self.taxlot_state_factory.get_taxlot_state(
            postal_code=property_state.postal_code
        )
        taxlot_1 = TaxLot.objects.create(organization=self.org)
        taxlot_view_1 = TaxLotView.objects.create(
            taxlot=taxlot_1, state=taxlot_state_1, cycle=self.cycle
        )
        TaxLotProperty.objects.create(
            property_view=property_view, taxlot_view=taxlot_view_1, cycle=self.cycle
        )
        taxlot_state_2 = self.taxlot_state_factory.get_taxlot_state(
            postal_code=property_state.postal_code
        )
        taxlot_2 = TaxLot.objects.create(organization=self.org)
        taxlot_view_2 = TaxLotView.objects.create(
            taxlot=taxlot_2, state=taxlot_state_2, cycle=self.cycle
        )
        TaxLotProperty.objects.create(
            property_view=property_view, taxlot_view=taxlot_view_2,
            cycle=self.cycle
        )
        response = self.client.post('/api/v2/taxlots/filter/?{}={}&{}={}&{}={}&{}={}'.format(
            'organization_id', self.org.pk,
            'cycle', self.cycle.pk,
            'page', 1,
            'per_page', 999999999
        ), data={'columns': COLUMNS_TO_SEND})
        results = json.loads(response.content)['results']
        self.assertEquals(len(results), 2)

        result = results[0]
        self.assertEquals(len(result['related']), 1)
        self.assertEquals(result['address_line_1'], taxlot_state_1.address_line_1)
        self.assertEquals(result['block_number'], taxlot_state_1.block_number)

        related = result['related'][0]
        self.assertEquals(related['address_line_1'], property_state.address_line_1)
        self.assertEquals(related['pm_parent_property_id'], property_state.pm_parent_property_id)
        calculated_taxlot_ids = related['calculated_taxlot_ids'].split('; ')
        self.assertIn(str(taxlot_state_1.jurisdiction_tax_lot_id), calculated_taxlot_ids)
        self.assertIn(str(taxlot_state_2.jurisdiction_tax_lot_id), calculated_taxlot_ids)
        self.assertEquals(related['primary'], 'P')
        self.assertIn('extra_data_field', related)
        self.assertEquals(related['extra_data_field'], 'edfval')

        result = results[1]
        self.assertEquals(len(result['related']), 1)
        self.assertEquals(result['address_line_1'], taxlot_state_2.address_line_1)
        self.assertEquals(result['block_number'], taxlot_state_2.block_number)

        related = result['related'][0]
        self.assertEquals(related['address_line_1'], property_state.address_line_1)
        self.assertEquals(related['pm_parent_property_id'], property_state.pm_parent_property_id)

        calculated_taxlot_ids = related['calculated_taxlot_ids'].split('; ')
        self.assertIn(str(taxlot_state_1.jurisdiction_tax_lot_id), calculated_taxlot_ids)
        self.assertIn(str(taxlot_state_2.jurisdiction_tax_lot_id), calculated_taxlot_ids)
        self.assertEquals(related['primary'], 'P')
        self.assertIn('extra_data_field', related)
        self.assertEquals(related['extra_data_field'], 'edfval')

    def test_get_taxlots_extra_data(self):
        property_state = self.property_state_factory.get_property_state()
        property_property = self.property_factory.get_property()
        property_view = PropertyView.objects.create(
            property=property_property, cycle=self.cycle, state=property_state
        )
        taxlot_state = self.taxlot_state_factory.get_taxlot_state(
            postal_code=property_state.postal_code,
            extra_data={'extra_data_field': 'edfval'}
        )
        taxlot = TaxLot.objects.create(organization=self.org)
        taxlot_view = TaxLotView.objects.create(
            taxlot=taxlot, state=taxlot_state, cycle=self.cycle
        )
        TaxLotProperty.objects.create(
            property_view=property_view, taxlot_view=taxlot_view,
            cycle=self.cycle
        )
        response = self.client.post('/api/v2/taxlots/filter/?{}={}&{}={}&{}={}'.format(
            'organization_id', self.org.pk,
            'cycle', self.cycle.pk,
            'page', 1
        ), data={'columns': COLUMNS_TO_SEND})
        results = json.loads(response.content)['results']

        self.assertEquals(len(results), 1)

        result = results[0]
        self.assertIn('extra_data_field', result)
        self.assertEquals(result['extra_data_field'], 'edfval')
        self.assertEquals(len(result['related']), 1)

    def test_get_taxlots_page_not_an_integer(self):
        property_state = self.property_state_factory.get_property_state(extra_data={'extra_data_field': 'edfval'})
        property_property = self.property_factory.get_property()
        property_view = PropertyView.objects.create(
            property=property_property, cycle=self.cycle, state=property_state
        )
        taxlot_state = self.taxlot_state_factory.get_taxlot_state(
            postal_code=property_state.postal_code
        )
        taxlot = TaxLot.objects.create(organization=self.org)
        taxlot_view = TaxLotView.objects.create(
            taxlot=taxlot, state=taxlot_state, cycle=self.cycle
        )
        TaxLotProperty.objects.create(
            property_view=property_view, taxlot_view=taxlot_view,
            cycle=self.cycle
        )
        response = self.client.post('/api/v2/taxlots/filter/?{}={}&{}={}&{}={}'.format(
            'organization_id', self.org.pk,
            'cycle', self.cycle.pk,
            'page', 'bad'
        ), data={'columns': COLUMNS_TO_SEND})
        result = json.loads(response.content)

        self.assertEquals(len(result['results']), 1)
        pagination = result['pagination']
        self.assertEquals(pagination['page'], 1)
        self.assertEquals(pagination['start'], 1)
        self.assertEquals(pagination['end'], 1)
        self.assertEquals(pagination['num_pages'], 1)
        self.assertEquals(pagination['has_next'], False)
        self.assertEquals(pagination['has_previous'], False)
        self.assertEquals(pagination['total'], 1)

    def test_get_taxlots_empty_page(self):
        property_state = self.property_state_factory.get_property_state(extra_data={'extra_data_field': 'edfval'})
        property_property = self.property_factory.get_property()
        property_view = PropertyView.objects.create(
            property=property_property, cycle=self.cycle, state=property_state
        )
        taxlot_state = self.taxlot_state_factory.get_taxlot_state(
            postal_code=property_state.postal_code
        )
        taxlot = TaxLot.objects.create(organization=self.org)
        taxlot_view = TaxLotView.objects.create(
            taxlot=taxlot, state=taxlot_state, cycle=self.cycle
        )
        TaxLotProperty.objects.create(
            property_view=property_view, taxlot_view=taxlot_view,
            cycle=self.cycle
        )
        response = self.client.post('/api/v2/taxlots/filter/?{}={}&{}={}&{}={}'.format(
            'organization_id', self.org.pk,
            'cycle', self.cycle.pk,
            'page', 'bad'
        ), data={'columns': COLUMNS_TO_SEND})
        result = json.loads(response.content)

        self.assertEquals(len(result['results']), 1)
        pagination = result['pagination']
        self.assertEquals(pagination['page'], 1)
        self.assertEquals(pagination['start'], 1)
        self.assertEquals(pagination['end'], 1)
        self.assertEquals(pagination['num_pages'], 1)
        self.assertEquals(pagination['has_next'], False)
        self.assertEquals(pagination['has_previous'], False)
        self.assertEquals(pagination['total'], 1)

    def test_get_taxlots_missing_jurisdiction_tax_lot_id(self):
        property_state = self.property_state_factory.get_property_state(extra_data={'extra_data_field': 'edfval'})
        property_property = self.property_factory.get_property(self.org)
        property_view = PropertyView.objects.create(
            property=property_property, cycle=self.cycle, state=property_state
        )
        taxlot_state = self.taxlot_state_factory.get_taxlot_state(
            postal_code=property_state.postal_code,
            jurisdiction_tax_lot_id=None
        )
        taxlot = TaxLot.objects.create(organization=self.org)
        taxlot_view = TaxLotView.objects.create(
            taxlot=taxlot, state=taxlot_state, cycle=self.cycle
        )
        TaxLotProperty.objects.create(
            property_view=property_view, taxlot_view=taxlot_view,
            cycle=self.cycle
        )
        response = self.client.post('/api/v2/taxlots/filter/?{}={}&{}={}&{}={}'.format(
            'organization_id', self.org.pk,
            'cycle', self.cycle.pk,
            'page', 'bad'
        ), data={'columns': COLUMNS_TO_SEND})
        related = json.loads(response.content)['results'][0]['related'][0]
        self.assertEqual(related['calculated_taxlot_ids'], 'Missing')

    def test_get_taxlot(self):
        taxlot_state = self.taxlot_state_factory.get_taxlot_state()
        taxlot = TaxLot.objects.create(organization=self.org)
        taxlot.labels.add(self.status_label)
        taxlot_view = TaxLotView.objects.create(
            taxlot=taxlot, state=taxlot_state, cycle=self.cycle
        )

        property_state_1 = self.property_state_factory.get_property_state()
        property_property_1 = self.property_factory.get_property()
        property_view_1 = PropertyView.objects.create(
            property=property_property_1, cycle=self.cycle,
            state=property_state_1
        )
        TaxLotProperty.objects.create(
            property_view=property_view_1, taxlot_view=taxlot_view,
            cycle=self.cycle
        )

        property_state_2 = self.property_state_factory.get_property_state()
        property_property_2 = self.property_factory.get_property()
        property_view_2 = PropertyView.objects.create(
            property=property_property_2, cycle=self.cycle,
            state=property_state_2
        )
        TaxLotProperty.objects.create(
            property_view=property_view_2, taxlot_view=taxlot_view,
            cycle=self.cycle
        )

        params = {
            'cycle_id': self.cycle.pk,
            'organization_id': self.org.pk,
            'page': 1,
            'per_page': 999999999,
        }
        response = self.client.get('/api/v2/taxlots/' + str(taxlot.id) + '/', params)
        result = json.loads(response.content)

        cycle = result['cycle']
        self.assertEqual(cycle['id'], self.cycle.pk)
        self.assertEqual(cycle['name'], self.cycle.name)
        self.assertEqual(cycle['organization'], self.org.pk)
        self.assertEqual(cycle['user'], self.user.pk)

        properties = result['properties']
        self.assertEqual(len(properties), 2)
        self.assertEqual(properties[0]['cycle']['name'], self.cycle.name)
        self.assertEqual(properties[1]['cycle']['name'], self.cycle.name)
        self.assertEqual(
            properties[0]['property']['id'], property_property_1.pk
        )
        self.assertEqual(
            properties[1]['property']['id'], property_property_2.pk
        )
        self.assertEqual(
            properties[0]['state']['address_line_1'],
            property_state_1.address_line_1
        )
        self.assertEqual(
            properties[1]['state']['address_line_1'],
            property_state_2.address_line_1
        )

        state = result['state']
        self.assertEqual(state['id'], taxlot_state.pk)
        self.assertEqual(state['block_number'], taxlot_state.block_number)
        self.assertDictContainsSubset(
            {
                'id': taxlot.pk,
                'labels': [self.status_label.pk],
                'organization': self.org.pk
            },
            result['taxlot'],
        )

    def test_get_cycles(self):
        params = {
            'organization_id': self.org.pk,
            'page': 1,
            'per_page': 999999999,
        }
        response = self.client.get(
            reverse('api:v2:cycles-list'), params
        )
        results = json.loads(response.content)
        self.assertEqual(results['status'], 'success')

        self.assertEqual(len(results['cycles']), 2)
        cycle = results['cycles'][0]
        self.assertEqual(cycle['id'], self.cycle.pk)
        self.assertEqual(cycle['name'], self.cycle.name)

    def test_get_property_columns(self):
        self.column_factory.get_column(
            'property_extra_data_column',
            is_extra_data=True,
            table_name='PropertyState'
        )
        self.column_factory.get_column(
            'taxlot_extra_data_column',
            is_extra_data=True,
            table_name='TaxLotState'
        )
        params = {
            'organization_id': self.org.pk,
            'page': 1,
            'per_page': 999999999,
        }
        response = self.client.get('/api/v2/properties/columns/', params)
        results = json.loads(response.content)['columns']

        pm_property_id_col = {
            'name': 'pm_property_id',
            'dbName': 'pm_property_id',
            'table': 'PropertyState',
            'displayName': 'PM Property ID',
            'dataType': 'string',
            'sharedFieldType': 'None',
            'pinnedLeft': True,
            'related': False,
        }
        self.assertIn(pm_property_id_col, results)

        expected_property_extra_data_column = {
            'extraData': True,
            'name': 'property_extra_data_column',
            'dbName': 'property_extra_data_column',
            'table': 'PropertyState',
            'displayName': 'Property Extra Data Column',
            'sharedFieldType': 'None',
            'related': False,
        }
        self.assertIn(expected_property_extra_data_column, results)

        expected_taxlot_extra_data_column = {
            'extraData': True,
            'table': 'TaxLotState',
            'name': 'taxlot_extra_data_column',
            'dbName': 'taxlot_extra_data_column',
            'displayName': 'Taxlot Extra Data Column',
            'sharedFieldType': 'None',
            'related': True,
        }
        self.assertIn(expected_taxlot_extra_data_column, results)

    def test_get_taxlot_columns(self):
        self.column_factory.get_column(
            'property_extra_data_column',
            is_extra_data=True,
            table_name='PropertyState'
        )
        self.column_factory.get_column(
            'taxlot_extra_data_column',
            is_extra_data=True,
            table_name='TaxLotState'
        )
        params = {
            'organization_id': self.org.pk,
            'page': 1,
            'per_page': 999999999,
        }
        response = self.client.get('/api/v2/taxlots/columns/', params)
        results = json.loads(response.content)['columns']

        jurisdiction_tax_lot_id_col = {
            'name': 'jurisdiction_tax_lot_id',
            'dbName': 'jurisdiction_tax_lot_id',
            'table': 'TaxLotState',
            'displayName': 'Jurisdiction Tax Lot ID',
            'dataType': 'string',
            'sharedFieldType': 'None',
            'pinnedLeft': True,
            'related': False,
        }
        self.assertIn(jurisdiction_tax_lot_id_col, results)

        expected_property_extra_data_column = {
            'extraData': True,
            'name': 'property_extra_data_column',
            'dbName': 'property_extra_data_column',
            'table': 'PropertyState',
            'displayName': u'Property Extra Data Column',
            'sharedFieldType': 'None',
            'related': True,
        }
        self.assertIn(expected_property_extra_data_column, results)

        expected_taxlot_extra_data_column = {
            'extraData': True,
            'name': 'taxlot_extra_data_column',
            'dbName': 'taxlot_extra_data_column',
            'table': 'TaxLotState',
            'displayName': 'Taxlot Extra Data Column',
            'sharedFieldType': 'None',
            'related': False,
        }
        self.assertIn(expected_taxlot_extra_data_column, results)<|MERGE_RESOLUTION|>--- conflicted
+++ resolved
@@ -5,16 +5,13 @@
 :author
 """
 import json
-
 from datetime import datetime
+
 from django.core.urlresolvers import reverse, reverse_lazy
 from django.test import TestCase
 from django.utils import timezone
 
 from seed import decorators
-from seed.api.v1.views import (
-    DEFAULT_CUSTOM_COLUMNS,
-)
 from seed.data_importer.models import ImportFile, ImportRecord
 from seed.landing.models import SEEDUser as User
 from seed.lib.mcm.reader import ROW_DELIMITER
@@ -36,7 +33,6 @@
     FakeTaxLotStateFactory
 )
 from seed.utils.cache import set_cache
-<<<<<<< HEAD
 
 DEFAULT_CUSTOM_COLUMNS = [
     'project_id',
@@ -47,8 +43,6 @@
 ]
 
 from seed.tests.util import DeleteModelsTestCase
-=======
->>>>>>> a773ee0c
 
 COLUMNS_TO_SEND = DEFAULT_CUSTOM_COLUMNS + ['postal_code', 'pm_parent_property_id',
                                             'calculated_taxlot_ids', 'primary', 'extra_data_field',
@@ -934,13 +928,9 @@
         results = json.loads(response.content)
 
         self.assertEqual(results['status'], 'success')
-<<<<<<< HEAD
+
         # there should be 1 history item now because we are creating an audit log entry
         self.assertEqual(len(results['history']), 1)
-=======
-        # There is a history for some reason here. Hmm... commenting out for now
-        # self.assertEqual(results['history'], [])
->>>>>>> a773ee0c
         self.assertEqual(results['property']['labels'], [self.status_label.pk])
         self.assertEqual(results['changed_fields'], None)
 
