﻿# !/usr/bin/env python
# encoding: utf-8
"""
:copyright (c) 2014 - 2018, The Regents of the University of California, through Lawrence Berkeley National Laboratory (subject to receipt of any required approvals from the U.S. Department of Energy) and contributors. All rights reserved.  # NOQA
:author Claudine Custodio / Baptiste Ravache
"""
"""
API Testing for remote SEED installations.

Instructions:

- Run this file from the root of the repo.
- Create the JSON file that the test script uses to run the tests.
    - Run ./manage.py create_test_user_json --username demo@example.com --file ./seed/tests/api/api_test_user.json
    - Or create the seed/tests/api/api_test_user.json with the following data:
        {
          "username": "demo@example.com",
          "host": "http://localhost:8000",
          "api_key": "fa0073715dbecb6dcd6dc31f02eb80fa7c3c16b5",
          "name": "seed_api_test"
        }
- Run the script eg. python seed/tests/api/test_seed_host_api.py

Description:
The script reproduce the different steps that a SEED user would do to upload a building file and portfolio manager file,
map each files, match them, create a project and a label and export a list of buildings.

List of arguments:
The script requires a host name (i.e. output file name), the main URL tested (e.g. https://seed.lbl.gov),
the SEED username and the corresponding API key.
Those information can be listed as follow in the .ini file contained with the script or entered at the beginning of the script.

Outputs:
The script will create a .txt file that contains the log of the test, i.e. the success/failure of each apps test and the results of
some apps.

"""

import base64
import datetime as dt
import json
import os
import sys
import time
from subprocess import Popen

import requests

from seed_readingtools import check_status, setup_logger
from test_modules import cycles, upload_match_sort, account, delete_set, labels

location = os.path.realpath(os.path.join(os.getcwd(), os.path.dirname(__file__)))
print("Running from {}".format(location))

if '--standalone' in sys.argv:
    # Open runserver as subprocess because tox does not support redirects or
    # job control in commands.
    Popen(['python', os.path.join(location, '..', '..', '..', 'manage.py'), 'runserver'])
    time.sleep(5)

if '--noinput' in sys.argv:
    print("Path to json is: {}".format(os.path.join(location, 'api_test_user.json')))
    with open(os.path.join(location, 'api_test_user.json')) as f:
        j_data = json.load(f)
        hostname = j_data['name']
        main_url = j_data['host']
        username = j_data['username']
        api_key = j_data['api_key']
else:
    defaultchoice = input('Use "api_test_user.json" credentials? [Y]es or Press Any Key ')

    if defaultchoice.upper() == 'Y':
        with open(os.path.join(location, 'api_test_user.json')) as f:
            j_data = json.load(f)
            hostname = j_data['name']
            main_url = j_data['host']
            username = j_data['username']
            api_key = j_data['api_key']
    else:
        hostname = input('Hostname (default: "localhost"): \t')
        if hostname == '':
            hostname = 'localhost'
        main_url = input('Host URL (default: "http://localhost:8080": \t')
        if main_url == '':
            main_url = 'http://localhost:8000'
        username = input('Username: \t')
        api_key = input('APIKEY: \t')


# API is now used basic auth with base64 encoding.
# NOTE: The header only accepts lower case usernames.
auth_string = base64.urlsafe_b64encode(bytes(
    '{}:{}'.format(username.lower(), api_key), 'utf-8'
))
auth_string = 'Basic {}'.format(auth_string.decode('utf-8'))
header = {
    'Authorization': auth_string,
    # "Content-Type": "application/json"
}

time1 = dt.datetime.now()

fileout_name = hostname + '_seedhost.txt'

if '--nofile' not in sys.argv:
    log = setup_logger(fileout_name)

    # Set up output file
    fileout = open(fileout_name, 'w')
    fileout.write('Hostname: \t' + hostname)
    fileout.write('\nURL: \t\t' + main_url)
    fileout.write('\nTest Date:\t' + dt.datetime.strftime(dt.datetime.now(), '%Y-%m-%d %H:%M:%S'))
    fileout.close()
else:
    log = setup_logger(fileout_name, write_file=False)

raw_building_file = os.path.relpath(
    os.path.join(location, '..', 'data', 'covered-buildings-sample.csv'))
assert (os.path.isfile(raw_building_file)), 'Missing file ' + raw_building_file
raw_map_file = os.path.relpath(
    os.path.join(location, '..', 'data', 'covered-buildings-mapping.csv'))
assert (os.path.isfile(raw_map_file)), 'Missing file ' + raw_map_file
pm_building_file = os.path.relpath(
    os.path.join(location, '..', 'data', 'portfolio-manager-sample.csv'))
assert (os.path.isfile(pm_building_file)), 'Missing file ' + pm_building_file
pm_map_file = os.path.relpath(os.path.join(location, '..', 'data', 'portfolio-manager-mapping.csv'))
assert (os.path.isfile(pm_map_file)), 'Missing file ' + pm_map_file

# -- Accounts
print('\n|-------Accounts-------|\n')
organization_id = account(header, main_url, username, log)

# -- Cycles
print('\n\n|-------Cycles-------|')
cycle_id = cycles(header, main_url, organization_id, log)

# Create a dataset
<<<<<<< HEAD
print ('\n\n|-------Create Dataset-------|')
=======
print('\n\n|-------Create Dateset-------|')
>>>>>>> aaf0e103
partmsg = 'create_dataset'
params = {'organization_id': organization_id}
payload = {'name': 'API Test'}
result = requests.post(main_url + '/api/v2/datasets/',
                       headers=header,
                       params=params,
                       data=payload)
check_status(result, partmsg, log)

# Get the dataset id to be used
dataset_id = result.json()['id']

# Upload and test the raw building file
print('\n|---Covered Building File---|\n')
upload_match_sort(header, main_url, organization_id, dataset_id, cycle_id, raw_building_file,
                  'Assessed Raw',
                  raw_map_file, log)

# Upload and test the portfolio manager file
<<<<<<< HEAD
# print ('\n|---Portfolio Manager File---|\n')
=======
print('\n|---Portfolio Manager File---|\n')
>>>>>>> aaf0e103
# upload_match_sort(header, main_url, organization_id, dataset_id, cycle_id, pm_building_file, 'Portfolio Raw',
#                   pm_map_file, log)

# -- Labels
print ('\n\n|-------Labels-------|')
labels(header, main_url, organization_id, cycle_id, log)

# Delete dataset
print ('\n|---Delete Dataset---|\n')
delete_set(header, main_url, organization_id, dataset_id, log)

time2 = dt.datetime.now()
diff = time2 - time1
log.info('Processing Time:{}min, {}sec'.format(diff.seconds / 60, diff.seconds % 60))

exit(0)
#<|MERGE_RESOLUTION|>--- conflicted
+++ resolved
@@ -135,11 +135,7 @@
 cycle_id = cycles(header, main_url, organization_id, log)
 
 # Create a dataset
-<<<<<<< HEAD
 print ('\n\n|-------Create Dataset-------|')
-=======
-print('\n\n|-------Create Dateset-------|')
->>>>>>> aaf0e103
 partmsg = 'create_dataset'
 params = {'organization_id': organization_id}
 payload = {'name': 'API Test'}
@@ -159,11 +155,7 @@
                   raw_map_file, log)
 
 # Upload and test the portfolio manager file
-<<<<<<< HEAD
 # print ('\n|---Portfolio Manager File---|\n')
-=======
-print('\n|---Portfolio Manager File---|\n')
->>>>>>> aaf0e103
 # upload_match_sort(header, main_url, organization_id, dataset_id, cycle_id, pm_building_file, 'Portfolio Raw',
 #                   pm_map_file, log)
 
