# !/usr/bin/env python
# encoding: utf-8
"""
:copyright (c) 2014 - 2017, The Regents of the University of California, through Lawrence Berkeley National Laboratory (subject to receipt of any required approvals from the U.S. Department of Energy) and contributors. All rights reserved.  # NOQA
:author
"""

import json

from django.test import TestCase

from seed.data_importer.models import ImportFile, ImportRecord
from seed.landing.models import SEEDUser as User
from seed.lib.superperms.orgs.models import Organization, OrganizationUser
from seed.models import (
    Column,
    ColumnMapping,
    Cycle,
    Property,
    PropertyState,
    PropertyView,
    PropertyAuditLog,
    Note,
    Scenario,
    StatusLabel,
    TaxLotAuditLog,
    TaxLotState,
    TaxLot,
    TaxLotView,
    TaxLotProperty,
)
from seed.models.data_quality import DataQualityCheck


class DeleteModelsTestCase(TestCase):
    def _delete_models(self):
        # Order matters here
        Column.objects.all().delete()
        ColumnMapping.objects.all().delete()
        DataQualityCheck.objects.all().delete()
        ImportFile.objects.all().delete()
        ImportRecord.objects.all().delete()
        Property.objects.all().delete()
        PropertyState.objects.all().delete()
        PropertyView.objects.all().delete()
        PropertyAuditLog.objects.all().delete()
        Note.objects.all().delete()
        Scenario.objects.all().delete()
        StatusLabel.objects.all().delete()
        TaxLot.objects.all().delete()
        TaxLotState.objects.all().delete()
        TaxLotView.objects.all().delete()
        TaxLotAuditLog.objects.all().delete()
        TaxLotProperty.objects.all().delete()

        # Now delete the cycle after all the states and views have been removed
        Cycle.objects.all().delete()

        # Delete users last
        User.objects.all().delete()
        Organization.objects.all().delete()
        OrganizationUser.objects.all().delete()
<<<<<<< HEAD
        Column.objects.all().delete()
        ColumnMapping.objects.all().delete()
        Cycle.objects.all().delete()
        DataQualityCheck.objects.all().delete()
        ImportFile.objects.all().delete()
        ImportRecord.objects.all().delete()
        Property.objects.all().delete()
        PropertyState.objects.all().delete()
        PropertyView.objects.all().delete()
        PropertyAuditLog.objects.all().delete()
        Note.objects.all().delete()
        Scenario.objects.all().delete()
        StatusLabel.objects.all().delete()
        TaxLot.objects.all().delete()
        TaxLotState.objects.all().delete()
        TaxLotView.objects.all().delete()
        TaxLotAuditLog.objects.all().delete()
        TaxLotProperty.objects.all().delete()
=======

    def setUp(self):
        self._delete_models()

    def tearDown(self):
        self._delete_models()
>>>>>>> 1dbbdfee


class FakeRequest(object):
    """A simple request stub."""
    __name__ = 'FakeRequest'
    META = {'REMOTE_ADDR': '127.0.0.1'}
    path = 'fake_login_path'
    body = None
    GET = POST = {}

    def __init__(self, data=None, headers=None, user=None, method='POST', **kwargs):
        if 'body' in kwargs:
            self.body = kwargs['body']
        if data is None:
            data = {}

        setattr(self, method, data)
        if headers:
            self.META.update(headers)
        if user:
            self.user = user


class FakeClient(object):
    """An extremely light-weight test client."""

    def _gen_req(self, view_func, data, headers, method='POST', **kwargs):
        request = FakeRequest(headers)
        if 'user' in kwargs:
            request.user = kwargs.get('user')
        if callable(view_func):
            setattr(request, method, data)
            request.body = json.dumps(data)
            return view_func(request)

        return request

    def get(self, view_func, data, headers=None, **kwargs):
        return self._gen_req(view_func, data, headers, method='GET', **kwargs)

    def post(self, view_func, data, headers=None, **kwargs):
        return self._gen_req(view_func, data, headers, **kwargs)<|MERGE_RESOLUTION|>--- conflicted
+++ resolved
@@ -60,33 +60,12 @@
         User.objects.all().delete()
         Organization.objects.all().delete()
         OrganizationUser.objects.all().delete()
-<<<<<<< HEAD
-        Column.objects.all().delete()
-        ColumnMapping.objects.all().delete()
-        Cycle.objects.all().delete()
-        DataQualityCheck.objects.all().delete()
-        ImportFile.objects.all().delete()
-        ImportRecord.objects.all().delete()
-        Property.objects.all().delete()
-        PropertyState.objects.all().delete()
-        PropertyView.objects.all().delete()
-        PropertyAuditLog.objects.all().delete()
-        Note.objects.all().delete()
-        Scenario.objects.all().delete()
-        StatusLabel.objects.all().delete()
-        TaxLot.objects.all().delete()
-        TaxLotState.objects.all().delete()
-        TaxLotView.objects.all().delete()
-        TaxLotAuditLog.objects.all().delete()
-        TaxLotProperty.objects.all().delete()
-=======
 
     def setUp(self):
         self._delete_models()
 
     def tearDown(self):
         self._delete_models()
->>>>>>> 1dbbdfee
 
 
 class FakeRequest(object):
