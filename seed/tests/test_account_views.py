# !/usr/bin/env python
"""
SEED Platform (TM), Copyright (c) Alliance for Sustainable Energy, LLC, and other contributors.
See also https://github.com/SEED-platform/seed/blob/main/LICENSE.md
"""

import contextlib
import json
from datetime import date

import pytest
from django.test import TestCase
from django.urls import NoReverseMatch, reverse_lazy

from seed.landing.models import SEEDUser as User
from seed.lib.superperms.orgs.exceptions import InsufficientPermissionError
from seed.lib.superperms.orgs.models import ROLE_MEMBER, ROLE_OWNER, ROLE_VIEWER, Organization, OrganizationUser
from seed.models.columns import Column
from seed.models.cycles import Cycle
from seed.models.properties import PropertyState
from seed.models.tax_lots import TaxLotState
from seed.tests.util import FakeRequest
from seed.utils.organizations import create_organization
from seed.utils.users import get_js_role, get_role_from_js
from seed.views.main import _get_default_org
from seed.views.v3.organizations import _dict_org


class AccountsViewTests(TestCase):
    """
    Tests of the SEED accounts
    """

    def setUp(self):
        user_details = {
            "username": "test_user@demo.com",
            "password": "test_pass",
            "email": "test_user@demo.com",
            "first_name": "Johnny",
            "last_name": "Energy",
        }
        self.user = User.objects.create_user(**user_details)
        self.org, _, _ = create_organization(self.user, "my org")
        self.cycle = Cycle.objects.filter(organization=self.org).first()
        self.client.login(**user_details)
        self.fake_request = FakeRequest(user=self.user)
        self.maxDiff = None

        year = date.today().year - 1
        self.cal_year_name = f"{year} Calendar Year"

    def test_dict_org(self):
        """_dict_org turns our org structure into a json payload."""

        expected_single_org_payload = {
            "name": "my org",
            "org_id": self.org.pk,
            "id": self.org.pk,
            "number_of_users": 1,
            "user_is_owner": True,
            "user_role": "owner",
            "owners": [{"first_name": "Johnny", "last_name": "Energy", "email": "test_user@demo.com", "id": self.user.pk}],
            "sub_orgs": [],
            "is_parent": True,
            "parent_id": self.org.pk,
            "display_units_eui": "kBtu/ft**2/year",
            "display_units_area": "ft**2",
            "display_units_ghg": "MtCO2e/year",
            "display_units_ghg_intensity": "kgCO2e/ft**2/year",
            "display_decimal_places": 2,
            "cycles": [{"name": self.cal_year_name, "cycle_id": self.cycle.pk, "num_properties": 0, "num_taxlots": 0}],
            "created": self.org.created.strftime("%Y-%m-%d"),
            "mapquest_api_key": "",
            "geocoding_enabled": True,
            "better_analysis_api_key": "",
            "property_display_field": "address_line_1",
            "taxlot_display_field": "address_line_1",
            "display_meter_units": Organization._default_display_meter_units,
            "thermal_conversion_assumption": Organization.US,
            "comstock_enabled": False,
            "new_user_email_from": "info@seed-platform.org",
            "new_user_email_subject": "New SEED account",
            "new_user_email_content": "Hello {{first_name}},\nYou are receiving this e-mail because you have been registered for a SEED account.\nSEED is easy, flexible, and cost effective software designed to help organizations clean, manage and share information about large portfolios of buildings. SEED is a free, open source web application that you can use privately.  While SEED was originally designed to help cities and States implement benchmarking programs for public or private buildings, it has the potential to be useful for many other activities by public entities, efficiency programs and private companies.\nPlease go to the following page and setup your account:\n{{sign_up_link}}",
            "new_user_email_signature": "The SEED Team",
            "at_organization_token": "",
            "audit_template_user": "",
            "audit_template_password": "",
            "audit_template_report_type": "Demo City Report",
            "audit_template_city_id": None,
            "audit_template_conditional_import": True,
            "audit_template_status_type": "Complies",
            "audit_template_sync_enabled": False,
            "salesforce_enabled": False,
            "ubid_threshold": 1.0,
            "inventory_count": 0,
            "access_level_names": [self.org.name],
<<<<<<< HEAD
            "require_2fa": False,
=======
            "public_feed_enabled": False,
            "public_feed_labels": False,
            "public_geojson_enabled": False,
            "default_reports_x_axis_options": [],
            "default_reports_y_axis_options": [],
>>>>>>> dc03dc02
        }

        org_payload = _dict_org(self.fake_request, [self.org])

        self.assertEqual(len(org_payload), 1)
        # pull out and test the URLs that can be configured differently based on the test environment.
        better_url = org_payload[0].pop("better_host_url")
        self.assertRegex(better_url, r"^https://.*better.*$")
        at_url = org_payload[0].pop("at_host_url")
        self.assertRegex(at_url, r"^https://.*labworks.*$|https://buildingenergyscore.energy.gov$")
        self.assertDictEqual(org_payload[0], expected_single_org_payload)

        # Now let's make sure that we pick up related buildings correctly.
        for x in range(10):
            ps = PropertyState.objects.create(organization=self.org, raw_access_level_instance=self.org.root)
            ps.promote(self.cycle)
            ps.save()

        for x in range(5):
            ts = TaxLotState.objects.create(organization=self.org, raw_access_level_instance=self.org.root)
            ts.promote(self.cycle)
            ts.save()

        expected_single_org_payload.update(
            {
                "cycles": [{"num_taxlots": 5, "num_properties": 10, "name": self.cal_year_name, "cycle_id": self.cycle.pk}],
                "inventory_count": 15,
            }
        )

        org_payload_2 = _dict_org(self.fake_request, [self.org])[0]
        # pop the urls again
        org_payload_2.pop("better_host_url")
        org_payload_2.pop("at_host_url")
        self.assertDictEqual(org_payload_2, expected_single_org_payload)

    def test_dict_org_w_member_in_parent_and_child(self):
        """What happens when a user has a role in parent and child."""

        new_org, _, _ = create_organization(self.user, "sub")
        new_org.parent_org = self.org
        new_org.save()
        new_cycle = Cycle.objects.filter(organization=new_org).first()

        expected_multiple_org_payload = {
            "name": "my org",
            "org_id": self.org.pk,
            "id": self.org.pk,
            "number_of_users": 1,
            "user_is_owner": True,
            "user_role": "owner",
            "owners": [{"first_name": "Johnny", "last_name": "Energy", "email": "test_user@demo.com", "id": self.user.pk}],
            "sub_orgs": [
                {
                    "name": "sub",
                    "access_level_names": ["sub"],
                    "org_id": new_org.pk,
                    "id": new_org.pk,
                    "number_of_users": 1,
                    "user_is_owner": True,
                    "user_role": "owner",
                    "owners": [{"first_name": "Johnny", "last_name": "Energy", "email": "test_user@demo.com", "id": self.user.pk}],
                    "sub_orgs": [],
                    "is_parent": False,
                    "parent_id": self.org.pk,
                    "display_units_eui": "kBtu/ft**2/year",
                    "display_units_area": "ft**2",
                    "display_units_ghg": "MtCO2e/year",
                    "display_units_ghg_intensity": "kgCO2e/ft**2/year",
                    "display_decimal_places": 2,
                    "cycles": [{"name": self.cal_year_name, "cycle_id": new_cycle.pk, "num_properties": 0, "num_taxlots": 0}],
                    "created": new_org.created.strftime("%Y-%m-%d"),
                    "mapquest_api_key": "",
                    "geocoding_enabled": True,
                    "better_analysis_api_key": "",
                    "property_display_field": "address_line_1",
                    "taxlot_display_field": "address_line_1",
                    "display_meter_units": Organization._default_display_meter_units,
                    "thermal_conversion_assumption": Organization.US,
                    "comstock_enabled": False,
                    "new_user_email_from": "info@seed-platform.org",
                    "new_user_email_subject": "New SEED account",
                    "new_user_email_content": "Hello {{first_name}},\nYou are receiving this e-mail because you have been registered for a SEED account.\nSEED is easy, flexible, and cost effective software designed to help organizations clean, manage and share information about large portfolios of buildings. SEED is a free, open source web application that you can use privately.  While SEED was originally designed to help cities and States implement benchmarking programs for public or private buildings, it has the potential to be useful for many other activities by public entities, efficiency programs and private companies.\nPlease go to the following page and setup your account:\n{{sign_up_link}}",
                    "new_user_email_signature": "The SEED Team",
                    "at_organization_token": "",
                    "audit_template_user": "",
                    "audit_template_password": "",
                    "audit_template_report_type": "Demo City Report",
                    "audit_template_city_id": None,
                    "audit_template_conditional_import": True,
                    "audit_template_status_type": "Complies",
                    "audit_template_sync_enabled": False,
                    "salesforce_enabled": False,
                    "ubid_threshold": 1.0,
                    "inventory_count": 0,
<<<<<<< HEAD
                    "require_2fa": False,
=======
                    "public_feed_enabled": False,
                    "public_feed_labels": False,
                    "public_geojson_enabled": False,
                    "default_reports_x_axis_options": [],
                    "default_reports_y_axis_options": [],
>>>>>>> dc03dc02
                }
            ],
            "is_parent": True,
            "parent_id": self.org.pk,
            "display_units_eui": "kBtu/ft**2/year",
            "display_units_area": "ft**2",
            "display_units_ghg": "MtCO2e/year",
            "display_units_ghg_intensity": "kgCO2e/ft**2/year",
            "display_decimal_places": 2,
            "cycles": [{"name": self.cal_year_name, "cycle_id": self.cycle.pk, "num_properties": 0, "num_taxlots": 0}],
            "created": self.org.created.strftime("%Y-%m-%d"),
            "mapquest_api_key": "",
            "geocoding_enabled": True,
            "better_analysis_api_key": "",
            "property_display_field": "address_line_1",
            "taxlot_display_field": "address_line_1",
            "display_meter_units": Organization._default_display_meter_units,
            "thermal_conversion_assumption": Organization.US,
            "comstock_enabled": False,
            "new_user_email_from": "info@seed-platform.org",
            "new_user_email_subject": "New SEED account",
            "new_user_email_content": "Hello {{first_name}},\nYou are receiving this e-mail because you have been registered for a SEED account.\nSEED is easy, flexible, and cost effective software designed to help organizations clean, manage and share information about large portfolios of buildings. SEED is a free, open source web application that you can use privately.  While SEED was originally designed to help cities and States implement benchmarking programs for public or private buildings, it has the potential to be useful for many other activities by public entities, efficiency programs and private companies.\nPlease go to the following page and setup your account:\n{{sign_up_link}}",
            "new_user_email_signature": "The SEED Team",
            "at_organization_token": "",
            "audit_template_user": "",
            "audit_template_password": "",
            "audit_template_report_type": "Demo City Report",
            "audit_template_city_id": None,
            "audit_template_conditional_import": True,
            "audit_template_status_type": "Complies",
            "audit_template_sync_enabled": False,
            "salesforce_enabled": False,
            "ubid_threshold": 1.0,
            "inventory_count": 0,
            "access_level_names": ["my org"],
<<<<<<< HEAD
            "require_2fa": False,
=======
            "public_feed_enabled": False,
            "public_feed_labels": False,
            "public_geojson_enabled": False,
            "default_reports_x_axis_options": [],
            "default_reports_y_axis_options": [],
>>>>>>> dc03dc02
        }

        org_payload = _dict_org(self.fake_request, Organization.objects.all())

        # pop the better and at urls
        org_payload[0].pop("better_host_url")
        org_payload[0].pop("at_host_url")
        org_payload[0]["sub_orgs"][0].pop("better_host_url")
        org_payload[0]["sub_orgs"][0].pop("at_host_url")

        self.assertEqual(len(org_payload), 2)
        self.assertDictEqual(org_payload[0], expected_multiple_org_payload)

    def test_get_organizations(self):
        """tests accounts.get_organizations"""
        resp = self.client.get(
            reverse_lazy("api:v3:organizations-list"),
            content_type="application/json",
        )
        orgs = json.loads(resp.content)["organizations"]
        org = orgs[0]
        self.assertEqual(org["name"], "my org")
        self.assertEqual(org["number_of_users"], 1)
        self.assertDictEqual(
            org["owners"][0],
            {
                "email": "test_user@demo.com",
                "first_name": "Johnny",
                "last_name": "Energy",
                "id": self.user.pk,  # since this could change
            },
        )
        self.assertTrue(org["user_is_owner"])

    def test_get_organization_no_org(self):
        """test for error when no organization_id sent"""
        with pytest.raises(NoReverseMatch):
            self.client.get(
                reverse_lazy("api:v3:organizations-detail"),
                content_type="application/json",
            )

    def test_get_organization_std_case(self):
        """test normal case"""
        resp = self.client.get(
            reverse_lazy("api:v3:organizations-detail", args=[self.org.id]),
            content_type="application/json",
        )

        org = json.loads(resp.content)["organization"]
        self.assertEqual(org["name"], "my org")
        self.assertEqual(org["number_of_users"], 1)
        self.assertDictEqual(
            org["owners"][0],
            {
                "email": "test_user@demo.com",
                "first_name": "Johnny",
                "last_name": "Energy",
                "id": self.user.pk,  # since this could change
            },
        )
        self.assertTrue(org["user_is_owner"])

    def test_get_organization_user_not_owner(self):
        """test for the case where a user does not have access"""
        other_user = User.objects.create(
            username="tester@be.com",
            email="tester@be.com",
        )
        other_org, _, _ = create_organization(other_user, "not my org")

        resp = self.client.get(
            reverse_lazy("api:v3:organizations-detail", args=[other_org.id]),
            content_type="application/json",
        )
        self.assertEqual(json.loads(resp.content), {"status": "error", "message": "No relationship to organization"})

    def test_get_organization_org_doesnt_exist(self):
        """test for the case where a user does not have access"""
        resp = self.client.get(
            reverse_lazy("api:v3:organizations-detail", args=[self.org.id + 100]),
            content_type="application/json",
        )
        self.assertEqual(json.loads(resp.content), {"status": "error", "message": "Organization does not exist"})

    def test_remove_user_from_org_std(self):
        """test removing a user"""
        # normal case
        u = User.objects.create(username="b@b.com", email="b@be.com")
        self.org.add_member(u, access_level_instance_id=self.org.root.id)

        resp = self.client.delete(
            reverse_lazy("api:v3:organization-users-remove", args=[self.org.id, u.id]),
        )
        self.assertDictEqual(
            json.loads(resp.content),
            {
                "status": "success",
            },
        )

    def test_cannot_leave_org_empty(self):
        """test removing a user"""
        self.assertEqual(self.org.users.count(), 1)

        resp = self.client.delete(
            reverse_lazy("api:v3:organization-users-remove", args=[self.org.id, self.user.id]),
        )
        self.assertDictEqual(json.loads(resp.content), {"status": "error", "message": "an organization must have at least one member"})

    def test_cannot_leave_org_with_no_owner(self):
        """test removing a user"""
        u = User.objects.create(username="b@b.com", email="b@be.com")
        self.org.add_member(u, role=ROLE_MEMBER, access_level_instance_id=self.org.root.id)
        self.assertEqual(self.org.users.count(), 2)

        resp = self.client.delete(
            reverse_lazy("api:v3:organization-users-remove", args=[self.org.id, self.user.id]),
        )
        self.assertDictEqual(
            json.loads(resp.content), {"status": "error", "message": "an organization must have at least one owner level member"}
        )

    def test_remove_user_from_org_user_dne(self):
        """DNE = does not exist"""
        u = User.objects.create(username="b@b.com", email="b@be.com")
        self.org.add_member(u, access_level_instance_id=self.org.root.id)

        resp = self.client.delete(
            reverse_lazy("api:v3:organization-users-remove", args=[self.org.id, 9999]),
        )
        self.assertDictEqual(json.loads(resp.content), {"status": "error", "message": "user does not exist"})

    def test_remove_user_from_org_org_dne(self):
        """DNE = does not exist"""
        u = User.objects.create(username="b@b.com", email="b@be.com")
        self.org.add_member(u, access_level_instance_id=self.org.root.id)

        resp = self.client.delete(
            reverse_lazy("api:v3:organization-users-remove", args=[9999, u.id]),
        )
        self.assertDictEqual(json.loads(resp.content), {"status": "error", "message": "Organization does not exist"})

    def test_get_js_role(self):
        self.assertEqual(get_js_role(ROLE_OWNER), "owner")
        self.assertEqual(get_js_role(ROLE_MEMBER), "member")
        self.assertEqual(get_js_role(ROLE_VIEWER), "viewer")

    def test_get_role_from_js(self):
        self.assertEqual(get_role_from_js("owner"), ROLE_OWNER)
        self.assertEqual(get_role_from_js("member"), ROLE_MEMBER)
        self.assertEqual(get_role_from_js("viewer"), ROLE_VIEWER)

    def test_update_role(self):
        u = User.objects.create(username="b@b.com", email="b@be.com")
        self.org.add_member(u, role=ROLE_VIEWER, access_level_instance_id=self.org.root.id)

        ou = OrganizationUser.objects.get(user_id=u.id, organization_id=self.org.id)
        self.assertEqual(ou.role_level, ROLE_VIEWER)

        resp = self.client.put(
            reverse_lazy("api:v3:user-role", args=[u.id]) + "?organization_id=" + str(self.org.id),
            data=json.dumps({"organization_id": self.org.id, "role": "member"}),
            content_type="application/json",
        )
        ou = OrganizationUser.objects.get(user_id=u.id, organization_id=self.org.id)
        self.assertDictEqual(json.loads(resp.content), {"status": "success"})
        self.assertEqual(ou.role_level, ROLE_MEMBER)

    def test_update_access_level_instance(self):
        # Setup
        u = User.objects.create(username="b@b.com", email="b@be.com")
        self.org.add_member(u, role=ROLE_VIEWER, access_level_instance_id=self.org.root.id)
        org_user = OrganizationUser.objects.get(user=u)

        self.org.access_level_names = ["root", "child"]
        self.org.save()
        child_ali = self.org.add_new_access_level_instance(self.org.root.id, "child")

        # Action
        resp = self.client.put(
            reverse_lazy("api:v3:user-access-level-instance", args=[u.id]) + "?organization_id=" + str(self.org.id),
            data=json.dumps({"access_level_instance_id": child_ali.id}),
            content_type="application/json",
        )

        # Assertion
        assert resp.status_code == 200
        assert OrganizationUser.objects.get(pk=org_user.pk).access_level_instance_id == child_ali.id

    def test_allowed_to_update_role_if_not_last_owner(self):
        u = User.objects.create(username="b@b.com", email="b@be.com")
        self.org.add_member(u, role=ROLE_OWNER, access_level_instance_id=self.org.root.id)

        ou = OrganizationUser.objects.get(user_id=self.user.id, organization_id=self.org.id)
        self.assertEqual(ou.role_level, ROLE_OWNER)

        resp = self.client.put(
            reverse_lazy("api:v3:user-role", args=[self.user.id]) + "?organization_id=" + str(self.org.id),
            data=json.dumps({"role": "member", "organization_id": str(self.org.id)}),
            content_type="application/json",
        )
        ou = OrganizationUser.objects.get(user_id=self.user.id, organization_id=self.org.id)
        self.assertDictEqual(json.loads(resp.content), {"status": "success"})
        self.assertEqual(ou.role_level, ROLE_MEMBER)

    def test_cannot_update_role_if_last_owner(self):
        u = User.objects.create(username="b@b.com", email="b@be.com")
        self.org.add_member(u, role=ROLE_MEMBER, access_level_instance_id=self.org.root.id)

        ou = OrganizationUser.objects.get(user_id=self.user.id, organization_id=self.org.id)
        self.assertEqual(ou.role_level, ROLE_OWNER)

        resp = self.client.put(
            reverse_lazy("api:v3:user-role", args=[self.user.id]) + "?organization_id=" + str(self.org.id),
            data=json.dumps({"organization_id": self.org.id, "role": "owner"}),
            content_type="application/json",
        )
        ou = OrganizationUser.objects.get(user_id=self.user.id, organization_id=self.org.id)
        self.assertDictEqual(json.loads(resp.content), {"status": "error", "message": "an organization must have at least one owner"})
        self.assertEqual(ou.role_level, ROLE_OWNER)

    def test_update_role_no_perms(self):
        """Test trying to change your own role when you are not an owner."""
        ou = OrganizationUser.objects.get(user=self.user, organization=self.org)
        ou.role_level = ROLE_MEMBER
        ou.save()

        url = reverse_lazy("api:v3:user-role", args=[self.user.id])
        post_data = {"organization_id": self.org.id, "role": "owner"}

        # TODO: currently superperms just raises an exception, rather
        #  than returning an HttpResponse. Update this when that changes.
        with contextlib.suppress(InsufficientPermissionError):
            self.client.put(url, data=json.dumps(post_data), content_type="application/json")

        # ensure we did not just become owner
        self.assertFalse(self.org.is_owner(self.user))

    def test_bad_save_request(self):
        """A malformed request should return error-containing json."""
        url = reverse_lazy("api:v3:organizations-save-settings", args=[self.org.id])

        res = self.client.put(url, data={}, content_type="application/json")
        response = json.loads(res.content)
        # don't really care what the message is
        self.assertEqual(response["status"], "error")

    def test_query_threshold(self):
        url = reverse_lazy("api:v3:organizations-save-settings", args=[self.org.id])
        post_data = {"organization": {"query_threshold": 27, "name": self.org.name}}

        self.client.put(url, data=json.dumps(post_data), content_type="application/json")
        # reload org
        org = Organization.objects.get(pk=self.org.pk)
        self.assertEqual(org.query_threshold, 27)

    def test_get_shared_fields_none(self):
        url = reverse_lazy("api:v3:organizations-shared-fields", args=[self.org.pk])
        res = self.client.get(url)
        response = json.loads(res.content)
        self.assertEqual(response, {"status": "success", "public_fields": []})

    def test_add_shared_fields(self):
        url = reverse_lazy("api:v3:organizations-save-settings", args=[self.org.pk])

        columns = list(Column.objects.filter(organization=self.org).values("id", "table_name", "column_name"))
        ubid_id = next(c for c in columns if c["table_name"] == "PropertyState" and c["column_name"] == "ubid")["id"]
        address_line_1_id = next(c for c in columns if c["table_name"] == "PropertyState" and c["column_name"] == "address_line_1")["id"]

        # There are already several columns in the database due to the create_organization method
        payload = {
            "organization_id": self.org.pk,
            "organization": {
                "owners": self.user.pk,
                "query_threshold": 2,
                "name": self.org.name,
                "public_fields": [
                    {
                        "id": ubid_id,
                        "displayName": "UBID",
                        "name": "ubid",
                        "dataType": "string",
                        "related": False,
                        "sharedFieldType": "Public",
                        "table_name": "PropertyState",
                        "column_name": "ubid",
                        "public_checked": True,
                    },
                    {
                        "id": address_line_1_id,
                        "displayName": "Address Line 1 (Property)",
                        "name": "address_line_1",
                        "dataType": "string",
                        "related": False,
                        "column_name": "address_line_1",
                        "sharedFieldType": "None",
                        "table_name": "PropertyState",
                        "public_checked": True,
                    },
                ],
                "default_reports_x_axis_options": [],
                "default_reports_y_axis_options": [],
            },
        }

        self.client.put(url, json.dumps(payload), content_type="application/json")

        fields = Column.objects.filter(organization=self.org, shared_field_type=Column.SHARED_PUBLIC).values_list(
            "table_name", "column_name"
        )

        # fields = self.org.exportable_fields.values_list('name', flat=True)
        self.assertTrue(("PropertyState", "ubid") in fields)
        self.assertTrue(("PropertyState", "address_line_1") in fields)
        self.assertEqual(len(fields), 2)

    def test_update_user(self):
        """test for update_user"""
        user_data = {"first_name": "bob", "last_name": "d", "email": "some@hgg.com"}
        resp = self.client.put(
            reverse_lazy("api:v3:user-detail", args=[self.user.pk]),
            json.dumps(user_data),
            content_type="application/json",
        )
        self.assertEqual(
            json.loads(resp.content), {"status": "success", "api_key": "", "email": "some@hgg.com", "first_name": "bob", "last_name": "d"}
        )

    def test_get_user_profile(self):
        """test for get_user_profile"""
        resp = self.client.get(
            reverse_lazy("api:v3:user-detail", args=[self.user.pk]),
            content_type="application/json",
        )
        self.assertEqual(
            json.loads(resp.content),
            {
                "status": "success",
                "api_key": "",
                "email": "test_user@demo.com",
                "first_name": "Johnny",
                "last_name": "Energy",
                "two_factor_method": "disabled",
            },
        )
        resp = self.client.post(
            reverse_lazy("api:v3:user-generate-api-key", args=[self.user.pk]),
            content_type="application/json",
        )
        resp = self.client.get(
            reverse_lazy("api:v3:user-detail", args=[self.user.pk]),
            content_type="application/json",
        )
        self.assertEqual(
            json.loads(resp.content),
            {
                "status": "success",
                "api_key": User.objects.get(pk=self.user.pk).api_key,
                "email": "test_user@demo.com",
                "first_name": "Johnny",
                "last_name": "Energy",
                "two_factor_method": "disabled",
            },
        )

    def test_generate_api_key(self):
        """test for generate_api_key
        will pick up user.api_key when it's ready
        """
        resp = self.client.post(
            reverse_lazy("api:v3:user-generate-api-key", args=[self.user.pk]),
            content_type="application/json",
        )
        user = User.objects.get(pk=self.user.pk)
        api_key = user.api_key

        self.assertEqual(
            json.loads(resp.content),
            {
                "status": "success",
                "api_key": api_key,
            },
        )

    def test_set_password(self):
        """test for set_password"""
        password_payload = {"current_password": "test_pass", "password_1": "new passwordD3", "password_2": "new passwordD3"}
        resp = self.client.put(
            reverse_lazy("api:v3:user-set-password", args=[self.user.pk]),
            json.dumps(password_payload),
            content_type="application/json",
        )
        user = User.objects.get(pk=self.user.pk)
        self.assertTrue(user.check_password("new passwordD3"))

        self.assertEqual(
            json.loads(resp.content),
            {
                "status": "success",
            },
        )

    def test_set_password_only_put(self):
        """test for set_password only allowing put"""
        password_payload = {"current_password": "test_pass", "password_1": "new password", "password_2": "new password"}
        resp = self.client.post(
            reverse_lazy("api:v3:user-set-password", args=[self.user.pk]),
            json.dumps(password_payload),
            content_type="application/json",
        )
        user = User.objects.get(pk=self.user.pk)
        self.assertFalse(user.check_password("new password"))

        self.assertEqual(resp.status_code, 405)
        self.assertEqual(
            json.loads(resp.content),
            {
                "detail": 'Method "POST" not allowed.',
            },
        )

        resp = self.client.get(
            reverse_lazy("api:v3:user-set-password", args=[self.user.pk]),
            password_payload,
            content_type="application/json",
        )
        user = User.objects.get(pk=self.user.pk)
        self.assertFalse(user.check_password("new password"))

        self.assertEqual(resp.status_code, 405)
        self.assertEqual(json.loads(resp.content), {"detail": 'Method "GET" not allowed.'})

    def test_set_password_error_messages(self):
        """test for set_password produces proper messages"""
        # check current password is invalid
        password_payload = {"current_password": "test_pass INVALID", "password_1": "new password", "password_2": "new password"}
        resp = self.client.put(
            reverse_lazy("api:v3:user-set-password", args=[self.user.pk]),
            json.dumps(password_payload),
            content_type="application/json",
        )
        user = User.objects.get(pk=self.user.pk)
        self.assertFalse(user.check_password("new password"))

        self.assertEqual(
            json.loads(resp.content),
            {
                "status": "error",
                "message": "current password is not valid",
            },
        )
        # check passwords don't match
        password_payload = {"current_password": "test_pass", "password_1": "new password", "password_2": "non matching password"}
        resp = self.client.put(
            reverse_lazy("api:v3:user-set-password", args=[self.user.pk]),
            json.dumps(password_payload),
            content_type="application/json",
        )
        user = User.objects.get(pk=self.user.pk)
        self.assertFalse(user.check_password("new password"))

        self.assertEqual(
            json.loads(resp.content),
            {
                "status": "error",
                "message": "entered password do not match",
            },
        )

    def test_set_password_meets_password_reqs(self):
        """test for set_password meets password reqs"""
        # check new password is less than 8 chars
        password_payload = {"current_password": "test_pass", "password_1": "new1234", "password_2": "new1234"}
        resp = self.client.put(
            reverse_lazy("api:v3:user-set-password", args=[self.user.pk]),
            json.dumps(password_payload),
            content_type="application/json",
        )
        user = User.objects.get(pk=self.user.pk)
        self.assertFalse(user.check_password("new password"))

        self.assertEqual(
            json.loads(resp.content),
            {
                "status": "error",
                "message": "This password is too short. It must contain at least 8 characters.",
            },
        )
        # check new password is has uppercase letters
        password_payload = {"current_password": "test_pass", "password_1": "newnewnew", "password_2": "newnewnew"}
        resp = self.client.put(
            reverse_lazy("api:v3:user-set-password", args=[self.user.pk]),
            json.dumps(password_payload),
            content_type="application/json",
        )
        user = User.objects.get(pk=self.user.pk)
        self.assertFalse(user.check_password("new password"))

        self.assertEqual(
            json.loads(resp.content),
            {
                "status": "error",
                "message": ("This password must contain at least 1 uppercase characters."),
            },
        )
        # check new password is has lowercase letters
        password_payload = {"current_password": "test_pass", "password_1": "NEWNEWNEW", "password_2": "NEWNEWNEW"}
        resp = self.client.put(
            reverse_lazy("api:v3:user-set-password", args=[self.user.pk]),
            json.dumps(password_payload),
            content_type="application/json",
        )
        user = User.objects.get(pk=self.user.pk)
        self.assertFalse(user.check_password("new password"))

        self.assertEqual(
            json.loads(resp.content),
            {
                "status": "error",
                "message": ("This password must contain at least 1 lowercase characters."),
            },
        )
        # check new password is has alphanumeric letters
        password_payload = {"current_password": "test_pass", "password_1": "nNEWNEWNEW", "password_2": "nNEWNEWNEW"}
        resp = self.client.put(
            reverse_lazy("api:v3:user-set-password", args=[self.user.pk]),
            json.dumps(password_payload),
            content_type="application/json",
        )
        user = User.objects.get(pk=self.user.pk)
        self.assertFalse(user.check_password("new password"))

        self.assertEqual(
            json.loads(resp.content),
            {
                "status": "error",
                "message": ("This password must contain at least 1 numeric characters."),
            },
        )
        password_payload = {"current_password": "test_pass", "password_1": "12345678", "password_2": "12345678"}
        resp = self.client.put(
            reverse_lazy("api:v3:user-set-password", args=[self.user.pk]),
            json.dumps(password_payload),
            content_type="application/json",
        )
        user = User.objects.get(pk=self.user.pk)
        self.assertFalse(user.check_password("new password"))

        self.assertEqual(
            json.loads(resp.content),
            {
                "status": "error",
                "message": "This password is too common.",
            },
        )

    def test_create_sub_org(self):
        payload = {"sub_org_name": "test", "sub_org_owner_email": self.user.email}
        resp = self.client.post(
            reverse_lazy("api:v3:organizations-sub-org", args=[self.org.pk]),
            data=json.dumps(payload),
            content_type="application/json",
        )
        self.assertEqual("success", json.loads(resp.content)["status"])
        self.assertTrue(Organization.objects.filter(name="test").exists())


class AuthViewTests(TestCase):
    def setUp(self):
        user_details = {
            "username": "test_user@demo.com",
            "password": "test_pass",
            "email": "test_user@demo.com",
            "first_name": "Johnny",
            "last_name": "Energy",
        }
        self.user = User.objects.create_user(**user_details)
        self.org, _, _ = create_organization(self.user, "my org")
        self.client.login(**user_details)

    def test_is_authorized_base(self):
        resp = self.client.get(reverse_lazy("api:v3:user-current"))
        pk = json.loads(resp.content)["pk"]
        resp = self.client.post(
            reverse_lazy("api:v3:user-is-authorized", args=[pk]) + "?organization_id=" + str(self.org.id),
            data=json.dumps({"actions": ["requires_owner", "can_invite_member"]}),
            content_type="application/json",
        )
        self.assertDictEqual(
            json.loads(resp.content),
            {
                "status": "success",
                "auth": {
                    "requires_owner": True,
                    "can_invite_member": True,
                },
            },
        )

    def test_is_authorized_parent_org_owner(self):
        other_user = User.objects.create(
            username="tester@be.com",
            email="tester@be.com",
        )
        other_org, _, _ = create_organization(other_user, "not my org")
        other_org.parent_org = self.org
        other_org.save()
        resp = self.client.post(
            reverse_lazy("api:v3:user-is-authorized", args=[self.user.id]) + "?organization_id=" + str(other_org.id),
            data=json.dumps({"actions": ["requires_owner", "can_invite_member"]}),
            content_type="application/json",
        )
        self.assertDictEqual(
            json.loads(resp.content),
            {
                "status": "success",
                "auth": {
                    "requires_owner": True,
                    "can_invite_member": True,
                },
            },
        )

    def test_is_authorized_not_in_org(self):
        other_user = User.objects.create(
            username="tester@be.com",
            email="tester@be.com",
        )
        other_org, _, _ = create_organization(other_user, "not my org")
        resp = self.client.post(
            reverse_lazy("api:v3:user-is-authorized", args=[self.user.pk]) + "?organization_id=" + str(other_org.id),
            data=json.dumps({"actions": ["requires_owner", "can_invite_member"]}),
            content_type="application/json",
        )
        self.assertDictEqual(json.loads(resp.content), {"status": "error", "message": "user does not exist"})

    def test_is_authorized_org_dne(self):
        """DNE == does not exist"""
        resp = self.client.post(
            reverse_lazy("api:v3:user-is-authorized", args=[self.user.pk]) + "?organization_id=" + "9999999",
            data=json.dumps({"actions": ["requires_owner", "can_invite_member"]}),
            content_type="application/json",
        )
        self.assertDictEqual(json.loads(resp.content), {"status": "error", "message": "organization does not exist"})

    def test_is_authorized_actions_dne(self):
        """DNE == does not exist"""
        resp = self.client.post(
            reverse_lazy("api:v3:user-is-authorized", args=[self.user.pk]) + "?organization_id=" + str(self.org.id),
            data=json.dumps(
                {
                    "organization_id": self.org.id,
                }
            ),
            content_type="application/json",
        )
        self.assertDictEqual(json.loads(resp.content), {"status": "error", "message": "no actions to check"})

    def test_set_default_organization(self):
        """test seed.views.accounts.set_default_organization"""
        org_user = OrganizationUser.objects.get(user=self.user)
        resp = self.client.put(
            reverse_lazy("api:v3:user-default-organization", args=[self.user.id]) + f"?organization_id={self.org.pk}",
            content_type="application/json",
        )
        self.assertDictEqual(
            json.loads(resp.content),
            {
                "status": "success",
                "user": {
                    "id": org_user.id,
                    "access_level_instance": {"id": self.org.root.id, "name": "root"},
                },
            },
        )
        # refresh the user
        u = User.objects.get(pk=self.user.pk)
        self.assertEqual(u.default_organization, self.org)

    def test__get_default_org(self):
        """test seed.views.main._get_default_org"""
        org_id, org_name, org_role, ali_name, ali_id, _is_ali_root, _is_ali_leaf = _get_default_org(self.user)

        # check standard case
        self.assertEqual(org_id, self.org.id)
        self.assertEqual(org_name, self.org.name)
        self.assertEqual(org_role, "owner")
        self.assertEqual(ali_name, "root")
        self.assertEqual(ali_id, self.org.root.id)

        # check that the default org was set
        u = User.objects.get(pk=self.user.pk)
        self.assertEqual(u.default_organization, self.org)

        # check that '' is returned for a user without an org
        other_user = User.objects.create(
            username="tester@be.com",
            email="tester@be.com",
        )
        org_id, org_name, org_role, ali_name, ali_id, _is_ali_root, _is_ali_leaf = _get_default_org(other_user)
        self.assertEqual(org_id, "")
        self.assertEqual(org_name, "")
        self.assertEqual(org_role, "")

        # check that the user is still in the default org, or update
        other_user.default_organization = self.org
        other_user.save()
        other_user = User.objects.get(pk=other_user.pk)
        self.assertEqual(other_user.default_organization, self.org)
        # _get_default_org should remove the user from the org and set the
        # next available org as default or set to ''
        org_id, org_name, org_role, ali_name, ali_id, _is_ali_root, _is_ali_leaf = _get_default_org(other_user)
        self.assertEqual(org_id, "")
        self.assertEqual(org_name, "")
        self.assertEqual(org_role, "")<|MERGE_RESOLUTION|>--- conflicted
+++ resolved
@@ -94,15 +94,12 @@
             "ubid_threshold": 1.0,
             "inventory_count": 0,
             "access_level_names": [self.org.name],
-<<<<<<< HEAD
-            "require_2fa": False,
-=======
             "public_feed_enabled": False,
             "public_feed_labels": False,
             "public_geojson_enabled": False,
             "default_reports_x_axis_options": [],
             "default_reports_y_axis_options": [],
->>>>>>> dc03dc02
+            "require_2fa": False,
         }
 
         org_payload = _dict_org(self.fake_request, [self.org])
@@ -198,15 +195,12 @@
                     "salesforce_enabled": False,
                     "ubid_threshold": 1.0,
                     "inventory_count": 0,
-<<<<<<< HEAD
-                    "require_2fa": False,
-=======
                     "public_feed_enabled": False,
                     "public_feed_labels": False,
                     "public_geojson_enabled": False,
                     "default_reports_x_axis_options": [],
                     "default_reports_y_axis_options": [],
->>>>>>> dc03dc02
+                    "require_2fa": False,
                 }
             ],
             "is_parent": True,
@@ -242,15 +236,12 @@
             "ubid_threshold": 1.0,
             "inventory_count": 0,
             "access_level_names": ["my org"],
-<<<<<<< HEAD
-            "require_2fa": False,
-=======
             "public_feed_enabled": False,
             "public_feed_labels": False,
             "public_geojson_enabled": False,
             "default_reports_x_axis_options": [],
             "default_reports_y_axis_options": [],
->>>>>>> dc03dc02
+            "require_2fa": False,
         }
 
         org_payload = _dict_org(self.fake_request, Organization.objects.all())
