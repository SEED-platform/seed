# !/usr/bin/env python
"""
SEED Platform (TM), Copyright (c) Alliance for Sustainable Energy, LLC, and other contributors.
See also https://github.com/SEED-platform/seed/blob/main/LICENSE.md
"""

import contextlib
import json
from datetime import date

import pytest
from django.test import TestCase
from django.urls import NoReverseMatch, reverse_lazy

from seed.landing.models import SEEDUser as User
from seed.lib.superperms.orgs.exceptions import InsufficientPermissionError
from seed.lib.superperms.orgs.models import ROLE_MEMBER, ROLE_OWNER, ROLE_VIEWER, Organization, OrganizationUser
from seed.models.columns import Column
from seed.models.cycles import Cycle
from seed.models.properties import PropertyState
from seed.models.tax_lots import TaxLotState
from seed.tests.util import FakeRequest
from seed.utils.organizations import create_organization
from seed.utils.users import get_js_role, get_role_from_js
from seed.views.main import _get_default_org
from seed.views.v3.organizations import _dict_org


class AccountsViewTests(TestCase):
    """
    Tests of the SEED accounts
    """

    def setUp(self):
        user_details = {
            "username": "test_user@demo.com",
            "password": "test_pass",
            "email": "test_user@demo.com",
            "first_name": "Johnny",
            "last_name": "Energy",
        }
        self.user = User.objects.create_user(**user_details)
        self.org, _, _ = create_organization(self.user, "my org")
        self.cycle = Cycle.objects.filter(organization=self.org).first()
        self.client.login(**user_details)
        self.fake_request = FakeRequest(user=self.user)
        self.maxDiff = None

        year = date.today().year - 1
        self.cal_year_name = f"{year} Calendar Year"

    def test_dict_org(self):
        """_dict_org turns our org structure into a json payload."""

        expected_single_org_payload = {
            "name": "my org",
            "org_id": self.org.pk,
            "id": self.org.pk,
            "number_of_users": 1,
            "user_is_owner": True,
            "user_role": "owner",
            "owners": [{"first_name": "Johnny", "last_name": "Energy", "email": "test_user@demo.com", "id": self.user.pk}],
            "sub_orgs": [],
            "is_parent": True,
            "parent_id": self.org.pk,
            "display_units_eui": "kBtu/ft**2/year",
            "display_units_area": "ft**2",
            "display_units_ghg": "MtCO2e/year",
            "display_units_ghg_intensity": "kgCO2e/ft**2/year",
            "display_decimal_places": 2,
            "cycles": [{"name": self.cal_year_name, "cycle_id": self.cycle.pk, "num_properties": 0, "num_taxlots": 0}],
            "created": self.org.created.strftime("%Y-%m-%d"),
            "mapquest_api_key": "",
            "geocoding_enabled": True,
            "better_analysis_api_key": "",
            "property_display_field": "address_line_1",
            "taxlot_display_field": "address_line_1",
            "display_meter_units": Organization._default_display_meter_units,
            "thermal_conversion_assumption": Organization.US,
            "comstock_enabled": False,
            "new_user_email_from": "info@seed-platform.org",
            "new_user_email_subject": "New SEED account",
            "new_user_email_content": "Hello {{first_name}},\nYou are receiving this e-mail because you have been registered for a SEED account.\nSEED is easy, flexible, and cost effective software designed to help organizations clean, manage and share information about large portfolios of buildings. SEED is a free, open source web application that you can use privately.  While SEED was originally designed to help cities and States implement benchmarking programs for public or private buildings, it has the potential to be useful for many other activities by public entities, efficiency programs and private companies.\nPlease go to the following page and setup your account:\n{{sign_up_link}}",
            "new_user_email_signature": "The SEED Team",
            "at_organization_token": "",
            "audit_template_user": "",
            "audit_template_password": "",
            "audit_template_report_type": "Demo City Report",
            "salesforce_enabled": False,
            "ubid_threshold": 1.0,
            "inventory_count": 0,
            "access_level_names": [self.org.name],
<<<<<<< HEAD
            "public_feed_enabled": False,
            "public_feed_labels": False,
            "public_geojson_enabled": False,
=======
            "default_reports_x_axis_options": [],
            "default_reports_y_axis_options": [],
>>>>>>> d5a27bd4
        }

        org_payload = _dict_org(self.fake_request, [self.org])

        self.assertEqual(len(org_payload), 1)
        # pull out and test the URLs that can be configured differently based on the test environment.
        better_url = org_payload[0].pop("better_host_url")
        self.assertRegex(better_url, r"^https://.*better.*$")
        at_url = org_payload[0].pop("at_host_url")
        self.assertRegex(at_url, r"^https://.*labworks.*$|https://buildingenergyscore.energy.gov$")
        self.assertDictEqual(org_payload[0], expected_single_org_payload)

        # Now let's make sure that we pick up related buildings correctly.
        for x in range(10):
            ps = PropertyState.objects.create(organization=self.org, raw_access_level_instance=self.org.root)
            ps.promote(self.cycle)
            ps.save()

        for x in range(5):
            ts = TaxLotState.objects.create(organization=self.org, raw_access_level_instance=self.org.root)
            ts.promote(self.cycle)
            ts.save()

        expected_single_org_payload.update(
            {
                "cycles": [{"num_taxlots": 5, "num_properties": 10, "name": self.cal_year_name, "cycle_id": self.cycle.pk}],
                "inventory_count": 15,
            }
        )

        org_payload_2 = _dict_org(self.fake_request, [self.org])[0]
        # pop the urls again
        org_payload_2.pop("better_host_url")
        org_payload_2.pop("at_host_url")
        self.assertDictEqual(org_payload_2, expected_single_org_payload)

    def test_dict_org_w_member_in_parent_and_child(self):
        """What happens when a user has a role in parent and child."""

        new_org, _, _ = create_organization(self.user, "sub")
        new_org.parent_org = self.org
        new_org.save()
        new_cycle = Cycle.objects.filter(organization=new_org).first()

        expected_multiple_org_payload = {
            "name": "my org",
            "org_id": self.org.pk,
            "id": self.org.pk,
            "number_of_users": 1,
            "user_is_owner": True,
            "user_role": "owner",
            "owners": [{"first_name": "Johnny", "last_name": "Energy", "email": "test_user@demo.com", "id": self.user.pk}],
            "sub_orgs": [
                {
                    "name": "sub",
                    "access_level_names": ["sub"],
                    "org_id": new_org.pk,
                    "id": new_org.pk,
                    "number_of_users": 1,
                    "user_is_owner": True,
                    "user_role": "owner",
                    "owners": [{"first_name": "Johnny", "last_name": "Energy", "email": "test_user@demo.com", "id": self.user.pk}],
                    "sub_orgs": [],
                    "is_parent": False,
                    "parent_id": self.org.pk,
                    "display_units_eui": "kBtu/ft**2/year",
                    "display_units_area": "ft**2",
                    "display_units_ghg": "MtCO2e/year",
                    "display_units_ghg_intensity": "kgCO2e/ft**2/year",
                    "display_decimal_places": 2,
                    "cycles": [{"name": self.cal_year_name, "cycle_id": new_cycle.pk, "num_properties": 0, "num_taxlots": 0}],
                    "created": new_org.created.strftime("%Y-%m-%d"),
                    "mapquest_api_key": "",
                    "geocoding_enabled": True,
                    "better_analysis_api_key": "",
                    "property_display_field": "address_line_1",
                    "taxlot_display_field": "address_line_1",
                    "display_meter_units": Organization._default_display_meter_units,
                    "thermal_conversion_assumption": Organization.US,
                    "comstock_enabled": False,
                    "new_user_email_from": "info@seed-platform.org",
                    "new_user_email_subject": "New SEED account",
                    "new_user_email_content": "Hello {{first_name}},\nYou are receiving this e-mail because you have been registered for a SEED account.\nSEED is easy, flexible, and cost effective software designed to help organizations clean, manage and share information about large portfolios of buildings. SEED is a free, open source web application that you can use privately.  While SEED was originally designed to help cities and States implement benchmarking programs for public or private buildings, it has the potential to be useful for many other activities by public entities, efficiency programs and private companies.\nPlease go to the following page and setup your account:\n{{sign_up_link}}",
                    "new_user_email_signature": "The SEED Team",
                    "at_organization_token": "",
                    "audit_template_user": "",
                    "audit_template_password": "",
                    "audit_template_report_type": "Demo City Report",
                    "salesforce_enabled": False,
                    "ubid_threshold": 1.0,
                    "inventory_count": 0,
<<<<<<< HEAD
                    "public_feed_enabled": False,
                    "public_feed_labels": False,
                    "public_geojson_enabled": False,
=======
                    "default_reports_x_axis_options": [],
                    "default_reports_y_axis_options": [],
>>>>>>> d5a27bd4
                }
            ],
            "is_parent": True,
            "parent_id": self.org.pk,
            "display_units_eui": "kBtu/ft**2/year",
            "display_units_area": "ft**2",
            "display_units_ghg": "MtCO2e/year",
            "display_units_ghg_intensity": "kgCO2e/ft**2/year",
            "display_decimal_places": 2,
            "cycles": [{"name": self.cal_year_name, "cycle_id": self.cycle.pk, "num_properties": 0, "num_taxlots": 0}],
            "created": self.org.created.strftime("%Y-%m-%d"),
            "mapquest_api_key": "",
            "geocoding_enabled": True,
            "better_analysis_api_key": "",
            "property_display_field": "address_line_1",
            "taxlot_display_field": "address_line_1",
            "display_meter_units": Organization._default_display_meter_units,
            "thermal_conversion_assumption": Organization.US,
            "comstock_enabled": False,
            "new_user_email_from": "info@seed-platform.org",
            "new_user_email_subject": "New SEED account",
            "new_user_email_content": "Hello {{first_name}},\nYou are receiving this e-mail because you have been registered for a SEED account.\nSEED is easy, flexible, and cost effective software designed to help organizations clean, manage and share information about large portfolios of buildings. SEED is a free, open source web application that you can use privately.  While SEED was originally designed to help cities and States implement benchmarking programs for public or private buildings, it has the potential to be useful for many other activities by public entities, efficiency programs and private companies.\nPlease go to the following page and setup your account:\n{{sign_up_link}}",
            "new_user_email_signature": "The SEED Team",
            "at_organization_token": "",
            "audit_template_user": "",
            "audit_template_password": "",
            "audit_template_report_type": "Demo City Report",
            "salesforce_enabled": False,
            "ubid_threshold": 1.0,
            "inventory_count": 0,
            "access_level_names": ["my org"],
<<<<<<< HEAD
            "public_feed_enabled": False,
            "public_feed_labels": False,
            "public_geojson_enabled": False,
=======
            "default_reports_x_axis_options": [],
            "default_reports_y_axis_options": [],
>>>>>>> d5a27bd4
        }

        org_payload = _dict_org(self.fake_request, Organization.objects.all())

        # pop the better and at urls
        org_payload[0].pop("better_host_url")
        org_payload[0].pop("at_host_url")
        org_payload[0]["sub_orgs"][0].pop("better_host_url")
        org_payload[0]["sub_orgs"][0].pop("at_host_url")

        self.assertEqual(len(org_payload), 2)
        self.assertDictEqual(org_payload[0], expected_multiple_org_payload)

    def test_get_organizations(self):
        """tests accounts.get_organizations"""
        resp = self.client.get(
            reverse_lazy("api:v3:organizations-list"),
            content_type="application/json",
        )
        orgs = json.loads(resp.content)["organizations"]
        org = orgs[0]
        self.assertEqual(org["name"], "my org")
        self.assertEqual(org["number_of_users"], 1)
        self.assertDictEqual(
            org["owners"][0],
            {
                "email": "test_user@demo.com",
                "first_name": "Johnny",
                "last_name": "Energy",
                "id": self.user.pk,  # since this could change
            },
        )
        self.assertTrue(org["user_is_owner"])

    def test_get_organization_no_org(self):
        """test for error when no organization_id sent"""
        with pytest.raises(NoReverseMatch):
            self.client.get(
                reverse_lazy("api:v3:organizations-detail"),
                content_type="application/json",
            )

    def test_get_organization_std_case(self):
        """test normal case"""
        resp = self.client.get(
            reverse_lazy("api:v3:organizations-detail", args=[self.org.id]),
            content_type="application/json",
        )

        org = json.loads(resp.content)["organization"]
        self.assertEqual(org["name"], "my org")
        self.assertEqual(org["number_of_users"], 1)
        self.assertDictEqual(
            org["owners"][0],
            {
                "email": "test_user@demo.com",
                "first_name": "Johnny",
                "last_name": "Energy",
                "id": self.user.pk,  # since this could change
            },
        )
        self.assertTrue(org["user_is_owner"])

    def test_get_organization_user_not_owner(self):
        """test for the case where a user does not have access"""
        other_user = User.objects.create(
            username="tester@be.com",
            email="tester@be.com",
        )
        other_org, _, _ = create_organization(other_user, "not my org")

        resp = self.client.get(
            reverse_lazy("api:v3:organizations-detail", args=[other_org.id]),
            content_type="application/json",
        )
        self.assertEqual(json.loads(resp.content), {"status": "error", "message": "No relationship to organization"})

    def test_get_organization_org_doesnt_exist(self):
        """test for the case where a user does not have access"""
        resp = self.client.get(
            reverse_lazy("api:v3:organizations-detail", args=[self.org.id + 100]),
            content_type="application/json",
        )
        self.assertEqual(json.loads(resp.content), {"status": "error", "message": "Organization does not exist"})

    def test_remove_user_from_org_std(self):
        """test removing a user"""
        # normal case
        u = User.objects.create(username="b@b.com", email="b@be.com")
        self.org.add_member(u, access_level_instance_id=self.org.root.id)

        resp = self.client.delete(
            reverse_lazy("api:v3:organization-users-remove", args=[self.org.id, u.id]),
        )
        self.assertDictEqual(
            json.loads(resp.content),
            {
                "status": "success",
            },
        )

    def test_cannot_leave_org_empty(self):
        """test removing a user"""
        self.assertEqual(self.org.users.count(), 1)

        resp = self.client.delete(
            reverse_lazy("api:v3:organization-users-remove", args=[self.org.id, self.user.id]),
        )
        self.assertDictEqual(json.loads(resp.content), {"status": "error", "message": "an organization must have at least one member"})

    def test_cannot_leave_org_with_no_owner(self):
        """test removing a user"""
        u = User.objects.create(username="b@b.com", email="b@be.com")
        self.org.add_member(u, role=ROLE_MEMBER, access_level_instance_id=self.org.root.id)
        self.assertEqual(self.org.users.count(), 2)

        resp = self.client.delete(
            reverse_lazy("api:v3:organization-users-remove", args=[self.org.id, self.user.id]),
        )
        self.assertDictEqual(
            json.loads(resp.content), {"status": "error", "message": "an organization must have at least one owner level member"}
        )

    def test_remove_user_from_org_user_dne(self):
        """DNE = does not exist"""
        u = User.objects.create(username="b@b.com", email="b@be.com")
        self.org.add_member(u, access_level_instance_id=self.org.root.id)

        resp = self.client.delete(
            reverse_lazy("api:v3:organization-users-remove", args=[self.org.id, 9999]),
        )
        self.assertDictEqual(json.loads(resp.content), {"status": "error", "message": "user does not exist"})

    def test_remove_user_from_org_org_dne(self):
        """DNE = does not exist"""
        u = User.objects.create(username="b@b.com", email="b@be.com")
        self.org.add_member(u, access_level_instance_id=self.org.root.id)

        resp = self.client.delete(
            reverse_lazy("api:v3:organization-users-remove", args=[9999, u.id]),
        )
        self.assertDictEqual(json.loads(resp.content), {"status": "error", "message": "Organization does not exist"})

    def test_get_js_role(self):
        self.assertEqual(get_js_role(ROLE_OWNER), "owner")
        self.assertEqual(get_js_role(ROLE_MEMBER), "member")
        self.assertEqual(get_js_role(ROLE_VIEWER), "viewer")

    def test_get_role_from_js(self):
        self.assertEqual(get_role_from_js("owner"), ROLE_OWNER)
        self.assertEqual(get_role_from_js("member"), ROLE_MEMBER)
        self.assertEqual(get_role_from_js("viewer"), ROLE_VIEWER)

    def test_update_role(self):
        u = User.objects.create(username="b@b.com", email="b@be.com")
        self.org.add_member(u, role=ROLE_VIEWER, access_level_instance_id=self.org.root.id)

        ou = OrganizationUser.objects.get(user_id=u.id, organization_id=self.org.id)
        self.assertEqual(ou.role_level, ROLE_VIEWER)

        resp = self.client.put(
            reverse_lazy("api:v3:user-role", args=[u.id]) + "?organization_id=" + str(self.org.id),
            data=json.dumps({"organization_id": self.org.id, "role": "member"}),
            content_type="application/json",
        )
        ou = OrganizationUser.objects.get(user_id=u.id, organization_id=self.org.id)
        self.assertDictEqual(json.loads(resp.content), {"status": "success"})
        self.assertEqual(ou.role_level, ROLE_MEMBER)

    def test_update_access_level_instance(self):
        # Setup
        u = User.objects.create(username="b@b.com", email="b@be.com")
        self.org.add_member(u, role=ROLE_VIEWER, access_level_instance_id=self.org.root.id)
        org_user = OrganizationUser.objects.get(user=u)

        self.org.access_level_names = ["root", "child"]
        self.org.save()
        child_ali = self.org.add_new_access_level_instance(self.org.root.id, "child")

        # Action
        resp = self.client.put(
            reverse_lazy("api:v3:user-access-level-instance", args=[u.id]) + "?organization_id=" + str(self.org.id),
            data=json.dumps({"access_level_instance_id": child_ali.id}),
            content_type="application/json",
        )

        # Assertion
        assert resp.status_code == 200
        assert OrganizationUser.objects.get(pk=org_user.pk).access_level_instance_id == child_ali.id

    def test_allowed_to_update_role_if_not_last_owner(self):
        u = User.objects.create(username="b@b.com", email="b@be.com")
        self.org.add_member(u, role=ROLE_OWNER, access_level_instance_id=self.org.root.id)

        ou = OrganizationUser.objects.get(user_id=self.user.id, organization_id=self.org.id)
        self.assertEqual(ou.role_level, ROLE_OWNER)

        resp = self.client.put(
            reverse_lazy("api:v3:user-role", args=[self.user.id]) + "?organization_id=" + str(self.org.id),
            data=json.dumps({"role": "member", "organization_id": str(self.org.id)}),
            content_type="application/json",
        )
        ou = OrganizationUser.objects.get(user_id=self.user.id, organization_id=self.org.id)
        self.assertDictEqual(json.loads(resp.content), {"status": "success"})
        self.assertEqual(ou.role_level, ROLE_MEMBER)

    def test_cannot_update_role_if_last_owner(self):
        u = User.objects.create(username="b@b.com", email="b@be.com")
        self.org.add_member(u, role=ROLE_MEMBER, access_level_instance_id=self.org.root.id)

        ou = OrganizationUser.objects.get(user_id=self.user.id, organization_id=self.org.id)
        self.assertEqual(ou.role_level, ROLE_OWNER)

        resp = self.client.put(
            reverse_lazy("api:v3:user-role", args=[self.user.id]) + "?organization_id=" + str(self.org.id),
            data=json.dumps({"organization_id": self.org.id, "role": "owner"}),
            content_type="application/json",
        )
        ou = OrganizationUser.objects.get(user_id=self.user.id, organization_id=self.org.id)
        self.assertDictEqual(json.loads(resp.content), {"status": "error", "message": "an organization must have at least one owner"})
        self.assertEqual(ou.role_level, ROLE_OWNER)

    def test_update_role_no_perms(self):
        """Test trying to change your own role when you are not an owner."""
        ou = OrganizationUser.objects.get(user=self.user, organization=self.org)
        ou.role_level = ROLE_MEMBER
        ou.save()

        url = reverse_lazy("api:v3:user-role", args=[self.user.id])
        post_data = {"organization_id": self.org.id, "role": "owner"}

        # TODO: currently superperms just raises an exception, rather
        #  than returning an HttpResponse. Update this when that changes.
        with contextlib.suppress(InsufficientPermissionError):
            self.client.put(url, data=json.dumps(post_data), content_type="application/json")

        # ensure we did not just become owner
        self.assertFalse(self.org.is_owner(self.user))

    def test_bad_save_request(self):
        """A malformed request should return error-containing json."""
        url = reverse_lazy("api:v3:organizations-save-settings", args=[self.org.id])

        res = self.client.put(url, data={}, content_type="application/json")
        response = json.loads(res.content)
        # don't really care what the message is
        self.assertEqual(response["status"], "error")

    def test_query_threshold(self):
        url = reverse_lazy("api:v3:organizations-save-settings", args=[self.org.id])
        post_data = {"organization": {"query_threshold": 27, "name": self.org.name}}

        self.client.put(url, data=json.dumps(post_data), content_type="application/json")
        # reload org
        org = Organization.objects.get(pk=self.org.pk)
        self.assertEqual(org.query_threshold, 27)

    def test_get_shared_fields_none(self):
        url = reverse_lazy("api:v3:organizations-shared-fields", args=[self.org.pk])
        res = self.client.get(url)
        response = json.loads(res.content)
        self.assertEqual(response, {"status": "success", "public_fields": []})

    def test_add_shared_fields(self):
        url = reverse_lazy("api:v3:organizations-save-settings", args=[self.org.pk])

        columns = list(Column.objects.filter(organization=self.org).values("id", "table_name", "column_name"))
        ubid_id = next(c for c in columns if c["table_name"] == "PropertyState" and c["column_name"] == "ubid")["id"]
        address_line_1_id = next(c for c in columns if c["table_name"] == "PropertyState" and c["column_name"] == "address_line_1")["id"]

        # There are already several columns in the database due to the create_organization method
        payload = {
            "organization_id": self.org.pk,
            "organization": {
                "owners": self.user.pk,
                "query_threshold": 2,
                "name": self.org.name,
                "public_fields": [
                    {
                        "id": ubid_id,
                        "displayName": "UBID",
                        "name": "ubid",
                        "dataType": "string",
                        "related": False,
                        "sharedFieldType": "Public",
                        "table_name": "PropertyState",
                        "column_name": "ubid",
                        "public_checked": True,
                    },
                    {
                        "id": address_line_1_id,
                        "displayName": "Address Line 1 (Property)",
                        "name": "address_line_1",
                        "dataType": "string",
                        "related": False,
                        "column_name": "address_line_1",
                        "sharedFieldType": "None",
                        "table_name": "PropertyState",
                        "public_checked": True,
                    },
                ],
                "default_reports_x_axis_options": [],
                "default_reports_y_axis_options": [],
            },
        }

        self.client.put(url, json.dumps(payload), content_type="application/json")

        fields = Column.objects.filter(organization=self.org, shared_field_type=Column.SHARED_PUBLIC).values_list(
            "table_name", "column_name"
        )

        # fields = self.org.exportable_fields.values_list('name', flat=True)
        self.assertTrue(("PropertyState", "ubid") in fields)
        self.assertTrue(("PropertyState", "address_line_1") in fields)
        self.assertEqual(len(fields), 2)

    def test_update_user(self):
        """test for update_user"""
        user_data = {"first_name": "bob", "last_name": "d", "email": "some@hgg.com"}
        resp = self.client.put(
            reverse_lazy("api:v3:user-detail", args=[self.user.pk]),
            json.dumps(user_data),
            content_type="application/json",
        )
        self.assertEqual(
            json.loads(resp.content), {"status": "success", "api_key": "", "email": "some@hgg.com", "first_name": "bob", "last_name": "d"}
        )

    def test_get_user_profile(self):
        """test for get_user_profile"""
        resp = self.client.get(
            reverse_lazy("api:v3:user-detail", args=[self.user.pk]),
            content_type="application/json",
        )
        self.assertEqual(
            json.loads(resp.content),
            {"status": "success", "api_key": "", "email": "test_user@demo.com", "first_name": "Johnny", "last_name": "Energy"},
        )
        resp = self.client.post(
            reverse_lazy("api:v3:user-generate-api-key", args=[self.user.pk]),
            content_type="application/json",
        )
        resp = self.client.get(
            reverse_lazy("api:v3:user-detail", args=[self.user.pk]),
            content_type="application/json",
        )
        self.assertEqual(
            json.loads(resp.content),
            {
                "status": "success",
                "api_key": User.objects.get(pk=self.user.pk).api_key,
                "email": "test_user@demo.com",
                "first_name": "Johnny",
                "last_name": "Energy",
            },
        )

    def test_generate_api_key(self):
        """test for generate_api_key
        will pick up user.api_key when it's ready
        """
        resp = self.client.post(
            reverse_lazy("api:v3:user-generate-api-key", args=[self.user.pk]),
            content_type="application/json",
        )
        user = User.objects.get(pk=self.user.pk)
        api_key = user.api_key

        self.assertEqual(
            json.loads(resp.content),
            {
                "status": "success",
                "api_key": api_key,
            },
        )

    def test_set_password(self):
        """test for set_password"""
        password_payload = {"current_password": "test_pass", "password_1": "new passwordD3", "password_2": "new passwordD3"}
        resp = self.client.put(
            reverse_lazy("api:v3:user-set-password", args=[self.user.pk]),
            json.dumps(password_payload),
            content_type="application/json",
        )
        user = User.objects.get(pk=self.user.pk)
        self.assertTrue(user.check_password("new passwordD3"))

        self.assertEqual(
            json.loads(resp.content),
            {
                "status": "success",
            },
        )

    def test_set_password_only_put(self):
        """test for set_password only allowing put"""
        password_payload = {"current_password": "test_pass", "password_1": "new password", "password_2": "new password"}
        resp = self.client.post(
            reverse_lazy("api:v3:user-set-password", args=[self.user.pk]),
            json.dumps(password_payload),
            content_type="application/json",
        )
        user = User.objects.get(pk=self.user.pk)
        self.assertFalse(user.check_password("new password"))

        self.assertEqual(resp.status_code, 405)
        self.assertEqual(
            json.loads(resp.content),
            {
                "detail": 'Method "POST" not allowed.',
            },
        )

        resp = self.client.get(
            reverse_lazy("api:v3:user-set-password", args=[self.user.pk]),
            password_payload,
            content_type="application/json",
        )
        user = User.objects.get(pk=self.user.pk)
        self.assertFalse(user.check_password("new password"))

        self.assertEqual(resp.status_code, 405)
        self.assertEqual(json.loads(resp.content), {"detail": 'Method "GET" not allowed.'})

    def test_set_password_error_messages(self):
        """test for set_password produces proper messages"""
        # check current password is invalid
        password_payload = {"current_password": "test_pass INVALID", "password_1": "new password", "password_2": "new password"}
        resp = self.client.put(
            reverse_lazy("api:v3:user-set-password", args=[self.user.pk]),
            json.dumps(password_payload),
            content_type="application/json",
        )
        user = User.objects.get(pk=self.user.pk)
        self.assertFalse(user.check_password("new password"))

        self.assertEqual(
            json.loads(resp.content),
            {
                "status": "error",
                "message": "current password is not valid",
            },
        )
        # check passwords don't match
        password_payload = {"current_password": "test_pass", "password_1": "new password", "password_2": "non matching password"}
        resp = self.client.put(
            reverse_lazy("api:v3:user-set-password", args=[self.user.pk]),
            json.dumps(password_payload),
            content_type="application/json",
        )
        user = User.objects.get(pk=self.user.pk)
        self.assertFalse(user.check_password("new password"))

        self.assertEqual(
            json.loads(resp.content),
            {
                "status": "error",
                "message": "entered password do not match",
            },
        )

    def test_set_password_meets_password_reqs(self):
        """test for set_password meets password reqs"""
        # check new password is less than 8 chars
        password_payload = {"current_password": "test_pass", "password_1": "new1234", "password_2": "new1234"}
        resp = self.client.put(
            reverse_lazy("api:v3:user-set-password", args=[self.user.pk]),
            json.dumps(password_payload),
            content_type="application/json",
        )
        user = User.objects.get(pk=self.user.pk)
        self.assertFalse(user.check_password("new password"))

        self.assertEqual(
            json.loads(resp.content),
            {
                "status": "error",
                "message": "This password is too short. It must contain at least 8 characters.",
            },
        )
        # check new password is has uppercase letters
        password_payload = {"current_password": "test_pass", "password_1": "newnewnew", "password_2": "newnewnew"}
        resp = self.client.put(
            reverse_lazy("api:v3:user-set-password", args=[self.user.pk]),
            json.dumps(password_payload),
            content_type="application/json",
        )
        user = User.objects.get(pk=self.user.pk)
        self.assertFalse(user.check_password("new password"))

        self.assertEqual(
            json.loads(resp.content),
            {
                "status": "error",
                "message": ("This password must contain at least 1 uppercase characters."),
            },
        )
        # check new password is has lowercase letters
        password_payload = {"current_password": "test_pass", "password_1": "NEWNEWNEW", "password_2": "NEWNEWNEW"}
        resp = self.client.put(
            reverse_lazy("api:v3:user-set-password", args=[self.user.pk]),
            json.dumps(password_payload),
            content_type="application/json",
        )
        user = User.objects.get(pk=self.user.pk)
        self.assertFalse(user.check_password("new password"))

        self.assertEqual(
            json.loads(resp.content),
            {
                "status": "error",
                "message": ("This password must contain at least 1 lowercase characters."),
            },
        )
        # check new password is has alphanumeric letters
        password_payload = {"current_password": "test_pass", "password_1": "nNEWNEWNEW", "password_2": "nNEWNEWNEW"}
        resp = self.client.put(
            reverse_lazy("api:v3:user-set-password", args=[self.user.pk]),
            json.dumps(password_payload),
            content_type="application/json",
        )
        user = User.objects.get(pk=self.user.pk)
        self.assertFalse(user.check_password("new password"))

        self.assertEqual(
            json.loads(resp.content),
            {
                "status": "error",
                "message": ("This password must contain at least 1 numeric characters."),
            },
        )
        password_payload = {"current_password": "test_pass", "password_1": "12345678", "password_2": "12345678"}
        resp = self.client.put(
            reverse_lazy("api:v3:user-set-password", args=[self.user.pk]),
            json.dumps(password_payload),
            content_type="application/json",
        )
        user = User.objects.get(pk=self.user.pk)
        self.assertFalse(user.check_password("new password"))

        self.assertEqual(
            json.loads(resp.content),
            {
                "status": "error",
                "message": "This password is too common.",
            },
        )

    def test_create_sub_org(self):
        payload = {"sub_org_name": "test", "sub_org_owner_email": self.user.email}
        resp = self.client.post(
            reverse_lazy("api:v3:organizations-sub-org", args=[self.org.pk]),
            data=json.dumps(payload),
            content_type="application/json",
        )
        self.assertEqual("success", json.loads(resp.content)["status"])
        self.assertTrue(Organization.objects.filter(name="test").exists())


class AuthViewTests(TestCase):
    def setUp(self):
        user_details = {
            "username": "test_user@demo.com",
            "password": "test_pass",
            "email": "test_user@demo.com",
            "first_name": "Johnny",
            "last_name": "Energy",
        }
        self.user = User.objects.create_user(**user_details)
        self.org, _, _ = create_organization(self.user, "my org")
        self.client.login(**user_details)

    def test_is_authorized_base(self):
        resp = self.client.get(reverse_lazy("api:v3:user-current"))
        pk = json.loads(resp.content)["pk"]
        resp = self.client.post(
            reverse_lazy("api:v3:user-is-authorized", args=[pk]) + "?organization_id=" + str(self.org.id),
            data=json.dumps({"actions": ["requires_owner", "can_invite_member"]}),
            content_type="application/json",
        )
        self.assertDictEqual(
            json.loads(resp.content),
            {
                "status": "success",
                "auth": {
                    "requires_owner": True,
                    "can_invite_member": True,
                },
            },
        )

    def test_is_authorized_parent_org_owner(self):
        other_user = User.objects.create(
            username="tester@be.com",
            email="tester@be.com",
        )
        other_org, _, _ = create_organization(other_user, "not my org")
        other_org.parent_org = self.org
        other_org.save()
        resp = self.client.post(
            reverse_lazy("api:v3:user-is-authorized", args=[self.user.id]) + "?organization_id=" + str(other_org.id),
            data=json.dumps({"actions": ["requires_owner", "can_invite_member"]}),
            content_type="application/json",
        )
        self.assertDictEqual(
            json.loads(resp.content),
            {
                "status": "success",
                "auth": {
                    "requires_owner": True,
                    "can_invite_member": True,
                },
            },
        )

    def test_is_authorized_not_in_org(self):
        other_user = User.objects.create(
            username="tester@be.com",
            email="tester@be.com",
        )
        other_org, _, _ = create_organization(other_user, "not my org")
        resp = self.client.post(
            reverse_lazy("api:v3:user-is-authorized", args=[self.user.pk]) + "?organization_id=" + str(other_org.id),
            data=json.dumps({"actions": ["requires_owner", "can_invite_member"]}),
            content_type="application/json",
        )
        self.assertDictEqual(json.loads(resp.content), {"status": "error", "message": "user does not exist"})

    def test_is_authorized_org_dne(self):
        """DNE == does not exist"""
        resp = self.client.post(
            reverse_lazy("api:v3:user-is-authorized", args=[self.user.pk]) + "?organization_id=" + "9999999",
            data=json.dumps({"actions": ["requires_owner", "can_invite_member"]}),
            content_type="application/json",
        )
        self.assertDictEqual(json.loads(resp.content), {"status": "error", "message": "organization does not exist"})

    def test_is_authorized_actions_dne(self):
        """DNE == does not exist"""
        resp = self.client.post(
            reverse_lazy("api:v3:user-is-authorized", args=[self.user.pk]) + "?organization_id=" + str(self.org.id),
            data=json.dumps(
                {
                    "organization_id": self.org.id,
                }
            ),
            content_type="application/json",
        )
        self.assertDictEqual(json.loads(resp.content), {"status": "error", "message": "no actions to check"})

    def test_set_default_organization(self):
        """test seed.views.accounts.set_default_organization"""
        org_user = OrganizationUser.objects.get(user=self.user)
        resp = self.client.put(
            reverse_lazy("api:v3:user-default-organization", args=[self.user.id]) + f"?organization_id={self.org.pk}",
            content_type="application/json",
        )
        self.assertDictEqual(
            json.loads(resp.content),
            {
                "status": "success",
                "user": {
                    "id": org_user.id,
                    "access_level_instance": {"id": self.org.root.id, "name": "root"},
                },
            },
        )
        # refresh the user
        u = User.objects.get(pk=self.user.pk)
        self.assertEqual(u.default_organization, self.org)

    def test__get_default_org(self):
        """test seed.views.main._get_default_org"""
        org_id, org_name, org_role, ali_name, ali_id, _is_ali_root, _is_ali_leaf = _get_default_org(self.user)

        # check standard case
        self.assertEqual(org_id, self.org.id)
        self.assertEqual(org_name, self.org.name)
        self.assertEqual(org_role, "owner")
        self.assertEqual(ali_name, "root")
        self.assertEqual(ali_id, self.org.root.id)

        # check that the default org was set
        u = User.objects.get(pk=self.user.pk)
        self.assertEqual(u.default_organization, self.org)

        # check that '' is returned for a user without an org
        other_user = User.objects.create(
            username="tester@be.com",
            email="tester@be.com",
        )
        org_id, org_name, org_role, ali_name, ali_id, _is_ali_root, _is_ali_leaf = _get_default_org(other_user)
        self.assertEqual(org_id, "")
        self.assertEqual(org_name, "")
        self.assertEqual(org_role, "")

        # check that the user is still in the default org, or update
        other_user.default_organization = self.org
        other_user.save()
        other_user = User.objects.get(pk=other_user.pk)
        self.assertEqual(other_user.default_organization, self.org)
        # _get_default_org should remove the user from the org and set the
        # next available org as default or set to ''
        org_id, org_name, org_role, ali_name, ali_id, _is_ali_root, _is_ali_leaf = _get_default_org(other_user)
        self.assertEqual(org_id, "")
        self.assertEqual(org_name, "")
        self.assertEqual(org_role, "")<|MERGE_RESOLUTION|>--- conflicted
+++ resolved
@@ -90,14 +90,11 @@
             "ubid_threshold": 1.0,
             "inventory_count": 0,
             "access_level_names": [self.org.name],
-<<<<<<< HEAD
             "public_feed_enabled": False,
             "public_feed_labels": False,
             "public_geojson_enabled": False,
-=======
             "default_reports_x_axis_options": [],
             "default_reports_y_axis_options": [],
->>>>>>> d5a27bd4
         }
 
         org_payload = _dict_org(self.fake_request, [self.org])
@@ -189,14 +186,11 @@
                     "salesforce_enabled": False,
                     "ubid_threshold": 1.0,
                     "inventory_count": 0,
-<<<<<<< HEAD
                     "public_feed_enabled": False,
                     "public_feed_labels": False,
                     "public_geojson_enabled": False,
-=======
                     "default_reports_x_axis_options": [],
                     "default_reports_y_axis_options": [],
->>>>>>> d5a27bd4
                 }
             ],
             "is_parent": True,
@@ -228,14 +222,11 @@
             "ubid_threshold": 1.0,
             "inventory_count": 0,
             "access_level_names": ["my org"],
-<<<<<<< HEAD
             "public_feed_enabled": False,
             "public_feed_labels": False,
             "public_geojson_enabled": False,
-=======
             "default_reports_x_axis_options": [],
             "default_reports_y_axis_options": [],
->>>>>>> d5a27bd4
         }
 
         org_payload = _dict_org(self.fake_request, Organization.objects.all())
