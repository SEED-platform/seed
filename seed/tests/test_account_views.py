# !/usr/bin/env python
"""
SEED Platform (TM), Copyright (c) Alliance for Sustainable Energy, LLC, and other contributors.
See also https://github.com/SEED-platform/seed/blob/main/LICENSE.md
"""

import contextlib
import json
from datetime import date

import pytest
from django.test import TestCase
from django.urls import NoReverseMatch, reverse_lazy

from seed.landing.models import SEEDUser as User
from seed.lib.superperms.orgs.exceptions import InsufficientPermissionError
from seed.lib.superperms.orgs.models import ROLE_MEMBER, ROLE_OWNER, ROLE_VIEWER, Organization, OrganizationUser
from seed.models.columns import Column
from seed.models.cycles import Cycle
from seed.models.properties import PropertyState
from seed.models.tax_lots import TaxLotState
from seed.tests.util import FakeRequest
from seed.utils.organizations import create_organization
from seed.utils.users import get_js_role, get_role_from_js
from seed.views.main import _get_default_org
from seed.views.v3.organizations import _dict_org


class AccountsViewTests(TestCase):
    """
    Tests of the SEED accounts
    """

    def setUp(self):
        user_details = {
            "username": "test_user@demo.com",
            "password": "test_pass",
            "email": "test_user@demo.com",
            "first_name": "Johnny",
            "last_name": "Energy",
        }
        self.user = User.objects.create_user(**user_details)
        self.org, _, _ = create_organization(self.user, "my org")
        self.cycle = Cycle.objects.filter(organization=self.org).first()
        self.client.login(**user_details)
        self.fake_request = FakeRequest(user=self.user)
        self.maxDiff = None

        year = date.today().year - 1
        self.cal_year_name = f"{year} Calendar Year"

    def test_dict_org(self):
        """_dict_org turns our org structure into a json payload."""

        expected_single_org_payload = {
            "name": "my org",
            "org_id": self.org.pk,
            "id": self.org.pk,
            "number_of_users": 1,
            "user_is_owner": True,
            "user_role": "owner",
            "owners": [{"first_name": "Johnny", "last_name": "Energy", "email": "test_user@demo.com", "id": self.user.pk}],
            "sub_orgs": [],
            "is_parent": True,
            "parent_id": self.org.pk,
            "display_units_eui": "kBtu/ft**2/year",
            "display_units_area": "ft**2",
            "display_units_ghg": "MtCO2e/year",
            "display_units_ghg_intensity": "kgCO2e/ft**2/year",
            "display_decimal_places": 2,
            "cycles": [{"name": self.cal_year_name, "cycle_id": self.cycle.pk, "num_properties": 0, "num_taxlots": 0}],
            "created": self.org.created.strftime("%Y-%m-%d"),
            "mapquest_api_key": "",
            "geocoding_enabled": True,
            "better_analysis_api_key": "",
            "property_display_field": "address_line_1",
            "taxlot_display_field": "address_line_1",
            "display_meter_units": Organization._default_display_meter_units,
            "thermal_conversion_assumption": Organization.US,
            "comstock_enabled": False,
            "new_user_email_from": "info@seed-platform.org",
            "new_user_email_subject": "New SEED account",
            "new_user_email_content": "Hello {{first_name}},\nYou are receiving this e-mail because you have been registered for a SEED account.\nSEED is easy, flexible, and cost effective software designed to help organizations clean, manage and share information about large portfolios of buildings. SEED is a free, open source web application that you can use privately.  While SEED was originally designed to help cities and States implement benchmarking programs for public or private buildings, it has the potential to be useful for many other activities by public entities, efficiency programs and private companies.\nPlease go to the following page and setup your account:\n{{sign_up_link}}",
            "new_user_email_signature": "The SEED Team",
            "at_organization_token": "",
            "audit_template_user": "",
            "audit_template_password": "",
            "audit_template_report_type": "Demo City Report",
            "salesforce_enabled": False,
            "ubid_threshold": 1.0,
            "inventory_count": 0,
            "access_level_names": [self.org.name],
<<<<<<< HEAD
            "require_2fa": False,
=======
            "public_feed_enabled": False,
            "public_feed_labels": False,
            "public_geojson_enabled": False,
            "default_reports_x_axis_options": [],
            "default_reports_y_axis_options": [],
>>>>>>> d4e3ad0b
        }

        org_payload = _dict_org(self.fake_request, [self.org])

        self.assertEqual(len(org_payload), 1)
        # pull out and test the URLs that can be configured differently based on the test environment.
        better_url = org_payload[0].pop("better_host_url")
        self.assertRegex(better_url, r"^https://.*better.*$")
        at_url = org_payload[0].pop("at_host_url")
        self.assertRegex(at_url, r"^https://.*labworks.*$|https://buildingenergyscore.energy.gov$")
        self.assertDictEqual(org_payload[0], expected_single_org_payload)

        # Now let's make sure that we pick up related buildings correctly.
        for x in range(10):
            ps = PropertyState.objects.create(organization=self.org, raw_access_level_instance=self.org.root)
            ps.promote(self.cycle)
            ps.save()

        for x in range(5):
            ts = TaxLotState.objects.create(organization=self.org, raw_access_level_instance=self.org.root)
            ts.promote(self.cycle)
            ts.save()

        expected_single_org_payload.update(
            {
                "cycles": [{"num_taxlots": 5, "num_properties": 10, "name": self.cal_year_name, "cycle_id": self.cycle.pk}],
                "inventory_count": 15,
            }
        )

        org_payload_2 = _dict_org(self.fake_request, [self.org])[0]
        # pop the urls again
        org_payload_2.pop("better_host_url")
        org_payload_2.pop("at_host_url")
        self.assertDictEqual(org_payload_2, expected_single_org_payload)

    def test_dict_org_w_member_in_parent_and_child(self):
        """What happens when a user has a role in parent and child."""

        new_org, _, _ = create_organization(self.user, "sub")
        new_org.parent_org = self.org
        new_org.save()
        new_cycle = Cycle.objects.filter(organization=new_org).first()

        expected_multiple_org_payload = {
            "name": "my org",
            "org_id": self.org.pk,
            "id": self.org.pk,
            "number_of_users": 1,
            "user_is_owner": True,
            "user_role": "owner",
            "owners": [{"first_name": "Johnny", "last_name": "Energy", "email": "test_user@demo.com", "id": self.user.pk}],
            "sub_orgs": [
                {
                    "name": "sub",
                    "access_level_names": ["sub"],
                    "org_id": new_org.pk,
                    "id": new_org.pk,
                    "number_of_users": 1,
                    "user_is_owner": True,
                    "user_role": "owner",
                    "owners": [{"first_name": "Johnny", "last_name": "Energy", "email": "test_user@demo.com", "id": self.user.pk}],
                    "sub_orgs": [],
                    "is_parent": False,
                    "parent_id": self.org.pk,
                    "display_units_eui": "kBtu/ft**2/year",
                    "display_units_area": "ft**2",
                    "display_units_ghg": "MtCO2e/year",
                    "display_units_ghg_intensity": "kgCO2e/ft**2/year",
                    "display_decimal_places": 2,
                    "cycles": [{"name": self.cal_year_name, "cycle_id": new_cycle.pk, "num_properties": 0, "num_taxlots": 0}],
                    "created": new_org.created.strftime("%Y-%m-%d"),
                    "mapquest_api_key": "",
                    "geocoding_enabled": True,
                    "better_analysis_api_key": "",
                    "property_display_field": "address_line_1",
                    "taxlot_display_field": "address_line_1",
                    "display_meter_units": Organization._default_display_meter_units,
                    "thermal_conversion_assumption": Organization.US,
                    "comstock_enabled": False,
                    "new_user_email_from": "info@seed-platform.org",
                    "new_user_email_subject": "New SEED account",
                    "new_user_email_content": "Hello {{first_name}},\nYou are receiving this e-mail because you have been registered for a SEED account.\nSEED is easy, flexible, and cost effective software designed to help organizations clean, manage and share information about large portfolios of buildings. SEED is a free, open source web application that you can use privately.  While SEED was originally designed to help cities and States implement benchmarking programs for public or private buildings, it has the potential to be useful for many other activities by public entities, efficiency programs and private companies.\nPlease go to the following page and setup your account:\n{{sign_up_link}}",
                    "new_user_email_signature": "The SEED Team",
                    "at_organization_token": "",
                    "audit_template_user": "",
                    "audit_template_password": "",
                    "audit_template_report_type": "Demo City Report",
                    "salesforce_enabled": False,
                    "ubid_threshold": 1.0,
                    "inventory_count": 0,
<<<<<<< HEAD
                    "require_2fa": False,
=======
                    "public_feed_enabled": False,
                    "public_feed_labels": False,
                    "public_geojson_enabled": False,
                    "default_reports_x_axis_options": [],
                    "default_reports_y_axis_options": [],
>>>>>>> d4e3ad0b
                }
            ],
            "is_parent": True,
            "parent_id": self.org.pk,
            "display_units_eui": "kBtu/ft**2/year",
            "display_units_area": "ft**2",
            "display_units_ghg": "MtCO2e/year",
            "display_units_ghg_intensity": "kgCO2e/ft**2/year",
            "display_decimal_places": 2,
            "cycles": [{"name": self.cal_year_name, "cycle_id": self.cycle.pk, "num_properties": 0, "num_taxlots": 0}],
            "created": self.org.created.strftime("%Y-%m-%d"),
            "mapquest_api_key": "",
            "geocoding_enabled": True,
            "better_analysis_api_key": "",
            "property_display_field": "address_line_1",
            "taxlot_display_field": "address_line_1",
            "display_meter_units": Organization._default_display_meter_units,
            "thermal_conversion_assumption": Organization.US,
            "comstock_enabled": False,
            "new_user_email_from": "info@seed-platform.org",
            "new_user_email_subject": "New SEED account",
            "new_user_email_content": "Hello {{first_name}},\nYou are receiving this e-mail because you have been registered for a SEED account.\nSEED is easy, flexible, and cost effective software designed to help organizations clean, manage and share information about large portfolios of buildings. SEED is a free, open source web application that you can use privately.  While SEED was originally designed to help cities and States implement benchmarking programs for public or private buildings, it has the potential to be useful for many other activities by public entities, efficiency programs and private companies.\nPlease go to the following page and setup your account:\n{{sign_up_link}}",
            "new_user_email_signature": "The SEED Team",
            "at_organization_token": "",
            "audit_template_user": "",
            "audit_template_password": "",
            "audit_template_report_type": "Demo City Report",
            "salesforce_enabled": False,
            "ubid_threshold": 1.0,
            "inventory_count": 0,
            "access_level_names": ["my org"],
<<<<<<< HEAD
            "require_2fa": False,
=======
            "public_feed_enabled": False,
            "public_feed_labels": False,
            "public_geojson_enabled": False,
            "default_reports_x_axis_options": [],
            "default_reports_y_axis_options": [],
>>>>>>> d4e3ad0b
        }

        org_payload = _dict_org(self.fake_request, Organization.objects.all())

        # pop the better and at urls
        org_payload[0].pop("better_host_url")
        org_payload[0].pop("at_host_url")
        org_payload[0]["sub_orgs"][0].pop("better_host_url")
        org_payload[0]["sub_orgs"][0].pop("at_host_url")

        self.assertEqual(len(org_payload), 2)
        self.assertDictEqual(org_payload[0], expected_multiple_org_payload)

    def test_get_organizations(self):
        """tests accounts.get_organizations"""
        resp = self.client.get(
            reverse_lazy("api:v3:organizations-list"),
            content_type="application/json",
        )
        orgs = json.loads(resp.content)["organizations"]
        org = orgs[0]
        self.assertEqual(org["name"], "my org")
        self.assertEqual(org["number_of_users"], 1)
        self.assertDictEqual(
            org["owners"][0],
            {
                "email": "test_user@demo.com",
                "first_name": "Johnny",
                "last_name": "Energy",
                "id": self.user.pk,  # since this could change
            },
        )
        self.assertTrue(org["user_is_owner"])

    def test_get_organization_no_org(self):
        """test for error when no organization_id sent"""
        with pytest.raises(NoReverseMatch):
            self.client.get(
                reverse_lazy("api:v3:organizations-detail"),
                content_type="application/json",
            )

    def test_get_organization_std_case(self):
        """test normal case"""
        resp = self.client.get(
            reverse_lazy("api:v3:organizations-detail", args=[self.org.id]),
            content_type="application/json",
        )

        org = json.loads(resp.content)["organization"]
        self.assertEqual(org["name"], "my org")
        self.assertEqual(org["number_of_users"], 1)
        self.assertDictEqual(
            org["owners"][0],
            {
                "email": "test_user@demo.com",
                "first_name": "Johnny",
                "last_name": "Energy",
                "id": self.user.pk,  # since this could change
            },
        )
        self.assertTrue(org["user_is_owner"])

    def test_get_organization_user_not_owner(self):
        """test for the case where a user does not have access"""
        other_user = User.objects.create(
            username="tester@be.com",
            email="tester@be.com",
        )
        other_org, _, _ = create_organization(other_user, "not my org")

        resp = self.client.get(
            reverse_lazy("api:v3:organizations-detail", args=[other_org.id]),
            content_type="application/json",
        )
        self.assertEqual(json.loads(resp.content), {"status": "error", "message": "No relationship to organization"})

    def test_get_organization_org_doesnt_exist(self):
        """test for the case where a user does not have access"""
        resp = self.client.get(
            reverse_lazy("api:v3:organizations-detail", args=[self.org.id + 100]),
            content_type="application/json",
        )
        self.assertEqual(json.loads(resp.content), {"status": "error", "message": "Organization does not exist"})

    def test_remove_user_from_org_std(self):
        """test removing a user"""
        # normal case
        u = User.objects.create(username="b@b.com", email="b@be.com")
        self.org.add_member(u, access_level_instance_id=self.org.root.id)

        resp = self.client.delete(
            reverse_lazy("api:v3:organization-users-remove", args=[self.org.id, u.id]),
        )
        self.assertDictEqual(
            json.loads(resp.content),
            {
                "status": "success",
            },
        )

    def test_cannot_leave_org_empty(self):
        """test removing a user"""
        self.assertEqual(self.org.users.count(), 1)

        resp = self.client.delete(
            reverse_lazy("api:v3:organization-users-remove", args=[self.org.id, self.user.id]),
        )
        self.assertDictEqual(json.loads(resp.content), {"status": "error", "message": "an organization must have at least one member"})

    def test_cannot_leave_org_with_no_owner(self):
        """test removing a user"""
        u = User.objects.create(username="b@b.com", email="b@be.com")
        self.org.add_member(u, role=ROLE_MEMBER, access_level_instance_id=self.org.root.id)
        self.assertEqual(self.org.users.count(), 2)

        resp = self.client.delete(
            reverse_lazy("api:v3:organization-users-remove", args=[self.org.id, self.user.id]),
        )
        self.assertDictEqual(
            json.loads(resp.content), {"status": "error", "message": "an organization must have at least one owner level member"}
        )

    def test_remove_user_from_org_user_dne(self):
        """DNE = does not exist"""
        u = User.objects.create(username="b@b.com", email="b@be.com")
        self.org.add_member(u, access_level_instance_id=self.org.root.id)

        resp = self.client.delete(
            reverse_lazy("api:v3:organization-users-remove", args=[self.org.id, 9999]),
        )
        self.assertDictEqual(json.loads(resp.content), {"status": "error", "message": "user does not exist"})

    def test_remove_user_from_org_org_dne(self):
        """DNE = does not exist"""
        u = User.objects.create(username="b@b.com", email="b@be.com")
        self.org.add_member(u, access_level_instance_id=self.org.root.id)

        resp = self.client.delete(
            reverse_lazy("api:v3:organization-users-remove", args=[9999, u.id]),
        )
        self.assertDictEqual(json.loads(resp.content), {"status": "error", "message": "Organization does not exist"})

    def test_get_js_role(self):
        self.assertEqual(get_js_role(ROLE_OWNER), "owner")
        self.assertEqual(get_js_role(ROLE_MEMBER), "member")
        self.assertEqual(get_js_role(ROLE_VIEWER), "viewer")

    def test_get_role_from_js(self):
        self.assertEqual(get_role_from_js("owner"), ROLE_OWNER)
        self.assertEqual(get_role_from_js("member"), ROLE_MEMBER)
        self.assertEqual(get_role_from_js("viewer"), ROLE_VIEWER)

    def test_update_role(self):
        u = User.objects.create(username="b@b.com", email="b@be.com")
        self.org.add_member(u, role=ROLE_VIEWER, access_level_instance_id=self.org.root.id)

        ou = OrganizationUser.objects.get(user_id=u.id, organization_id=self.org.id)
        self.assertEqual(ou.role_level, ROLE_VIEWER)

        resp = self.client.put(
            reverse_lazy("api:v3:user-role", args=[u.id]) + "?organization_id=" + str(self.org.id),
            data=json.dumps({"organization_id": self.org.id, "role": "member"}),
            content_type="application/json",
        )
        ou = OrganizationUser.objects.get(user_id=u.id, organization_id=self.org.id)
        self.assertDictEqual(json.loads(resp.content), {"status": "success"})
        self.assertEqual(ou.role_level, ROLE_MEMBER)

    def test_update_access_level_instance(self):
        # Setup
        u = User.objects.create(username="b@b.com", email="b@be.com")
        self.org.add_member(u, role=ROLE_VIEWER, access_level_instance_id=self.org.root.id)
        org_user = OrganizationUser.objects.get(user=u)

        self.org.access_level_names = ["root", "child"]
        self.org.save()
        child_ali = self.org.add_new_access_level_instance(self.org.root.id, "child")

        # Action
        resp = self.client.put(
            reverse_lazy("api:v3:user-access-level-instance", args=[u.id]) + "?organization_id=" + str(self.org.id),
            data=json.dumps({"access_level_instance_id": child_ali.id}),
            content_type="application/json",
        )

        # Assertion
        assert resp.status_code == 200
        assert OrganizationUser.objects.get(pk=org_user.pk).access_level_instance_id == child_ali.id

    def test_allowed_to_update_role_if_not_last_owner(self):
        u = User.objects.create(username="b@b.com", email="b@be.com")
        self.org.add_member(u, role=ROLE_OWNER, access_level_instance_id=self.org.root.id)

        ou = OrganizationUser.objects.get(user_id=self.user.id, organization_id=self.org.id)
        self.assertEqual(ou.role_level, ROLE_OWNER)

        resp = self.client.put(
            reverse_lazy("api:v3:user-role", args=[self.user.id]) + "?organization_id=" + str(self.org.id),
            data=json.dumps({"role": "member", "organization_id": str(self.org.id)}),
            content_type="application/json",
        )
        ou = OrganizationUser.objects.get(user_id=self.user.id, organization_id=self.org.id)
        self.assertDictEqual(json.loads(resp.content), {"status": "success"})
        self.assertEqual(ou.role_level, ROLE_MEMBER)

    def test_cannot_update_role_if_last_owner(self):
        u = User.objects.create(username="b@b.com", email="b@be.com")
        self.org.add_member(u, role=ROLE_MEMBER, access_level_instance_id=self.org.root.id)

        ou = OrganizationUser.objects.get(user_id=self.user.id, organization_id=self.org.id)
        self.assertEqual(ou.role_level, ROLE_OWNER)

        resp = self.client.put(
            reverse_lazy("api:v3:user-role", args=[self.user.id]) + "?organization_id=" + str(self.org.id),
            data=json.dumps({"organization_id": self.org.id, "role": "owner"}),
            content_type="application/json",
        )
        ou = OrganizationUser.objects.get(user_id=self.user.id, organization_id=self.org.id)
        self.assertDictEqual(json.loads(resp.content), {"status": "error", "message": "an organization must have at least one owner"})
        self.assertEqual(ou.role_level, ROLE_OWNER)

    def test_update_role_no_perms(self):
        """Test trying to change your own role when you are not an owner."""
        ou = OrganizationUser.objects.get(user=self.user, organization=self.org)
        ou.role_level = ROLE_MEMBER
        ou.save()

        url = reverse_lazy("api:v3:user-role", args=[self.user.id])
        post_data = {"organization_id": self.org.id, "role": "owner"}

        # TODO: currently superperms just raises an exception, rather
        #  than returning an HttpResponse. Update this when that changes.
        with contextlib.suppress(InsufficientPermissionError):
            self.client.put(url, data=json.dumps(post_data), content_type="application/json")

        # ensure we did not just become owner
        self.assertFalse(self.org.is_owner(self.user))

    def test_bad_save_request(self):
        """A malformed request should return error-containing json."""
        url = reverse_lazy("api:v3:organizations-save-settings", args=[self.org.id])

        res = self.client.put(url, data={}, content_type="application/json")
        response = json.loads(res.content)
        # don't really care what the message is
        self.assertEqual(response["status"], "error")

    def test_query_threshold(self):
        url = reverse_lazy("api:v3:organizations-save-settings", args=[self.org.id])
        post_data = {"organization": {"query_threshold": 27, "name": self.org.name}}

        self.client.put(url, data=json.dumps(post_data), content_type="application/json")
        # reload org
        org = Organization.objects.get(pk=self.org.pk)
        self.assertEqual(org.query_threshold, 27)

    def test_get_shared_fields_none(self):
        url = reverse_lazy("api:v3:organizations-shared-fields", args=[self.org.pk])
        res = self.client.get(url)
        response = json.loads(res.content)
        self.assertEqual(response, {"status": "success", "public_fields": []})

    def test_add_shared_fields(self):
        url = reverse_lazy("api:v3:organizations-save-settings", args=[self.org.pk])

        columns = list(Column.objects.filter(organization=self.org).values("id", "table_name", "column_name"))
        ubid_id = next(c for c in columns if c["table_name"] == "PropertyState" and c["column_name"] == "ubid")["id"]
        address_line_1_id = next(c for c in columns if c["table_name"] == "PropertyState" and c["column_name"] == "address_line_1")["id"]

        # There are already several columns in the database due to the create_organization method
        payload = {
            "organization_id": self.org.pk,
            "organization": {
                "owners": self.user.pk,
                "query_threshold": 2,
                "name": self.org.name,
                "public_fields": [
                    {
                        "id": ubid_id,
                        "displayName": "UBID",
                        "name": "ubid",
                        "dataType": "string",
                        "related": False,
                        "sharedFieldType": "Public",
                        "table_name": "PropertyState",
                        "column_name": "ubid",
                        "public_checked": True,
                    },
                    {
                        "id": address_line_1_id,
                        "displayName": "Address Line 1 (Property)",
                        "name": "address_line_1",
                        "dataType": "string",
                        "related": False,
                        "column_name": "address_line_1",
                        "sharedFieldType": "None",
                        "table_name": "PropertyState",
                        "public_checked": True,
                    },
                ],
                "default_reports_x_axis_options": [],
                "default_reports_y_axis_options": [],
            },
        }

        self.client.put(url, json.dumps(payload), content_type="application/json")

        fields = Column.objects.filter(organization=self.org, shared_field_type=Column.SHARED_PUBLIC).values_list(
            "table_name", "column_name"
        )

        # fields = self.org.exportable_fields.values_list('name', flat=True)
        self.assertTrue(("PropertyState", "ubid") in fields)
        self.assertTrue(("PropertyState", "address_line_1") in fields)
        self.assertEqual(len(fields), 2)

    def test_update_user(self):
        """test for update_user"""
        user_data = {"first_name": "bob", "last_name": "d", "email": "some@hgg.com"}
        resp = self.client.put(
            reverse_lazy("api:v3:user-detail", args=[self.user.pk]),
            json.dumps(user_data),
            content_type="application/json",
        )
        self.assertEqual(
            json.loads(resp.content), {"status": "success", "api_key": "", "email": "some@hgg.com", "first_name": "bob", "last_name": "d"}
        )

    def test_get_user_profile(self):
        """test for get_user_profile"""
        resp = self.client.get(
            reverse_lazy("api:v3:user-detail", args=[self.user.pk]),
            content_type="application/json",
        )
        self.assertEqual(
            json.loads(resp.content),
            {
                "status": "success",
                "api_key": "",
                "email": "test_user@demo.com",
                "first_name": "Johnny",
                "last_name": "Energy",
                "two_factor_method": "disabled",
            },
        )
        resp = self.client.post(
            reverse_lazy("api:v3:user-generate-api-key", args=[self.user.pk]),
            content_type="application/json",
        )
        resp = self.client.get(
            reverse_lazy("api:v3:user-detail", args=[self.user.pk]),
            content_type="application/json",
        )
        self.assertEqual(
            json.loads(resp.content),
            {
                "status": "success",
                "api_key": User.objects.get(pk=self.user.pk).api_key,
                "email": "test_user@demo.com",
                "first_name": "Johnny",
                "last_name": "Energy",
                "two_factor_method": "disabled",
            },
        )

    def test_generate_api_key(self):
        """test for generate_api_key
        will pick up user.api_key when it's ready
        """
        resp = self.client.post(
            reverse_lazy("api:v3:user-generate-api-key", args=[self.user.pk]),
            content_type="application/json",
        )
        user = User.objects.get(pk=self.user.pk)
        api_key = user.api_key

        self.assertEqual(
            json.loads(resp.content),
            {
                "status": "success",
                "api_key": api_key,
            },
        )

    def test_set_password(self):
        """test for set_password"""
        password_payload = {"current_password": "test_pass", "password_1": "new passwordD3", "password_2": "new passwordD3"}
        resp = self.client.put(
            reverse_lazy("api:v3:user-set-password", args=[self.user.pk]),
            json.dumps(password_payload),
            content_type="application/json",
        )
        user = User.objects.get(pk=self.user.pk)
        self.assertTrue(user.check_password("new passwordD3"))

        self.assertEqual(
            json.loads(resp.content),
            {
                "status": "success",
            },
        )

    def test_set_password_only_put(self):
        """test for set_password only allowing put"""
        password_payload = {"current_password": "test_pass", "password_1": "new password", "password_2": "new password"}
        resp = self.client.post(
            reverse_lazy("api:v3:user-set-password", args=[self.user.pk]),
            json.dumps(password_payload),
            content_type="application/json",
        )
        user = User.objects.get(pk=self.user.pk)
        self.assertFalse(user.check_password("new password"))

        self.assertEqual(resp.status_code, 405)
        self.assertEqual(
            json.loads(resp.content),
            {
                "detail": 'Method "POST" not allowed.',
            },
        )

        resp = self.client.get(
            reverse_lazy("api:v3:user-set-password", args=[self.user.pk]),
            password_payload,
            content_type="application/json",
        )
        user = User.objects.get(pk=self.user.pk)
        self.assertFalse(user.check_password("new password"))

        self.assertEqual(resp.status_code, 405)
        self.assertEqual(json.loads(resp.content), {"detail": 'Method "GET" not allowed.'})

    def test_set_password_error_messages(self):
        """test for set_password produces proper messages"""
        # check current password is invalid
        password_payload = {"current_password": "test_pass INVALID", "password_1": "new password", "password_2": "new password"}
        resp = self.client.put(
            reverse_lazy("api:v3:user-set-password", args=[self.user.pk]),
            json.dumps(password_payload),
            content_type="application/json",
        )
        user = User.objects.get(pk=self.user.pk)
        self.assertFalse(user.check_password("new password"))

        self.assertEqual(
            json.loads(resp.content),
            {
                "status": "error",
                "message": "current password is not valid",
            },
        )
        # check passwords don't match
        password_payload = {"current_password": "test_pass", "password_1": "new password", "password_2": "non matching password"}
        resp = self.client.put(
            reverse_lazy("api:v3:user-set-password", args=[self.user.pk]),
            json.dumps(password_payload),
            content_type="application/json",
        )
        user = User.objects.get(pk=self.user.pk)
        self.assertFalse(user.check_password("new password"))

        self.assertEqual(
            json.loads(resp.content),
            {
                "status": "error",
                "message": "entered password do not match",
            },
        )

    def test_set_password_meets_password_reqs(self):
        """test for set_password meets password reqs"""
        # check new password is less than 8 chars
        password_payload = {"current_password": "test_pass", "password_1": "new1234", "password_2": "new1234"}
        resp = self.client.put(
            reverse_lazy("api:v3:user-set-password", args=[self.user.pk]),
            json.dumps(password_payload),
            content_type="application/json",
        )
        user = User.objects.get(pk=self.user.pk)
        self.assertFalse(user.check_password("new password"))

        self.assertEqual(
            json.loads(resp.content),
            {
                "status": "error",
                "message": "This password is too short. It must contain at least 8 characters.",
            },
        )
        # check new password is has uppercase letters
        password_payload = {"current_password": "test_pass", "password_1": "newnewnew", "password_2": "newnewnew"}
        resp = self.client.put(
            reverse_lazy("api:v3:user-set-password", args=[self.user.pk]),
            json.dumps(password_payload),
            content_type="application/json",
        )
        user = User.objects.get(pk=self.user.pk)
        self.assertFalse(user.check_password("new password"))

        self.assertEqual(
            json.loads(resp.content),
            {
                "status": "error",
                "message": ("This password must contain at least 1 uppercase characters."),
            },
        )
        # check new password is has lowercase letters
        password_payload = {"current_password": "test_pass", "password_1": "NEWNEWNEW", "password_2": "NEWNEWNEW"}
        resp = self.client.put(
            reverse_lazy("api:v3:user-set-password", args=[self.user.pk]),
            json.dumps(password_payload),
            content_type="application/json",
        )
        user = User.objects.get(pk=self.user.pk)
        self.assertFalse(user.check_password("new password"))

        self.assertEqual(
            json.loads(resp.content),
            {
                "status": "error",
                "message": ("This password must contain at least 1 lowercase characters."),
            },
        )
        # check new password is has alphanumeric letters
        password_payload = {"current_password": "test_pass", "password_1": "nNEWNEWNEW", "password_2": "nNEWNEWNEW"}
        resp = self.client.put(
            reverse_lazy("api:v3:user-set-password", args=[self.user.pk]),
            json.dumps(password_payload),
            content_type="application/json",
        )
        user = User.objects.get(pk=self.user.pk)
        self.assertFalse(user.check_password("new password"))

        self.assertEqual(
            json.loads(resp.content),
            {
                "status": "error",
                "message": ("This password must contain at least 1 numeric characters."),
            },
        )
        password_payload = {"current_password": "test_pass", "password_1": "12345678", "password_2": "12345678"}
        resp = self.client.put(
            reverse_lazy("api:v3:user-set-password", args=[self.user.pk]),
            json.dumps(password_payload),
            content_type="application/json",
        )
        user = User.objects.get(pk=self.user.pk)
        self.assertFalse(user.check_password("new password"))

        self.assertEqual(
            json.loads(resp.content),
            {
                "status": "error",
                "message": "This password is too common.",
            },
        )

    def test_create_sub_org(self):
        payload = {"sub_org_name": "test", "sub_org_owner_email": self.user.email}
        resp = self.client.post(
            reverse_lazy("api:v3:organizations-sub-org", args=[self.org.pk]),
            data=json.dumps(payload),
            content_type="application/json",
        )
        self.assertEqual("success", json.loads(resp.content)["status"])
        self.assertTrue(Organization.objects.filter(name="test").exists())


class AuthViewTests(TestCase):
    def setUp(self):
        user_details = {
            "username": "test_user@demo.com",
            "password": "test_pass",
            "email": "test_user@demo.com",
            "first_name": "Johnny",
            "last_name": "Energy",
        }
        self.user = User.objects.create_user(**user_details)
        self.org, _, _ = create_organization(self.user, "my org")
        self.client.login(**user_details)

    def test_is_authorized_base(self):
        resp = self.client.get(reverse_lazy("api:v3:user-current"))
        pk = json.loads(resp.content)["pk"]
        resp = self.client.post(
            reverse_lazy("api:v3:user-is-authorized", args=[pk]) + "?organization_id=" + str(self.org.id),
            data=json.dumps({"actions": ["requires_owner", "can_invite_member"]}),
            content_type="application/json",
        )
        self.assertDictEqual(
            json.loads(resp.content),
            {
                "status": "success",
                "auth": {
                    "requires_owner": True,
                    "can_invite_member": True,
                },
            },
        )

    def test_is_authorized_parent_org_owner(self):
        other_user = User.objects.create(
            username="tester@be.com",
            email="tester@be.com",
        )
        other_org, _, _ = create_organization(other_user, "not my org")
        other_org.parent_org = self.org
        other_org.save()
        resp = self.client.post(
            reverse_lazy("api:v3:user-is-authorized", args=[self.user.id]) + "?organization_id=" + str(other_org.id),
            data=json.dumps({"actions": ["requires_owner", "can_invite_member"]}),
            content_type="application/json",
        )
        self.assertDictEqual(
            json.loads(resp.content),
            {
                "status": "success",
                "auth": {
                    "requires_owner": True,
                    "can_invite_member": True,
                },
            },
        )

    def test_is_authorized_not_in_org(self):
        other_user = User.objects.create(
            username="tester@be.com",
            email="tester@be.com",
        )
        other_org, _, _ = create_organization(other_user, "not my org")
        resp = self.client.post(
            reverse_lazy("api:v3:user-is-authorized", args=[self.user.pk]) + "?organization_id=" + str(other_org.id),
            data=json.dumps({"actions": ["requires_owner", "can_invite_member"]}),
            content_type="application/json",
        )
        self.assertDictEqual(json.loads(resp.content), {"status": "error", "message": "user does not exist"})

    def test_is_authorized_org_dne(self):
        """DNE == does not exist"""
        resp = self.client.post(
            reverse_lazy("api:v3:user-is-authorized", args=[self.user.pk]) + "?organization_id=" + "9999999",
            data=json.dumps({"actions": ["requires_owner", "can_invite_member"]}),
            content_type="application/json",
        )
        self.assertDictEqual(json.loads(resp.content), {"status": "error", "message": "organization does not exist"})

    def test_is_authorized_actions_dne(self):
        """DNE == does not exist"""
        resp = self.client.post(
            reverse_lazy("api:v3:user-is-authorized", args=[self.user.pk]) + "?organization_id=" + str(self.org.id),
            data=json.dumps(
                {
                    "organization_id": self.org.id,
                }
            ),
            content_type="application/json",
        )
        self.assertDictEqual(json.loads(resp.content), {"status": "error", "message": "no actions to check"})

    def test_set_default_organization(self):
        """test seed.views.accounts.set_default_organization"""
        org_user = OrganizationUser.objects.get(user=self.user)
        resp = self.client.put(
            reverse_lazy("api:v3:user-default-organization", args=[self.user.id]) + f"?organization_id={self.org.pk}",
            content_type="application/json",
        )
        self.assertDictEqual(
            json.loads(resp.content),
            {
                "status": "success",
                "user": {
                    "id": org_user.id,
                    "access_level_instance": {"id": self.org.root.id, "name": "root"},
                },
            },
        )
        # refresh the user
        u = User.objects.get(pk=self.user.pk)
        self.assertEqual(u.default_organization, self.org)

    def test__get_default_org(self):
        """test seed.views.main._get_default_org"""
        org_id, org_name, org_role, ali_name, ali_id, _is_ali_root, _is_ali_leaf = _get_default_org(self.user)

        # check standard case
        self.assertEqual(org_id, self.org.id)
        self.assertEqual(org_name, self.org.name)
        self.assertEqual(org_role, "owner")
        self.assertEqual(ali_name, "root")
        self.assertEqual(ali_id, self.org.root.id)

        # check that the default org was set
        u = User.objects.get(pk=self.user.pk)
        self.assertEqual(u.default_organization, self.org)

        # check that '' is returned for a user without an org
        other_user = User.objects.create(
            username="tester@be.com",
            email="tester@be.com",
        )
        org_id, org_name, org_role, ali_name, ali_id, _is_ali_root, _is_ali_leaf = _get_default_org(other_user)
        self.assertEqual(org_id, "")
        self.assertEqual(org_name, "")
        self.assertEqual(org_role, "")

        # check that the user is still in the default org, or update
        other_user.default_organization = self.org
        other_user.save()
        other_user = User.objects.get(pk=other_user.pk)
        self.assertEqual(other_user.default_organization, self.org)
        # _get_default_org should remove the user from the org and set the
        # next available org as default or set to ''
        org_id, org_name, org_role, ali_name, ali_id, _is_ali_root, _is_ali_leaf = _get_default_org(other_user)
        self.assertEqual(org_id, "")
        self.assertEqual(org_name, "")
        self.assertEqual(org_role, "")<|MERGE_RESOLUTION|>--- conflicted
+++ resolved
@@ -90,15 +90,12 @@
             "ubid_threshold": 1.0,
             "inventory_count": 0,
             "access_level_names": [self.org.name],
-<<<<<<< HEAD
             "require_2fa": False,
-=======
             "public_feed_enabled": False,
             "public_feed_labels": False,
             "public_geojson_enabled": False,
             "default_reports_x_axis_options": [],
             "default_reports_y_axis_options": [],
->>>>>>> d4e3ad0b
         }
 
         org_payload = _dict_org(self.fake_request, [self.org])
@@ -190,15 +187,12 @@
                     "salesforce_enabled": False,
                     "ubid_threshold": 1.0,
                     "inventory_count": 0,
-<<<<<<< HEAD
                     "require_2fa": False,
-=======
                     "public_feed_enabled": False,
                     "public_feed_labels": False,
                     "public_geojson_enabled": False,
                     "default_reports_x_axis_options": [],
                     "default_reports_y_axis_options": [],
->>>>>>> d4e3ad0b
                 }
             ],
             "is_parent": True,
@@ -230,15 +224,12 @@
             "ubid_threshold": 1.0,
             "inventory_count": 0,
             "access_level_names": ["my org"],
-<<<<<<< HEAD
             "require_2fa": False,
-=======
             "public_feed_enabled": False,
             "public_feed_labels": False,
             "public_geojson_enabled": False,
             "default_reports_x_axis_options": [],
             "default_reports_y_axis_options": [],
->>>>>>> d4e3ad0b
         }
 
         org_payload = _dict_org(self.fake_request, Organization.objects.all())
