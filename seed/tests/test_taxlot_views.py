--- conflicted
+++ resolved
@@ -356,18 +356,14 @@
         self.login_as_root_member()
         resp = self.client.post(url, content_type="application/json")
         data = resp.json()
-        label_data = [d for d in data if d["name"] == "test_label"][0]
+        label_data = next(d for d in data if d["name"] == "test_label")
         assert label_data["is_applied"] == [self.view.pk]
 
         # child member cannot
         self.login_as_child_member()
         resp = self.client.post(url, content_type="application/json")
         data = resp.json()
-<<<<<<< HEAD
-        label_data = [d for d in data if d["name"] == "test_label"][0]
-=======
         label_data = next(d for d in data if d["name"] == "test_label")
->>>>>>> 947b66a3
         assert label_data["is_applied"] == []
 
     def test_taxlot_list(self):
