--- conflicted
+++ resolved
@@ -8,17 +8,23 @@
 """
 from collections import defaultdict
 
+from datetime import datetime
+
 from django.core.urlresolvers import reverse
+from django.utils import timezone
 from rest_framework import status
 from rest_framework.test import APIClient
 
 from seed.landing.models import SEEDUser as User
 from seed.models import (
     Property,
+    PropertyView,
     StatusLabel as Label,
 )
 from seed.test_helpers.fake import (
     mock_queryset_factory,
+    FakeCycleFactory,
+    FakePropertyStateFactory,
 )
 from seed.tests.util import DeleteModelsTestCase
 from seed.utils.organizations import create_organization
@@ -116,20 +122,9 @@
         self.api_view = UpdateInventoryLabelsAPIView()
 
         # Models can't  be imported directly hence self
-<<<<<<< HEAD
         self.PropertyViewLabels = self.api_view.models['property']
         self.TaxlotViewLabels = self.api_view.models['taxlot']
-        self.mock_property_queryset = mock_queryset_factory(
-            self.PropertyViewLabels,
-            flatten=True,
-            propertyview_id=range(1, 11),
-            statuslabel_id=[1] * 3 + [2] * 3 + [3] * 2 + [4] * 2
-        )
-=======
-        self.PropertyLabels = self.api_view.models['property']
-        self.TaxlotLabels = self.api_view.models['taxlot']
-
->>>>>>> 05c7a4bb
+
         self.user_details = {
             'username': 'test_user@demo.com',
             'password': 'test_pass',
@@ -150,16 +145,25 @@
         self.label_3 = Label.objects.all()[2]
         self.label_4 = Label.objects.all()[3]
 
-        # Create some real Properties and StatusLabels since validations happen
+        # Create some real PropertyViews, Properties, PropertyStates, and StatusLabels since validations happen
+        cycle_factory = FakeCycleFactory(organization=self.org, user=self.user)
+        cycle = cycle_factory.get_cycle(start=datetime(2010, 10, 10, tzinfo=timezone.get_current_timezone()))
+        property_state_factory = FakePropertyStateFactory(organization=self.org)
         for i in range(1, 11):
-            Property.objects.create(organization=self.org)
-
-        self.property_ids = Property.objects.all().order_by('id').values_list('id', flat=True)
-
-        self.mock_property_label_qs = mock_queryset_factory(
-            self.PropertyLabels,
+            ps = property_state_factory.get_property_state()
+            p = Property.objects.create(organization=self.org)
+            PropertyView.objects.create(
+                cycle=cycle,
+                state=ps,
+                property=p
+            )
+
+        self.propertyview_ids = PropertyView.objects.all().order_by('id').values_list('id', flat=True)
+
+        self.mock_propertyview_label_qs = mock_queryset_factory(
+            self.PropertyViewLabels,
             flatten=True,
-            property_id=self.property_ids,
+            propertyview_id=self.propertyview_ids,
             statuslabel_id=[self.label_1.id] * 3 + [self.label_2.id] * 3 + [self.label_3.id] * 2 + [self.label_4.id] * 2
         )
 
@@ -178,64 +182,48 @@
 
     def test_get_inventory_id(self):
         result = self.api_view.get_inventory_id(
-            self.mock_property_label_qs[0], 'property'
-        )
-        self.assertEqual(result, self.property_ids[0])
+            self.mock_propertyview_label_qs[0], 'property'
+        )
+        self.assertEqual(result, self.propertyview_ids[0])
 
     def test_exclude(self):
         result = self.api_view.exclude(
-            self.mock_property_label_qs, 'property', [self.label_3.id, self.label_4.id]
-        )
-
-        pid_7 = self.property_ids[6]
-        pid_8 = self.property_ids[7]
-        pid_9 = self.property_ids[8]
-        pid_10 = self.property_ids[9]
-
-        expected = {self.label_3.id: [pid_7, pid_8], self.label_4.id: [pid_9, pid_10]}
+            self.mock_propertyview_label_qs, 'property', [self.label_3.id, self.label_4.id]
+        )
+
+        pvid_7 = self.propertyview_ids[6]
+        pvid_8 = self.propertyview_ids[7]
+        pvid_9 = self.propertyview_ids[8]
+        pvid_10 = self.propertyview_ids[9]
+
+        expected = {self.label_3.id: [pvid_7, pvid_8], self.label_4.id: [pvid_9, pvid_10]}
         self.assertEqual(result, expected)
 
     def test_label_factory(self):
-        result = self.api_view.label_factory('property', self.label_1.id, self.property_ids[0])
+        result = self.api_view.label_factory('property', self.label_1.id, self.propertyview_ids[0])
         self.assertEqual(
             result.__class__.__name__, self.PropertyViewLabels.__name__
         )
-<<<<<<< HEAD
-        self.assertEqual(result.propertyview_id, 100)
-        self.assertEqual(result.statuslabel_id, 100)
-=======
-        self.assertEqual(result.property_id, self.property_ids[0])
+        self.assertEqual(result.propertyview_id, self.propertyview_ids[0])
         self.assertEqual(result.statuslabel_id, self.label_1.id)
->>>>>>> 05c7a4bb
 
     def test_add_remove_labels(self):
-        pid_1 = self.property_ids[0]
-        pid_2 = self.property_ids[1]
-        pid_3 = self.property_ids[2]
+        pvid_1 = self.propertyview_ids[0]
+        pvid_2 = self.propertyview_ids[1]
+        pvid_3 = self.propertyview_ids[2]
 
         result = self.api_view.add_labels(
-            self.mock_property_label_qs, 'property',
-            [pid_1, pid_2, pid_3], [self.label_2.id, self.label_3.id]
-        )
-<<<<<<< HEAD
-        self.assertEqual(result, [1, 2, 3] * 2)
+            self.mock_propertyview_label_qs, 'property',
+            [pvid_1, pvid_2, pvid_3], [self.label_2.id, self.label_3.id]
+        )
+        self.assertEqual(result, [pvid_1, pvid_2, pvid_3] * 2)
         qs = self.PropertyViewLabels.objects.all()
         self.assertEqual(len(qs), 6)
-        self.assertEqual(qs[0].propertyview_id, 1)
-        self.assertEqual(qs[0].statuslabel_id, 5)
-
-        result = self.api_view.remove_labels(qs, 'property', [5, 6])
+        self.assertEqual(qs[0].propertyview_id, pvid_1)
+        self.assertEqual(qs[0].statuslabel_id, self.label_2.id)
+
+        result = self.api_view.remove_labels(qs, 'property', [self.label_2.id, self.label_3.id])
         qs = self.PropertyViewLabels.objects.all()
-=======
-        self.assertEqual(result, [pid_1, pid_2, pid_3] * 2)
-        qs = self.PropertyLabels.objects.all()
-        self.assertEqual(len(qs), 6)
-        self.assertEqual(qs[0].property_id, pid_1)
-        self.assertEqual(qs[0].statuslabel_id, self.label_2.id)
-
-        result = self.api_view.remove_labels(qs, 'property', [self.label_2.id, self.label_3.id])
-        qs = self.PropertyLabels.objects.all()
->>>>>>> 05c7a4bb
         self.assertEqual(len(qs), 0)
 
     def test_put(self):
@@ -249,14 +237,14 @@
             r, self.org.id
         )
 
-        pid_1 = self.property_ids[0]
-        pid_2 = self.property_ids[1]
-        pid_3 = self.property_ids[2]
+        pvid_1 = self.propertyview_ids[0]
+        pvid_2 = self.propertyview_ids[1]
+        pvid_3 = self.propertyview_ids[2]
 
         post_params = {
             'add_label_ids': [self.status_label.id, self.status_label_2.id],
             'remove_label_ids': [],
-            'inventory_ids': [pid_1, pid_2, pid_3],
+            'inventory_ids': [pvid_1, pvid_2, pvid_3],
         }
         response = client.put(
             url, post_params, format='json'
@@ -272,19 +260,15 @@
         for prop_label in self.PropertyViewLabels.objects.all():
             label_assignments[prop_label.statuslabel_id].append(prop_label.propertyview_id)
         expected_label_assignments = {
-            self.status_label.id: [1, 2, 3],
-            self.status_label_2.id: [1, 2, 3],
+            self.status_label.id: [pvid_1, pvid_2, pvid_3],
+            self.status_label_2.id: [pvid_1, pvid_2, pvid_3],
         }
         self.assertEqual(label_assignments, expected_label_assignments)
 
         post_params = {
             'add_label_ids': [],
             'remove_label_ids': [self.status_label.id],
-<<<<<<< HEAD
-            'inventory_ids': [1, 2],
-=======
-            'inventory_ids': [pid_1, pid_2, pid_3],
->>>>>>> 05c7a4bb
+            'inventory_ids': [pvid_1, pvid_2],
         }
         response = client.put(
             url, post_params, format='json'
@@ -300,7 +284,7 @@
         for prop_label in self.PropertyViewLabels.objects.all():
             label_assignments[prop_label.statuslabel_id].append(prop_label.propertyview_id)
         expected_label_assignments = {
-            self.status_label.id: [3],
-            self.status_label_2.id: [1, 2, 3],
+            self.status_label.id: [pvid_3],
+            self.status_label_2.id: [pvid_1, pvid_2, pvid_3],
         }
         self.assertEqual(label_assignments, expected_label_assignments)