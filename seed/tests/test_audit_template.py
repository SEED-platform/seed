--- conflicted
+++ resolved
@@ -29,16 +29,11 @@
         }
         self.user = User.objects.create_superuser(email='test_user@demo.com', **self.user_details)
         self.org, _, _ = create_organization(self.user)
-<<<<<<< HEAD
         self.org.at_organization_token = 'fake at_api_token'
         self.org.audit_template_user = 'fake at user'
         self.org.audit_template_password = 'fake at password'
-=======
-        self.org.at_organization_token = "fake at_api_token"
-        self.org.audit_template_user = "fake at user"
         # 'password' encrypted
-        self.org.audit_template_password = "InBhc3N3b3JkIg:xIgRoZurgtGDvmVEUL5Tx1vGbAQe-Iepsct5hiQx29Q"
->>>>>>> a7edf35b
+        self.org.audit_template_password = 'InBhc3N3b3JkIg:xIgRoZurgtGDvmVEUL5Tx1vGbAQe-Iepsct5hiQx29Q'
         self.org.save()
 
         self.client.login(**self.user_details)
@@ -145,16 +140,11 @@
         }
         self.user = User.objects.create_superuser(email='test_user@demo.com', **self.user_details)
         self.org, _, _ = create_organization(self.user)
-<<<<<<< HEAD
         self.org.at_organization_token = 'fake at_api_token'
         self.org.audit_template_user = 'fake at user'
         self.org.audit_template_password = 'fake at password'
-=======
-        self.org.at_organization_token = "fake at_api_token"
-        self.org.audit_template_user = "fake at user"
         # 'password' encrypted
-        self.org.audit_template_password = "InBhc3N3b3JkIg:xIgRoZurgtGDvmVEUL5Tx1vGbAQe-Iepsct5hiQx29Q"
->>>>>>> a7edf35b
+        self.org.audit_template_password = 'InBhc3N3b3JkIg:xIgRoZurgtGDvmVEUL5Tx1vGbAQe-Iepsct5hiQx29Q'
         self.org.save()
         self.cycle_factory = FakeCycleFactory(organization=self.org, user=self.user)
 
@@ -412,15 +402,9 @@
         }
         self.user = User.objects.create_superuser(email='test_user@demo.com', **self.user_details)
         self.org, _, _ = create_organization(self.user)
-<<<<<<< HEAD
         self.org.at_organization_token = 'fake'
         self.org.audit_template_user = 'fake@.com'
-        self.org.audit_template_password = 'fake'
-=======
-        self.org.at_organization_token = "fake"
-        self.org.audit_template_user = "fake@.com"
-        self.org.audit_template_password = "InBhc3N3b3JkIg:xIgRoZurgtGDvmVEUL5Tx1vGbAQe-Iepsct5hiQx29Q"
->>>>>>> a7edf35b
+        self.org.audit_template_password = 'InBhc3N3b3JkIg:xIgRoZurgtGDvmVEUL5Tx1vGbAQe-Iepsct5hiQx29Q'
         self.org.property_display_field = 'pm_property_id'
         self.org.save()
         self.cycle_factory = FakeCycleFactory(organization=self.org, user=self.user)
