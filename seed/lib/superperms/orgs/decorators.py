--- conflicted
+++ resolved
@@ -148,15 +148,9 @@
 }
 
 ERROR_MESSAGES = {
-<<<<<<< HEAD
-    'org_dne': 'Organization does not existxxx',
-    'user_dne': 'No relationship to organization',
-    'perm_denied': 'Permission denied',
-=======
     "org_dne": "Organization does not exist",
     "user_dne": "No relationship to organization",
     "perm_denied": "Permission denied",
->>>>>>> 66148ebf
 }
 RESPONSE_TEMPLATE = {"status": "error", "message": ""}
 
