# !/usr/bin/env python
# encoding: utf-8
"""
SEED Platform (TM), Copyright (c) Alliance for Sustainable Energy, LLC, and other contributors.
See also https://github.com/seed-platform/seed/main/LICENSE.md
"""
import json
from functools import wraps
from inspect import signature

from django.conf import settings
from django.http import HttpResponseForbidden, JsonResponse
from rest_framework import status

from seed.data_importer.models import ImportFile, ImportRecord
from seed.lib.superperms.orgs.models import (
    ROLE_MEMBER,
    ROLE_OWNER,
    ROLE_VIEWER,
    AccessLevelInstance,
    Organization,
    OrganizationUser
)
from seed.lib.superperms.orgs.permissions import get_org_id
from seed.models import PropertyView, TaxLotView

# Allow Super Users to ignore permissions.
ALLOW_SUPER_USER_PERMS = getattr(settings, 'ALLOW_SUPER_USER_PERMS', True)


def requires_parent_org_owner(org_user):
    """Only allow owners of parent orgs to view child org perms."""
    return (
        org_user.role_level >= ROLE_OWNER and
        not org_user.organization.parent_org
    )


def requires_owner_or_superuser_without_org(org_user):
    """
    Allows superusers to use the endpoint with or without an organization_id
    Owners can only use the endpoint with an organization_id
    """
    return requires_owner(org_user) or requires_superuser(org_user)


def requires_owner(org_user):
    """Owners, and only owners have owner perms."""
    is_parent_org_owner = False
    parent = org_user.organization.parent_org
    if parent:
        is_parent_org_owner = OrganizationUser.objects.filter(
            organization=parent, user=org_user.user, role_level__gte=ROLE_OWNER
        ).exists()
    return is_parent_org_owner or org_user.role_level >= ROLE_OWNER


def requires_member(org_user):
    """Members and owners are considered to have member perms."""
    return org_user.role_level >= ROLE_MEMBER


def requires_viewer(org_user):
    """Everybody is considered to have viewer perms."""
    return org_user.role_level >= ROLE_VIEWER


def requires_superuser(org_user):
    """Only Django superusers have superuser perms."""
    return org_user.user.is_superuser


def requires_root_member_access(org_user):
    """ User must be an owner or member at the root access level"""
    return org_user.access_level_instance.depth == 1 and org_user.role_level >= ROLE_MEMBER


def can_create_sub_org(org_user):
    return requires_parent_org_owner(org_user)


def can_remove_org(org_user):
    return requires_parent_org_owner(org_user)


def can_invite_member(org_user):
    return org_user.role_level >= ROLE_OWNER


def can_remove_member(org_user):
    return org_user.role_level >= ROLE_OWNER


def can_modify_member_roles(org_user):
    return org_user.role_level >= ROLE_OWNER


def can_modify_query_thresh(org_user):
    return requires_parent_org_owner(org_user)


def can_modify_org_settings(org_user):
    """
    Owners of an org can modify its settings (fields, name, query threshold)
    and a suborg's settings can also be modified by its parent's owner.
    """
    # check for ownership of this org (and that it has no parent)
    if requires_parent_org_owner(org_user):
        return True
    # otherwise, there may be a parent org, so see if this user
    # is an owner of the parent.
    org = org_user.organization
    if org.parent_org is not None and org.parent_org.is_owner(org_user.user):
        return True
    return False


def can_view_sub_org_settings(org_user):
    return org_user.role_level >= ROLE_OWNER


def can_view_sub_org_fields(org_user):
    return requires_parent_org_owner(org_user)


def can_modify_data(org_user):
    return org_user.role_level >= ROLE_MEMBER


def can_view_data(org_user):
    return org_user.role_level >= ROLE_VIEWER


PERMS = {
    # requires_superuser is the only role that can be on organization-agnostic endpoints
    'requires_superuser': requires_superuser,
    'requires_parent_org_owner': requires_parent_org_owner,
    'requires_owner_or_superuser_without_org': requires_owner_or_superuser_without_org,
    'requires_owner': requires_owner,
    'requires_member': requires_member,
    'requires_viewer': requires_viewer,
    'requires_root_member_access': requires_root_member_access,
    'can_create_sub_org': can_create_sub_org,
    'can_remove_org': can_remove_org,
    'can_invite_member': can_invite_member,
    'can_remove_member': can_remove_member,
    'can_modify_member_roles': can_modify_member_roles,
    'can_modify_org_settings': can_modify_org_settings,
    'can_modify_query_thresh': can_modify_query_thresh,
    'can_view_sub_org_settings': can_view_sub_org_settings,
    'can_view_sub_org_fields': can_view_sub_org_fields,
    'can_modify_data': can_modify_data,
    'can_view_data': can_view_data
}

ERROR_MESSAGES = {
    'org_dne': 'Organization does not exist',
    'user_dne': 'No relationship to organization',
    'perm_denied': 'Permission denied',
}
RESPONSE_TEMPLATE = {'status': 'error', 'message': ''}


def _make_resp(message_name):
    """Return Http Error response with appropriate message."""
    resp_json = RESPONSE_TEMPLATE.copy()
    resp_json['message'] = ERROR_MESSAGES.get(
        message_name, 'Permission denied'
    )
    return HttpResponseForbidden(
        json.dumps(resp_json),
        content_type='application/json'
    )


# Return nothing if valid, otherwise return Forbidden response
def _validate_permissions(perm_name, request, requires_org):
    if not requires_org:
        if perm_name not in ['requires_superuser', 'requires_owner_or_superuser_without_org']:
            raise AssertionError('requires_org=False can only be combined with requires_superuser or '
                                 'requires_owner_or_superuser_without_org')
        if request.user.is_superuser:
            return
        elif perm_name != 'requires_owner_or_superuser_without_org':
            return _make_resp('perm_denied')

    org_id = get_org_id(request)
    try:
        org = Organization.objects.get(pk=org_id)
    except Organization.DoesNotExist:
        return _make_resp('org_dne')
    # Skip perms checks if settings allow super_users to bypass.
    if request.user.is_superuser and ALLOW_SUPER_USER_PERMS:
        request.access_level_instance_id = org.root.id
        return

    try:
        org_user = OrganizationUser.objects.get(
            user=request.user, organization=org
        )
    except OrganizationUser.DoesNotExist:
        return _make_resp('user_dne')
    else:
        request.access_level_instance_id = org_user.access_level_instance.id

    if not PERMS.get(perm_name, lambda x: False)(org_user):
        return _make_resp('perm_denied')


def has_perm_class(perm_name: str, requires_org: bool = True):
    """Proceed if user from request has ``perm_name``."""
    def decorator(fn):
        if 'self' in signature(fn).parameters:
            @wraps(fn)
            def _wrapped(self, request, *args, **kwargs):
                return _validate_permissions(perm_name, request, requires_org) or fn(self, request, *args, **kwargs)
        else:
            @wraps(fn)
            def _wrapped(request, *args, **kwargs):
                return _validate_permissions(perm_name, request, requires_org) or fn(request, *args, **kwargs)

        return _wrapped

    return decorator


<<<<<<< HEAD
def assert_hierarchy_access(request, property_view_id_kwarg=None, param_property_view_id=None, taxlot_view_id_kwarg=None, import_file_id_kwarg=None, body_ali_id=None, body_import_file_id=None, *args, **kwargs):
=======
def assert_hierarchy_access(request, property_view_id_kwarg=None, body_property_view_id=None, taxlot_view_id_kwarg=None, import_file_id_kwarg=None, import_record_id_kwarg=None, body_ali_id=None, body_import_file_id=None, *args, **kwargs):
>>>>>>> 40417aff
    """Helper function to has_hierarchy_access"""
    body = request.data
    params = request.GET

    if property_view_id_kwarg and property_view_id_kwarg in kwargs:
        property_view = PropertyView.objects.get(pk=kwargs[property_view_id_kwarg])
        requests_ali = property_view.property.access_level_instance

    elif param_property_view_id and param_property_view_id in params:
        property_view = PropertyView.objects.get(pk=params[param_property_view_id])
        requests_ali = property_view.property.access_level_instance

    elif taxlot_view_id_kwarg and taxlot_view_id_kwarg in kwargs:
        taxlot_view = TaxLotView.objects.get(pk=kwargs[taxlot_view_id_kwarg])
        requests_ali = taxlot_view.taxlot.access_level_instance

    elif import_file_id_kwarg and import_file_id_kwarg in kwargs:
        import_file = ImportFile.objects.get(pk=kwargs[import_file_id_kwarg])
        requests_ali = import_file.access_level_instance

<<<<<<< HEAD
    elif body_ali_id and body_ali_id in body:
        requests_ali = AccessLevelInstance.objects.get(body[body_ali_id])
=======
    elif import_record_id_kwarg:
        import_record = ImportRecord.objects.get(pk=kwargs[import_record_id_kwarg])
        requests_ali = import_record.access_level_instance

    elif body_ali_id:
        requests_ali = AccessLevelInstance.objects.get(pk=request.data[body_ali_id])
>>>>>>> 40417aff

    elif body_import_file_id and body_import_file_id in body:
        import_file = ImportFile.objects.get(pk=body[body_import_file_id])
        requests_ali = import_file.access_level_instance

    else:
        property_view = PropertyView.objects.get(pk=request.GET['property_view_id'])
        requests_ali = property_view.property.access_level_instance

    user_ali = AccessLevelInstance.objects.get(pk=request.access_level_instance_id)
    if not (user_ali == requests_ali or requests_ali.is_descendant_of(user_ali)):
        return JsonResponse({
            'status': 'error',
            'message': 'No such resource.'
        }, status=status.HTTP_404_NOT_FOUND)


<<<<<<< HEAD
def has_hierarchy_access(property_view_id_kwarg=None, param_property_view_id=None, taxlot_view_id_kwarg=None, import_file_id_kwarg=None, body_ali_id=None, body_import_file_id=None):
=======
def has_hierarchy_access(property_view_id_kwarg=None, body_property_view_id=None, taxlot_view_id_kwarg=None, import_file_id_kwarg=None, import_record_id_kwarg=None, body_ali_id=None, body_import_file_id=None):
>>>>>>> 40417aff
    """Must be called after has_perm_class"""
    def decorator(fn):
        if 'self' in signature(fn).parameters:
            @wraps(fn)
            def _wrapped(self, request, *args, **kwargs):
<<<<<<< HEAD
                return assert_hierarchy_access(request, property_view_id_kwarg, param_property_view_id, taxlot_view_id_kwarg, import_file_id_kwarg, body_ali_id, body_import_file_id, *args, **kwargs) or fn(self, request, *args, **kwargs)
        else:
            @wraps(fn)
            def _wrapped(request, *args, **kwargs):
                return assert_hierarchy_access(request, property_view_id_kwarg, param_property_view_id, taxlot_view_id_kwarg, import_file_id_kwarg, body_ali_id, body_import_file_id, *args, **kwargs) or fn(request, *args, **kwargs)
=======
                return assert_hierarchy_access(request, property_view_id_kwarg, body_property_view_id, taxlot_view_id_kwarg, import_file_id_kwarg, import_record_id_kwarg, body_ali_id, body_import_file_id, *args, **kwargs) or fn(self, request, *args, **kwargs)
        else:
            @wraps(fn)
            def _wrapped(request, *args, **kwargs):
                return assert_hierarchy_access(request, property_view_id_kwarg, body_property_view_id, taxlot_view_id_kwarg, import_file_id_kwarg, import_record_id_kwarg, body_ali_id, body_import_file_id, *args, **kwargs) or fn(request, *args, **kwargs)
>>>>>>> 40417aff

        return _wrapped

    return decorator<|MERGE_RESOLUTION|>--- conflicted
+++ resolved
@@ -224,11 +224,7 @@
     return decorator
 
 
-<<<<<<< HEAD
-def assert_hierarchy_access(request, property_view_id_kwarg=None, param_property_view_id=None, taxlot_view_id_kwarg=None, import_file_id_kwarg=None, body_ali_id=None, body_import_file_id=None, *args, **kwargs):
-=======
-def assert_hierarchy_access(request, property_view_id_kwarg=None, body_property_view_id=None, taxlot_view_id_kwarg=None, import_file_id_kwarg=None, import_record_id_kwarg=None, body_ali_id=None, body_import_file_id=None, *args, **kwargs):
->>>>>>> 40417aff
+def assert_hierarchy_access(request, property_view_id_kwarg=None, param_property_view_id=None, taxlot_view_id_kwarg=None, import_file_id_kwarg=None, import_record_id_kwarg=None, body_ali_id=None, body_import_file_id=None, *args, **kwargs):
     """Helper function to has_hierarchy_access"""
     body = request.data
     params = request.GET
@@ -249,17 +245,12 @@
         import_file = ImportFile.objects.get(pk=kwargs[import_file_id_kwarg])
         requests_ali = import_file.access_level_instance
 
-<<<<<<< HEAD
     elif body_ali_id and body_ali_id in body:
         requests_ali = AccessLevelInstance.objects.get(body[body_ali_id])
-=======
-    elif import_record_id_kwarg:
+
+    elif import_record_id_kwarg and import_record_id_kwarg in kwargs:
         import_record = ImportRecord.objects.get(pk=kwargs[import_record_id_kwarg])
         requests_ali = import_record.access_level_instance
-
-    elif body_ali_id:
-        requests_ali = AccessLevelInstance.objects.get(pk=request.data[body_ali_id])
->>>>>>> 40417aff
 
     elif body_import_file_id and body_import_file_id in body:
         import_file = ImportFile.objects.get(pk=body[body_import_file_id])
@@ -277,29 +268,17 @@
         }, status=status.HTTP_404_NOT_FOUND)
 
 
-<<<<<<< HEAD
-def has_hierarchy_access(property_view_id_kwarg=None, param_property_view_id=None, taxlot_view_id_kwarg=None, import_file_id_kwarg=None, body_ali_id=None, body_import_file_id=None):
-=======
-def has_hierarchy_access(property_view_id_kwarg=None, body_property_view_id=None, taxlot_view_id_kwarg=None, import_file_id_kwarg=None, import_record_id_kwarg=None, body_ali_id=None, body_import_file_id=None):
->>>>>>> 40417aff
+def has_hierarchy_access(property_view_id_kwarg=None, param_property_view_id=None, taxlot_view_id_kwarg=None, import_file_id_kwarg=None, import_record_id_kwarg=None, body_ali_id=None, body_import_file_id=None):
     """Must be called after has_perm_class"""
     def decorator(fn):
         if 'self' in signature(fn).parameters:
             @wraps(fn)
             def _wrapped(self, request, *args, **kwargs):
-<<<<<<< HEAD
-                return assert_hierarchy_access(request, property_view_id_kwarg, param_property_view_id, taxlot_view_id_kwarg, import_file_id_kwarg, body_ali_id, body_import_file_id, *args, **kwargs) or fn(self, request, *args, **kwargs)
+                return assert_hierarchy_access(request, property_view_id_kwarg, property_view_id_kwarg, taxlot_view_id_kwarg, import_file_id_kwarg, import_record_id_kwarg, body_ali_id, body_import_file_id, *args, **kwargs) or fn(self, request, *args, **kwargs)
         else:
             @wraps(fn)
             def _wrapped(request, *args, **kwargs):
-                return assert_hierarchy_access(request, property_view_id_kwarg, param_property_view_id, taxlot_view_id_kwarg, import_file_id_kwarg, body_ali_id, body_import_file_id, *args, **kwargs) or fn(request, *args, **kwargs)
-=======
-                return assert_hierarchy_access(request, property_view_id_kwarg, body_property_view_id, taxlot_view_id_kwarg, import_file_id_kwarg, import_record_id_kwarg, body_ali_id, body_import_file_id, *args, **kwargs) or fn(self, request, *args, **kwargs)
-        else:
-            @wraps(fn)
-            def _wrapped(request, *args, **kwargs):
-                return assert_hierarchy_access(request, property_view_id_kwarg, body_property_view_id, taxlot_view_id_kwarg, import_file_id_kwarg, import_record_id_kwarg, body_ali_id, body_import_file_id, *args, **kwargs) or fn(request, *args, **kwargs)
->>>>>>> 40417aff
+                return assert_hierarchy_access(request, property_view_id_kwarg, property_view_id_kwarg, taxlot_view_id_kwarg, import_file_id_kwarg, import_record_id_kwarg, body_ali_id, body_import_file_id, *args, **kwargs) or fn(request, *args, **kwargs)
 
         return _wrapped
 
