# !/usr/bin/env python
# encoding: utf-8
"""
SEED Platform (TM), Copyright (c) Alliance for Sustainable Energy, LLC, and other contributors.
See also https://github.com/seed-platform/seed/main/LICENSE.md
"""
import json
from functools import wraps
from inspect import signature

from django.conf import settings
from django.core.exceptions import ObjectDoesNotExist
from django.http import HttpResponseForbidden, JsonResponse
from rest_framework import status

from seed.data_importer.models import ImportFile, ImportRecord
from seed.lib.superperms.orgs.models import (
    ROLE_MEMBER,
    ROLE_OWNER,
    ROLE_VIEWER,
    AccessLevelInstance,
    Organization,
    OrganizationUser
)
from seed.lib.superperms.orgs.permissions import get_org_id
from seed.models import PropertyView, TaxLotView

# Allow Super Users to ignore permissions.
ALLOW_SUPER_USER_PERMS = getattr(settings, 'ALLOW_SUPER_USER_PERMS', True)


def requires_parent_org_owner(org_user):
    """Only allow owners of parent orgs to view child org perms."""
    return (
        org_user.role_level >= ROLE_OWNER and
        not org_user.organization.parent_org
    )


def requires_owner_or_superuser_without_org(org_user):
    """
    Allows superusers to use the endpoint with or without an organization_id
    Owners can only use the endpoint with an organization_id
    """
    return requires_owner(org_user) or requires_superuser(org_user)


def requires_owner(org_user):
    """Owners, and only owners have owner perms."""
    is_parent_org_owner = False
    parent = org_user.organization.parent_org
    if parent:
        is_parent_org_owner = OrganizationUser.objects.filter(
            organization=parent, user=org_user.user, role_level__gte=ROLE_OWNER
        ).exists()
    return is_parent_org_owner or org_user.role_level >= ROLE_OWNER


def requires_member(org_user):
    """Members and owners are considered to have member perms."""
    return org_user.role_level >= ROLE_MEMBER


def requires_viewer(org_user):
    """Everybody is considered to have viewer perms."""
    return org_user.role_level >= ROLE_VIEWER


def requires_superuser(org_user):
    """Only Django superusers have superuser perms."""
    return org_user.user.is_superuser


def requires_root_member_access(org_user):
    """ User must be an owner or member at the root access level"""
    return org_user.access_level_instance.depth == 1 and org_user.role_level >= ROLE_MEMBER


def can_create_sub_org(org_user):
    return requires_parent_org_owner(org_user)


def can_remove_org(org_user):
    return requires_parent_org_owner(org_user)


def can_invite_member(org_user):
    return org_user.role_level >= ROLE_OWNER


def can_remove_member(org_user):
    return org_user.role_level >= ROLE_OWNER


def can_modify_member_roles(org_user):
    return org_user.role_level >= ROLE_OWNER


def can_modify_query_thresh(org_user):
    return requires_parent_org_owner(org_user)


def can_modify_org_settings(org_user):
    """
    Owners of an org can modify its settings (fields, name, query threshold)
    and a suborg's settings can also be modified by its parent's owner.
    """
    # check for ownership of this org (and that it has no parent)
    if requires_parent_org_owner(org_user):
        return True
    # otherwise, there may be a parent org, so see if this user
    # is an owner of the parent.
    org = org_user.organization
    if org.parent_org is not None and org.parent_org.is_owner(org_user.user):
        return True
    return False


def can_view_sub_org_settings(org_user):
    return org_user.role_level >= ROLE_OWNER


def can_view_sub_org_fields(org_user):
    return requires_parent_org_owner(org_user)


def can_modify_data(org_user):
    return org_user.role_level >= ROLE_MEMBER


def can_view_data(org_user):
    return org_user.role_level >= ROLE_VIEWER


PERMS = {
    # requires_superuser is the only role that can be on organization-agnostic endpoints
    'requires_superuser': requires_superuser,
    'requires_parent_org_owner': requires_parent_org_owner,
    'requires_owner_or_superuser_without_org': requires_owner_or_superuser_without_org,
    'requires_owner': requires_owner,
    'requires_member': requires_member,
    'requires_viewer': requires_viewer,
    'requires_root_member_access': requires_root_member_access,
    'can_create_sub_org': can_create_sub_org,
    'can_remove_org': can_remove_org,
    'can_invite_member': can_invite_member,
    'can_remove_member': can_remove_member,
    'can_modify_member_roles': can_modify_member_roles,
    'can_modify_org_settings': can_modify_org_settings,
    'can_modify_query_thresh': can_modify_query_thresh,
    'can_view_sub_org_settings': can_view_sub_org_settings,
    'can_view_sub_org_fields': can_view_sub_org_fields,
    'can_modify_data': can_modify_data,
    'can_view_data': can_view_data
}

ERROR_MESSAGES = {
    'org_dne': 'Organization does not exist',
    'user_dne': 'No relationship to organization',
    'perm_denied': 'Permission denied',
}
RESPONSE_TEMPLATE = {'status': 'error', 'message': ''}


def _make_resp(message_name):
    """Return Http Error response with appropriate message."""
    resp_json = RESPONSE_TEMPLATE.copy()
    resp_json['message'] = ERROR_MESSAGES.get(
        message_name, 'Permission denied'
    )
    return HttpResponseForbidden(
        json.dumps(resp_json),
        content_type='application/json'
    )


# Return nothing if valid, otherwise return Forbidden response
def _validate_permissions(perm_name, request, requires_org):
    if not requires_org:
        if perm_name not in ['requires_superuser', 'requires_owner_or_superuser_without_org']:
            raise AssertionError('requires_org=False can only be combined with requires_superuser or '
                                 'requires_owner_or_superuser_without_org')
        if request.user.is_superuser:
            return
        elif perm_name != 'requires_owner_or_superuser_without_org':
            return _make_resp('perm_denied')

    org_id = get_org_id(request)
    try:
        org = Organization.objects.get(pk=org_id)
    except Organization.DoesNotExist:
        return _make_resp('org_dne')
    # Skip perms checks if settings allow super_users to bypass.
    if request.user.is_superuser and ALLOW_SUPER_USER_PERMS:
        request.access_level_instance_id = org.root.id
        return

    try:
        org_user = OrganizationUser.objects.get(
            user=request.user, organization=org
        )
    except OrganizationUser.DoesNotExist:
        return _make_resp('user_dne')
    else:
        request.access_level_instance_id = org_user.access_level_instance.id

    if not PERMS.get(perm_name, lambda x: False)(org_user):
        return _make_resp('perm_denied')


def has_perm_class(perm_name: str, requires_org: bool = True):
    """Proceed if user from request has ``perm_name``."""
    def decorator(fn):
        if 'self' in signature(fn).parameters:
            @wraps(fn)
            def _wrapped(self, request, *args, **kwargs):
                return _validate_permissions(perm_name, request, requires_org) or fn(self, request, *args, **kwargs)
        else:
            @wraps(fn)
            def _wrapped(request, *args, **kwargs):
                return _validate_permissions(perm_name, request, requires_org) or fn(request, *args, **kwargs)

        return _wrapped

    return decorator


def assert_hierarchy_access(request, property_view_id_kwarg=None, body_property_view_id=None, taxlot_view_id_kwarg=None, import_file_id_kwarg=None, import_record_id_kwarg=None, body_ali_id=None, body_import_file_id=None, *args, **kwargs):
    """Helper function to has_hierarchy_access"""
    try:
        if property_view_id_kwarg:
            property_view = PropertyView.objects.get(pk=kwargs[property_view_id_kwarg])
            requests_ali = property_view.property.access_level_instance

        elif body_property_view_id:
            property_view = PropertyView.objects.get(pk=request.GET[body_property_view_id])
            requests_ali = property_view.property.access_level_instance

        elif taxlot_view_id_kwarg:
            taxlot_view = TaxLotView.objects.get(pk=kwargs[taxlot_view_id_kwarg])
            requests_ali = taxlot_view.taxlot.access_level_instance

        elif import_file_id_kwarg:
            import_file = ImportFile.objects.get(pk=kwargs[import_file_id_kwarg])
            requests_ali = import_file.access_level_instance

<<<<<<< HEAD
        elif body_ali_id:
            requests_ali = AccessLevelInstance.objects.get(pk=request.data[body_ali_id])
=======
    elif import_record_id_kwarg:
        import_record = ImportRecord.objects.get(pk=kwargs[import_record_id_kwarg])
        requests_ali = import_record.access_level_instance

    elif body_ali_id:
        requests_ali = AccessLevelInstance.objects.get(pk=request.data[body_ali_id])
>>>>>>> 40417aff

        elif body_import_file_id:
            import_file = ImportFile.objects.get(pk=request.data[body_import_file_id])
            requests_ali = import_file.access_level_instance

        else:
            property_view = PropertyView.objects.get(pk=request.GET['property_view_id'])
            requests_ali = property_view.property.access_level_instance
    except ObjectDoesNotExist:
        return JsonResponse({
            'status': 'error',
            'message': 'No such resource.'
        }, status=status.HTTP_404_NOT_FOUND)

    user_ali = AccessLevelInstance.objects.get(pk=request.access_level_instance_id)
    if not (user_ali == requests_ali or requests_ali.is_descendant_of(user_ali)):
        return JsonResponse({
            'status': 'error',
            'message': 'No such resource.'
        }, status=status.HTTP_404_NOT_FOUND)


def has_hierarchy_access(property_view_id_kwarg=None, body_property_view_id=None, taxlot_view_id_kwarg=None, import_file_id_kwarg=None, import_record_id_kwarg=None, body_ali_id=None, body_import_file_id=None):
    """Must be called after has_perm_class"""
    def decorator(fn):
        if 'self' in signature(fn).parameters:
            @wraps(fn)
            def _wrapped(self, request, *args, **kwargs):
                return assert_hierarchy_access(request, property_view_id_kwarg, body_property_view_id, taxlot_view_id_kwarg, import_file_id_kwarg, import_record_id_kwarg, body_ali_id, body_import_file_id, *args, **kwargs) or fn(self, request, *args, **kwargs)
        else:
            @wraps(fn)
            def _wrapped(request, *args, **kwargs):
                return assert_hierarchy_access(request, property_view_id_kwarg, body_property_view_id, taxlot_view_id_kwarg, import_file_id_kwarg, import_record_id_kwarg, body_ali_id, body_import_file_id, *args, **kwargs) or fn(request, *args, **kwargs)

        return _wrapped

    return decorator<|MERGE_RESOLUTION|>--- conflicted
+++ resolved
@@ -244,17 +244,12 @@
             import_file = ImportFile.objects.get(pk=kwargs[import_file_id_kwarg])
             requests_ali = import_file.access_level_instance
 
-<<<<<<< HEAD
+        elif import_record_id_kwarg:
+            import_record = ImportRecord.objects.get(pk=kwargs[import_record_id_kwarg])
+            requests_ali = import_record.access_level_instance
+
         elif body_ali_id:
             requests_ali = AccessLevelInstance.objects.get(pk=request.data[body_ali_id])
-=======
-    elif import_record_id_kwarg:
-        import_record = ImportRecord.objects.get(pk=kwargs[import_record_id_kwarg])
-        requests_ali = import_record.access_level_instance
-
-    elif body_ali_id:
-        requests_ali = AccessLevelInstance.objects.get(pk=request.data[body_ali_id])
->>>>>>> 40417aff
 
         elif body_import_file_id:
             import_file = ImportFile.objects.get(pk=request.data[body_import_file_id])
