"""
SEED Platform (TM), Copyright (c) Alliance for Sustainable Energy, LLC, and other contributors.
See also https://github.com/seed-platform/seed/main/LICENSE.md
"""
import csv
import lzma
import os

from django.conf import settings
from django.contrib.gis.geos import Point
from django.db.utils import IntegrityError

from seed.models.eeej import MULTIFAMILY, PUBLIC_HOUSING, EeejCejst, EeejHud


def add_eeej_data():
    """ Import EEEJ data from various sources
    This will take a while to run
    """
    import_cejst()
    import_hud()


def import_hud():
    """ Import HUD data for Public Developments and Multi-Family - Assisted
    https://hudgis-hud.opendata.arcgis.com/datasets/public-housing-developments-1/explore?showTable=true
    https://hudgis-hud.opendata.arcgis.com/datasets/HUD::multifamily-properties-assisted/explore?showTable=true

    # property_name comes from PROJECT_NAME or PROPERTY_NAME_TEXT columns
    """
    # Note: instead of update_or_create, it might be better to clear and start over
    # Use smaller files to test with
<<<<<<< HEAD
    settings_env = os.environ.get('DJANGO_SETTINGS_MODULE', None)
    if settings_env == 'config.settings.test':
        HUD_DATA_PATH_HOUSING = os.path.join(settings.BASE_DIR, 'seed/lib/geospatial/data', 'test-Public_Housing_Developments.csv.xz')
        HUD_DATA_PATH_MULTIFAMILY = os.path.join(settings.BASE_DIR, 'seed/lib/geospatial/data', 'test-Multifamily_Properties_-_Assisted.csv.xz')
=======
    if settings.EEEJ_LOAD_SMALL_TEST_DATASET:
        HUD_DATA_PATH_HOUSING = os.path.join(settings.BASE_DIR, 'seed/lib/geospatial/data', 'test-Public_Housing_Developments.xlsx')
        HUD_DATA_PATH_MULTIFAMILY = os.path.join(settings.BASE_DIR, 'seed/lib/geospatial/data', 'test-Multifamily_Properties_-_Assisted.xlsx')
>>>>>>> 67d16ff9
    else:
        HUD_DATA_PATH_HOUSING = os.path.join(settings.BASE_DIR, 'seed/lib/geospatial/data', 'Public_Housing_Developments.csv.xz')
        HUD_DATA_PATH_MULTIFAMILY = os.path.join(settings.BASE_DIR, 'seed/lib/geospatial/data', 'Multifamily_Properties_-_Assisted.csv.xz')

    files = [
        {'type': PUBLIC_HOUSING, 'path': HUD_DATA_PATH_HOUSING},
        {'type': MULTIFAMILY, 'path': HUD_DATA_PATH_MULTIFAMILY}
    ]
    errors = []
    for file in files:
        with lzma.open(file['path'], mode='rt', encoding='utf-8') as fd:
            reader = csv.reader(fd)
            col: dict[str, int] = {}
            for col_index, header in enumerate(next(reader, None)):
                col[header] = col_index

            for row_index, row in enumerate(reader, start=1):
                if file['type'] == PUBLIC_HOUSING:
                    hud_object_id = f"PH_{row[col['OBJECTID']]}"
                    name = row[col['PROJECT_NAME']]
                elif file['type'] == MULTIFAMILY:
                    hud_object_id = f"MF_{row[col['OBJECTID']]}"
                    name = row[col['PROPERTY_NAME_TEXT']]

                try:
                    EeejHud.objects.update_or_create(
                        census_tract_geoid=(row[col['TRACT_LEVEL']] or None).zfill(11),
                        hud_object_id=hud_object_id,
                        name=name,
                        housing_type=file['type'],
                        defaults={'long_lat': Point(
                            float(row[col['LON']]),
                            float(row[col['LAT']])
                        )}
                    )
                except IntegrityError as e:
                    errors.append("EEEJ HUD Row already exists: {}. error: {}".format(row_index, str(e)))
                    # print(str(e))
                except Exception as e:
                    errors.append("EEEJ HUD - could not add row: {}. error: {}".format(row_index, str(e)))
                    # print(str(e))

    # print(f"{len(errors)} errors encountered when loading HUD data")


def import_cejst():
    """" Import CEJST Data:
        https://energyjustice-buildings.egs.anl.gov/resources/serve/Buildings/cejst.csv
        Headers of interest: Census tract 2010 ID, Identified as disadvantaged,
        Greater than or equal to the 90th percentile for energy burden and is low income?, Energy burden (percentile)
    """
    # Use a smaller file to test with
<<<<<<< HEAD
    settings_env = os.environ.get('DJANGO_SETTINGS_MODULE', None)
    if settings_env == 'config.settings.test':
        CEJST_DATA_PATH = os.path.join(settings.BASE_DIR, 'seed/lib/geospatial/data', 'test-cejst-1.0-communities.csv.xz')
=======
    if settings.EEEJ_LOAD_SMALL_TEST_DATASET:
        CEJST_DATA_PATH = os.path.join(settings.BASE_DIR, 'seed/lib/geospatial/data', 'test-CEJST-1.0-communities-with-indicators.xlsx')
>>>>>>> 67d16ff9
    else:
        CEJST_DATA_PATH = os.path.join(settings.BASE_DIR, 'seed/lib/geospatial/data', 'cejst-1.0-communities.csv.xz')

    # import CEJST
    with lzma.open(CEJST_DATA_PATH, mode='rt', encoding='utf-8') as fd:
        reader = csv.reader(fd)
        col: dict[str, int] = {}
        for col_index, header in enumerate(next(reader, None)):
            col[header] = col_index

        errors = []
        for row_index, row in enumerate(reader, start=1):
            try:
                EeejCejst.objects.update_or_create(
                    census_tract_geoid=row[col['Census tract 2010 ID']],
                    dac=row[col['Identified as disadvantaged']],
                    energy_burden_low_income=row[col['Greater than or equal to the 90th percentile for energy burden and is low income?']],
                    energy_burden_percent=row[col['Energy burden (percentile)']] or None,
                    low_income=row[col['Is low income?']],
                    share_neighbors_disadvantaged=row[col['Share of neighbors that are identified as disadvantaged']] or None
                )
            except IntegrityError as e:
                errors.append("EEEJ CEJST Row already exists: {}. error: {}".format(row_index, str(e)))
            except Exception as e:
                errors.append("EEEJ CEJST - could not add row: {}. error: {}".format(row_index, str(e)))

        # print(f"{len(errors)} errors encountered when loading CEJST data")<|MERGE_RESOLUTION|>--- conflicted
+++ resolved
@@ -30,16 +30,9 @@
     """
     # Note: instead of update_or_create, it might be better to clear and start over
     # Use smaller files to test with
-<<<<<<< HEAD
-    settings_env = os.environ.get('DJANGO_SETTINGS_MODULE', None)
-    if settings_env == 'config.settings.test':
+    if settings.EEEJ_LOAD_SMALL_TEST_DATASET:
         HUD_DATA_PATH_HOUSING = os.path.join(settings.BASE_DIR, 'seed/lib/geospatial/data', 'test-Public_Housing_Developments.csv.xz')
         HUD_DATA_PATH_MULTIFAMILY = os.path.join(settings.BASE_DIR, 'seed/lib/geospatial/data', 'test-Multifamily_Properties_-_Assisted.csv.xz')
-=======
-    if settings.EEEJ_LOAD_SMALL_TEST_DATASET:
-        HUD_DATA_PATH_HOUSING = os.path.join(settings.BASE_DIR, 'seed/lib/geospatial/data', 'test-Public_Housing_Developments.xlsx')
-        HUD_DATA_PATH_MULTIFAMILY = os.path.join(settings.BASE_DIR, 'seed/lib/geospatial/data', 'test-Multifamily_Properties_-_Assisted.xlsx')
->>>>>>> 67d16ff9
     else:
         HUD_DATA_PATH_HOUSING = os.path.join(settings.BASE_DIR, 'seed/lib/geospatial/data', 'Public_Housing_Developments.csv.xz')
         HUD_DATA_PATH_MULTIFAMILY = os.path.join(settings.BASE_DIR, 'seed/lib/geospatial/data', 'Multifamily_Properties_-_Assisted.csv.xz')
@@ -92,14 +85,8 @@
         Greater than or equal to the 90th percentile for energy burden and is low income?, Energy burden (percentile)
     """
     # Use a smaller file to test with
-<<<<<<< HEAD
-    settings_env = os.environ.get('DJANGO_SETTINGS_MODULE', None)
-    if settings_env == 'config.settings.test':
+    if settings.EEEJ_LOAD_SMALL_TEST_DATASET:
         CEJST_DATA_PATH = os.path.join(settings.BASE_DIR, 'seed/lib/geospatial/data', 'test-cejst-1.0-communities.csv.xz')
-=======
-    if settings.EEEJ_LOAD_SMALL_TEST_DATASET:
-        CEJST_DATA_PATH = os.path.join(settings.BASE_DIR, 'seed/lib/geospatial/data', 'test-CEJST-1.0-communities-with-indicators.xlsx')
->>>>>>> 67d16ff9
     else:
         CEJST_DATA_PATH = os.path.join(settings.BASE_DIR, 'seed/lib/geospatial/data', 'cejst-1.0-communities.csv.xz')
 
