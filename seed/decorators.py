--- conflicted
+++ resolved
@@ -119,7 +119,6 @@
     return wrapper
 
 
-<<<<<<< HEAD
 def ajax_request_class(func):
     """
     * Copied from django-annoying, with a small modification. Now we also check for 'status' or 'success' keys and \
@@ -164,27 +163,13 @@
     return wrapper
 
 
-def require_organization_id(fn):
-=======
 def require_organization_id(func):
->>>>>>> 3c89d0ef
     """
     Validate that organization_id is in the GET params and it's an int.
     """
 
     @wraps(func)
     def _wrapped(request, *args, **kwargs):
-<<<<<<< HEAD
-        org_id = request.GET.get('organization_id', None)
-        if org_id is None:
-            return HttpResponseBadRequest('Valid organization_id is required in the query parameters.')
-        try:
-            ord_id = int(org_id)
-        except Exception as e:
-            return HttpResponseBadRequest('Invalid organization_id in the query parameters, must be integer')
-        return fn(request, *args, **kwargs)
-=======
-
         error = False
         try:
             int(request.GET['organization_id'])
@@ -204,8 +189,6 @@
             return HttpResponse(json.dumps(message), content_type=format_type, status=400)
         else:
             return func(request, *args, **kwargs)
-
->>>>>>> 3c89d0ef
     return _wrapped
 
 
