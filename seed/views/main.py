--- conflicted
+++ resolved
@@ -21,15 +21,10 @@
 from django.http import HttpResponse
 from django.shortcuts import render_to_response
 from django.template.context import RequestContext
-
-<<<<<<< HEAD
-from seed import tasks
-=======
 from rest_framework import viewsets
 from rest_framework.decorators import detail_route
 
-from seed import tasks  # , models
->>>>>>> b1945c77
+from seed import tasks
 from seed.audit_logs.models import AuditLog
 from seed.common import views as vutil
 from seed.data_importer.models import ImportFile, ImportRecord, ROW_DELIMITER
@@ -74,7 +69,6 @@
 )
 from seed.utils.time import convert_to_js_timestamp
 from seed.views.accounts import _get_js_role
-
 from .. import search
 
 DEFAULT_CUSTOM_COLUMNS = [
