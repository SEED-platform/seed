--- conflicted
+++ resolved
@@ -2212,13 +2212,8 @@
     _log.info(file_path)
 
     pm_energy_processor.parse_pm_energy_file(file_path)
-<<<<<<< HEAD
-    processed_file_path = file_path[len(file_path):-5] + '_processed.xlsx'
-
-=======
     processed_file_path = file_path[0:-5] + '_processed.xlsx'
     
->>>>>>> 059e1cb0
     json_data = energy_template_process.parse_energy_template(processed_file_path)
 
     green_button_data_analyser.data_analyse(json_data, 'PM')
@@ -2310,13 +2305,6 @@
         json_data = json.loads(response.text)
         error_msg = json_data['errors'][0]
 
-<<<<<<< HEAD
-        # if response.status_code == 500 and error_msg == 'No such file or directory':
-        #    # no data in kairosdb yet
-        #    res['status'] = 'success'
-        # else:
-=======
->>>>>>> 059e1cb0
         res['status'] = 'error'
         res['error_code'] = response.status_code
         res['error_msg'] = error_msg
@@ -2367,13 +2355,8 @@
 @api_endpoint
 @ajax_request
 @login_required
-<<<<<<< HEAD
-def save_gb_request_info_url(request):
-    info = json.loads(request.body)
-=======
 def save_gb_request_info(request):
     info =  json.loads(request.body)
->>>>>>> 059e1cb0
 
     building_id = info['building_id']
     url = info['url']
