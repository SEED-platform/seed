--- conflicted
+++ resolved
@@ -60,13 +60,9 @@
 from seed.models import (
     ASSESSED_BS,
     PORTFOLIO_BS,
-<<<<<<< HEAD
     GREEN_BUTTON_BS
-=======
-    GREEN_BUTTON_BS,
     PropertyState,
     Cycle,
->>>>>>> bed96e85
 )
 from seed.utils.api import api_endpoint, api_endpoint_class
 from seed.utils.buildings import (
