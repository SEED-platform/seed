--- conflicted
+++ resolved
@@ -25,13 +25,7 @@
 from seed import tasks
 from seed.authentication import SEEDAuthentication
 from seed.common import views as vutil
-<<<<<<< HEAD
-from seed.data_importer.models import ImportFile, ImportRecord  # , ROW_DELIMITER
-=======
 from seed.data_importer.models import ImportFile, ImportRecord
-from seed.lib.mcm.reader import ROW_DELIMITER
-
->>>>>>> f410d261
 from seed.data_importer.tasks import (
     remap_data,
 )
@@ -54,13 +48,6 @@
     ProjectBuilding,
     get_ancestors,  # TO REMOVE
     get_column_mapping,
-<<<<<<< HEAD
-    save_snapshot_match,
-    unmatch_snapshot_tree as unmatch_snapshot,
-=======
-    obj_to_dict,
-    DATA_STATE_MAPPING,
->>>>>>> f410d261
 )
 from seed.utils.api import api_endpoint, api_endpoint_class
 from seed.utils.buildings import (
