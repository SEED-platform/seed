# encoding: utf-8
"""
SEED Platform (TM), Copyright (c) Alliance for Sustainable Energy, LLC, and other contributors.
See also https://github.com/seed-platform/seed/main/LICENSE.md
"""
from django.core.exceptions import ObjectDoesNotExist
from django.http import JsonResponse
from rest_framework import status, viewsets
from rest_framework.decorators import action

from seed.decorators import ajax_request_class
from seed.landing.models import SEEDUser as User
from seed.lib.superperms.orgs.decorators import has_perm_class
from seed.lib.superperms.orgs.models import (
    ROLE_OWNER,
    Organization,
    OrganizationUser
)
from seed.tasks import invite_to_organization
from seed.utils.api import api_endpoint_class
from seed.utils.users import get_js_role


class OrganizationUserViewSet(viewsets.ViewSet):
    # allow using `organization_pk` in url path for authorization (i.e., for has_perm_class)
    authz_org_id_kwarg = 'organization_pk'

    @api_endpoint_class
    @ajax_request_class
    @has_perm_class('requires_member')
    def list(self, request, organization_pk):
        """
        Retrieve all users belonging to an org.
        """
        try:
            org = Organization.objects.get(pk=organization_pk)
        except ObjectDoesNotExist:
            return JsonResponse({'status': 'error',
                                 'message': 'Could not retrieve organization at organization_pk = ' + str(organization_pk)},
                                status=status.HTTP_404_NOT_FOUND)
        users = []
        for u in org.organizationuser_set.all():
            user = u.user

            user_orgs = OrganizationUser.objects.filter(user=user).count()

            users.append({
                'email': user.email,
                'first_name': user.first_name,
                'last_name': user.last_name,
                'number_of_orgs': user_orgs,
                'user_id': user.pk,
<<<<<<< HEAD
                'role': _get_js_role(u.role_level),
                'access_level_instance_name': u.access_level_instance.name,
                'access_level': org.access_level_names[u.access_level_instance.depth - 1],
=======
                'role': get_js_role(u.role_level)
>>>>>>> 2548b623
            })

        return JsonResponse({'status': 'success', 'users': users})

    @api_endpoint_class
    @ajax_request_class
    @has_perm_class('requires_owner')
    @action(detail=True, methods=['PUT'])
    def add(self, request, organization_pk, pk):
        """
        Adds an existing user to an organization as an owner.
        """
        org = Organization.objects.get(pk=organization_pk)
        user = User.objects.get(pk=pk)

        _orguser, created = org.add_member(user, access_level_instance_id=org.root)

        # Send an email if a new user has been added to the organization
        if created:
            try:
                domain = request.get_host()
            except Exception:
                domain = 'seed-platform.org'
            invite_to_organization(
                domain, user, request.user.username, org
            )

        return JsonResponse({'status': 'success'})

    @api_endpoint_class
    @ajax_request_class
    @has_perm_class('requires_owner')
    @action(detail=True, methods=['DELETE'])
    def remove(self, request, organization_pk, pk):
        """
        Removes a user from an organization.
        """
        try:
            org = Organization.objects.get(pk=organization_pk)
        except Organization.DoesNotExist:
            return JsonResponse({
                'status': 'error',
                'message': 'organization does not exist'
            }, status=status.HTTP_404_NOT_FOUND)

        try:
            user = User.objects.get(pk=pk)
        except User.DoesNotExist:
            return JsonResponse({
                'status': 'error',
                'message': 'user does not exist'
            }, status=status.HTTP_404_NOT_FOUND)

        # A super user can remove a user. The superuser logic is also part of the decorator which
        # checks if super permissions have been limited per the ALLOW_SUPER_USER_PERMS setting.
        org_owner = OrganizationUser.objects.filter(
            user=request.user, organization=org, role_level=ROLE_OWNER
        ).exists()
        if not request.user.is_superuser and not org_owner:
            return JsonResponse({
                'status': 'error',
                'message': 'only the organization owner or superuser can remove a member'
            }, status=status.HTTP_403_FORBIDDEN)

        is_last_member = not OrganizationUser.objects.filter(
            organization=org,
        ).exclude(user=user).exists()

        if is_last_member:
            return JsonResponse({
                'status': 'error',
                'message': 'an organization must have at least one member'
            }, status=status.HTTP_409_CONFLICT)

        is_last_owner = not OrganizationUser.objects.filter(
            organization=org,
            role_level=ROLE_OWNER,
        ).exclude(user=user).exists()

        if is_last_owner:
            return JsonResponse({
                'status': 'error',
                'message': 'an organization must have at least one owner level member'
            }, status=status.HTTP_409_CONFLICT)

        ou = OrganizationUser.objects.get(user=user, organization=org)
        ou.delete()

        # check the user and make sure they still have a valid organization to belong to
        user_orgs = OrganizationUser.objects.filter(user=user)

        if user_orgs.count() == 0:
            user.default_organization_id = None
            user.save()
        elif user.default_organization == org:
            first_org = user_orgs.order_by('id').first()
            user.default_organization = first_org.organization
            user.save()

        return JsonResponse({'status': 'success'})<|MERGE_RESOLUTION|>--- conflicted
+++ resolved
@@ -50,13 +50,9 @@
                 'last_name': user.last_name,
                 'number_of_orgs': user_orgs,
                 'user_id': user.pk,
-<<<<<<< HEAD
-                'role': _get_js_role(u.role_level),
+                'role': get_js_role(u.role_level),
                 'access_level_instance_name': u.access_level_instance.name,
                 'access_level': org.access_level_names[u.access_level_instance.depth - 1],
-=======
-                'role': get_js_role(u.role_level)
->>>>>>> 2548b623
             })
 
         return JsonResponse({'status': 'success', 'users': users})
