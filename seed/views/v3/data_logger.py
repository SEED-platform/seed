"""
SEED Platform (TM), Copyright (c) Alliance for Sustainable Energy, LLC, and other contributors.
See also https://github.com/SEED-platform/seed/blob/main/LICENSE.md
"""
from datetime import datetime, timedelta

from django.db.utils import IntegrityError
from django.http import JsonResponse
from pytz import timezone as pytztimezone
from rest_framework import status, viewsets

from config.settings.common import TIME_ZONE
from seed.decorators import ajax_request_class
from seed.lib.superperms.orgs.decorators import (
    has_hierarchy_access,
    has_perm_class
)
from seed.models import DataLogger, PropertyView
from seed.utils.api import OrgMixin
from seed.utils.api_schema import swagger_auto_schema_org_query_param


class DataLoggerViewSet(viewsets.ViewSet, OrgMixin):
    raise_exception = True

    @swagger_auto_schema_org_query_param
    @ajax_request_class
    @has_perm_class('requires_viewer')
    @has_hierarchy_access()
    def list(self, request):
        """
        Retrieves data_loggers for the property
        """
        org_id = self.get_organization(request)
        property_view_id = request.GET['property_view_id']

        property_view = PropertyView.objects.get(
            pk=property_view_id,
            cycle__organization_id=org_id
        )
        property_id = property_view.property.id

        res = []
        for data_logger in DataLogger.objects.filter(property_id=property_id):
            res.append({
                'id': data_logger.id,
                'display_name': data_logger.display_name,
                'location_description': data_logger.location_description,
                "manufacturer_name": data_logger.manufacturer_name,
                "model_name": data_logger.model_name,
                "serial_number": data_logger.serial_number,
                "identifier": data_logger.identifier,
            })

        return res

    @swagger_auto_schema_org_query_param
    @ajax_request_class
    @has_perm_class('requires_member')
    @has_hierarchy_access()
    def create(self, request):
        """
        create data_logger
        """
        org_id = self.get_organization(request)
        property_view_id = request.GET['property_view_id']

        body = dict(request.data)
        display_name = body['display_name']
        manufacturer_name = body.get('manufacturer_name')
        model_name = body.get('model_name')
        serial_number = body.get('serial_number')
        location_description = body.get("location_description")
        identifier = body.get("identifier")

        property_view = PropertyView.objects.get(
            pk=property_view_id,
            cycle__organization_id=org_id
        )
        property_id = property_view.property.id

        data_logger = DataLogger(
            property_id=property_id,
            display_name=display_name,
            location_description=location_description,
            manufacturer_name=manufacturer_name,
            model_name=model_name,
            serial_number=serial_number,
            identifier=identifier,
        )

        # for every weekday from 2020-2023, mark as occupied from 8-5
        tz_obj = pytztimezone(TIME_ZONE)
        start_time = datetime(2020, 1, 1, 0, 0, tzinfo=tz_obj)
        end_time = datetime(2023, 1, 1, 0, 0, tzinfo=tz_obj)

        day = start_time
        is_occupied_data = []
        while day < end_time:
            if day.weekday() <= 4:
                open_time = day + timedelta(hours=8)
                is_occupied_data.append(
                    (open_time.isoformat(), True)
                )

                close_time = day + timedelta(hours=17)
                is_occupied_data.append(
                    (close_time.isoformat(), False)
                )

            day += timedelta(days=1)

        data_logger.is_occupied_data = is_occupied_data

        try:
            data_logger.save()
        except IntegrityError:
            result = {
                'status': 'error',
                'message': f'Data Logger name {display_name} is not unique.'
            }
        else:
            result = {
                'id': data_logger.id,
                'display_name': data_logger.display_name,
                'location_description': data_logger.location_description,
                "manufacturer_name": data_logger.manufacturer_name,
                "model_name": data_logger.model_name,
                "serial_number": data_logger.serial_number,
                "identifier": data_logger.identifier,
            }

        return result

    @swagger_auto_schema_org_query_param
    @ajax_request_class
<<<<<<< HEAD
=======
    @has_perm_class('requires_member')
    @has_hierarchy_access(data_logger_id_kwarg='pk')
>>>>>>> 67105ae3
    def destroy(self, request, pk):
        org_id = self.get_organization(request)

        # get data logger
        try:
            data_logger = DataLogger.objects.get(property__organization_id=org_id, pk=pk)
        except DataLogger.DoesNotExist:
            return JsonResponse({
                'status': 'error',
                'message': 'No such DataLogger found.'
            }, status=status.HTTP_404_NOT_FOUND)

        # delete data logger
        data_logger.delete()

        return JsonResponse({
            'status': 'success',
        }, status=status.HTTP_204_NO_CONTENT)<|MERGE_RESOLUTION|>--- conflicted
+++ resolved
@@ -134,11 +134,8 @@
 
     @swagger_auto_schema_org_query_param
     @ajax_request_class
-<<<<<<< HEAD
-=======
     @has_perm_class('requires_member')
     @has_hierarchy_access(data_logger_id_kwarg='pk')
->>>>>>> 67105ae3
     def destroy(self, request, pk):
         org_id = self.get_organization(request)
 
