"""
SEED Platform (TM), Copyright (c) Alliance for Sustainable Energy, LLC, and other contributors.
See also https://github.com/SEED-platform/seed/blob/main/LICENSE.md

:author 'Piper Merriam <pmerriam@quickleft.com>'
"""

import logging

from django.core.paginator import EmptyPage, PageNotAnInteger, Paginator
from django.db.models import FilteredRelation, Q
from django.db.utils import DataError
from django.http import JsonResponse
from django.utils.decorators import method_decorator
from rest_framework import status
from rest_framework.decorators import action

from seed.decorators import ajax_request_class
from seed.lib.superperms.orgs.decorators import has_hierarchy_access, has_perm_class
from seed.models import (
    AccessLevelInstance,
    Column,
    FacilitiesPlanRun,
    Organization,
    TaxLotProperty,
)
from seed.serializers.facilities_plan_run import FacilitiesPlanRunSerializer
from seed.serializers.pint import apply_display_unit_preferences
from seed.utils.api import api_endpoint_class
from seed.utils.search import FilterError, build_view_filters_and_sorts
from seed.utils.viewsets import SEEDOrgNoPatchOrOrgCreateModelViewSet

logger = logging.getLogger(__name__)


@method_decorator(
    name="retrieve",
    decorator=[
        has_perm_class("requires_viewer"),
        has_hierarchy_access(facilities_plan_run_id_kwarg="pk"),
    ],
)
@method_decorator(
    name="list",
    decorator=[
        has_perm_class("requires_viewer"),
        # has_hierarchy_access(facilities_plan_run_id_kwarg="pk"),
    ],
)
@method_decorator(
    name="create",
    decorator=[
        has_perm_class("requires_member"),
        has_hierarchy_access(body_ali_id="ali"),
    ],
)
class FacilitiesPlanRunViewSet(SEEDOrgNoPatchOrOrgCreateModelViewSet):
    serializer_class = FacilitiesPlanRunSerializer
    model = FacilitiesPlanRun
    pagination_class = None

    def get_queryset(self):
        org_id = self.get_organization(self.request)
        fprs = FacilitiesPlanRun.objects.filter(ali__organization=org_id)

        access_level_instance_id = getattr(self.request, "access_level_instance_id", None)
        if access_level_instance_id:
            access_level_instance = AccessLevelInstance.objects.get(pk=access_level_instance_id)
            fprs = fprs.filter(ali__lft__gte=access_level_instance.lft, ali__rgt__lte=access_level_instance.rgt)

        return fprs

    @api_endpoint_class
    @ajax_request_class
    @has_perm_class("requires_viewer")
    @has_hierarchy_access(facilities_plan_run_id_kwarg="pk")
    @action(detail=True, methods=["GET"])
    def properties(self, request, pk):
        """
        Properties
        """
        # Init a bunch of values
        org_id = int(self.get_organization(request))
        try:
            org = Organization.objects.get(pk=org_id)
            fpr = FacilitiesPlanRun.objects.get(pk=pk)
        except (Organization.DoesNotExist, FacilitiesPlanRun.DoesNotExist):
            return JsonResponse({"status": "error", "message": "No such resource."})

        page = request.query_params.get("page", 1)
        per_page = request.query_params.get("per_page", 100)
        inventory_type = "property"
        access_level_instance = fpr.ali
        columns_from_database = Column.retrieve_all(
            org_id=org_id,
            inventory_type=inventory_type,
            only_used=False,
            include_related=False,
        )
        show_columns = [
            c.id
            for c in [
                Column.objects.filter(table_name="PropertyState", column_name=org.property_display_field, organization=org).first(),
                fpr.facilities_plan.compliance_cycle_year_column,
                fpr.facilities_plan.include_in_total_denominator_column,
                fpr.facilities_plan.exclude_from_plan_column,
                fpr.facilities_plan.require_in_plan_column,
                fpr.facilities_plan.electric_energy_usage_column,
                fpr.facilities_plan.gas_energy_usage_column,
                fpr.facilities_plan.steam_energy_usage_column,
            ]
            if c is not None
        ] + list(fpr.display_columns.values_list("id", flat=True))

        # get views
        views = (
            fpr.cycle.propertyview_set.filter(
                property__access_level_instance__lft__gte=access_level_instance.lft,
                property__access_level_instance__rgt__lte=access_level_instance.rgt,
            )
            .annotate(run_info=FilteredRelation("facility_plan_runs", condition=(Q(facility_plan_runs__run_id=fpr.id))))
            .order_by("run_info__rank")
        )

        try:
            filters, annotations, order_by = build_view_filters_and_sorts(
                request.query_params, columns_from_database, inventory_type, org.access_level_names
            )
            if order_by == ["id"]:
                order_by = ["run_info__rank"]
            views = views.annotate(**annotations).filter(filters).order_by(*order_by)
        except FilterError as e:
            return JsonResponse({"status": "error", "message": f"Error filtering: {e!s}"}, status=status.HTTP_400_BAD_REQUEST)
        except ValueError as e:
            return JsonResponse({"status": "error", "message": f"Error filtering: {e!s}"}, status=status.HTTP_400_BAD_REQUEST)

        if request.query_params.get("only_ids", "false") == "true":
            return JsonResponse({"ids": list(views.values_list("id", flat=True))})

        # get views run info for later
        view_run_infos = views.values(
            "run_info__rank",
            "run_info__total_energy_usage",
            "run_info__percentage_of_total_energy_usage",
            "run_info__running_percentage",
            "run_info__running_square_footage",
        )

        # Paginate results
        paginator = Paginator(views, per_page)
        try:
            views = paginator.page(page)
            page = int(page)
        except PageNotAnInteger:
            views = paginator.page(1)
            page = 1
        except EmptyPage:
            views = paginator.page(paginator.num_pages)
            page = paginator.num_pages
        except DataError as e:
            return JsonResponse(
                {
                    "status": "error",
                    "message": f"Error filtering - your data might not match the column settings data type: {e!s}",
                },
                status=status.HTTP_400_BAD_REQUEST,
            )
        except IndexError as e:
            return JsonResponse(
                {"status": "error", "message": f"Error filtering - Clear filters and try again: {e!s}"}, status=status.HTTP_400_BAD_REQUEST
            )

        # collapse pint quantity units to their magnitudes
        properties = TaxLotProperty.serialize(views, show_columns, columns_from_database, False, pk)
        properties = [apply_display_unit_preferences(org, x) for x in properties]

<<<<<<< HEAD
        for property_json, run_info in zip(
            properties, view_run_infos[paginator.page(page).start_index() - 1 : paginator.page(page).end_index() + 1]
        ):
            property_json["total_energy_usage"] = run_info["run_info__total_energy_usage"]
            property_json["percentage_of_total_energy_usage"] = run_info["run_info__percentage_of_total_energy_usage"]
            property_json["running_percentage"] = run_info["run_info__running_percentage"]
            property_json["running_square_footage"] = run_info["run_info__running_square_footage"]
            # compliance_cycle_year_column = fpr.facilities_plan.compliance_cycle_year_column
            # column_name = compliance_cycle_year_column.display_name if compliance_cycle_year_column.display_name else compliance_cycle_year_column.column_name
=======
        if paginator.page(page).start_index() > 0:
            for property_json, run_info in zip(
                properties, view_run_infos[paginator.page(page).start_index() - 1 : paginator.page(page).end_index()]
            ):
                property_json["total_energy_usage"] = run_info["run_info__total_energy_usage"]
                property_json["percentage_of_total_energy_usage"] = run_info["run_info__percentage_of_total_energy_usage"]
                property_json["running_percentage"] = run_info["run_info__running_percentage"]
                property_json["running_square_footage"] = run_info["run_info__running_square_footage"]
                # compliance_cycle_year_column = fpr.facilities_plan.compliance_cycle_year_column
                # column_name = compliance_cycle_year_column.display_name if compliance_cycle_year_column.display_name else compliance_cycle_year_column.column_name
>>>>>>> c56075db

        return JsonResponse(
            {
                "pagination": {
                    "page": page,
                    "start": paginator.page(page).start_index(),
                    "end": paginator.page(page).end_index(),
                    "num_pages": paginator.num_pages,
                    "has_next": paginator.page(page).has_next(),
                    "has_previous": paginator.page(page).has_previous(),
                    "total": paginator.count,
                },
                "properties": properties,
            }
        )

    @api_endpoint_class
    @ajax_request_class
    @has_perm_class("requires_member")
    @has_hierarchy_access(facilities_plan_run_id_kwarg="pk")
    @action(detail=True, methods=["POST"])
    def run(self, request, pk):
        try:
            fpr = FacilitiesPlanRun.objects.get(pk=pk)
        except (Organization.DoesNotExist, FacilitiesPlanRun.DoesNotExist):
            return JsonResponse({"status": "error", "message": "No such resource."})

        fpr.run()

        return JsonResponse({"status": "success"})<|MERGE_RESOLUTION|>--- conflicted
+++ resolved
@@ -174,17 +174,6 @@
         properties = TaxLotProperty.serialize(views, show_columns, columns_from_database, False, pk)
         properties = [apply_display_unit_preferences(org, x) for x in properties]
 
-<<<<<<< HEAD
-        for property_json, run_info in zip(
-            properties, view_run_infos[paginator.page(page).start_index() - 1 : paginator.page(page).end_index() + 1]
-        ):
-            property_json["total_energy_usage"] = run_info["run_info__total_energy_usage"]
-            property_json["percentage_of_total_energy_usage"] = run_info["run_info__percentage_of_total_energy_usage"]
-            property_json["running_percentage"] = run_info["run_info__running_percentage"]
-            property_json["running_square_footage"] = run_info["run_info__running_square_footage"]
-            # compliance_cycle_year_column = fpr.facilities_plan.compliance_cycle_year_column
-            # column_name = compliance_cycle_year_column.display_name if compliance_cycle_year_column.display_name else compliance_cycle_year_column.column_name
-=======
         if paginator.page(page).start_index() > 0:
             for property_json, run_info in zip(
                 properties, view_run_infos[paginator.page(page).start_index() - 1 : paginator.page(page).end_index()]
@@ -195,7 +184,6 @@
                 property_json["running_square_footage"] = run_info["run_info__running_square_footage"]
                 # compliance_cycle_year_column = fpr.facilities_plan.compliance_cycle_year_column
                 # column_name = compliance_cycle_year_column.display_name if compliance_cycle_year_column.display_name else compliance_cycle_year_column.column_name
->>>>>>> c56075db
 
         return JsonResponse(
             {
