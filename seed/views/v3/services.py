--- conflicted
+++ resolved
@@ -21,14 +21,4 @@
         system_pk = self.kwargs.get("system_pk")
         return Service.objects.filter(
             system=system_pk, system__group=group_pk, system__group__organization=self.get_organization(self.request)
-<<<<<<< HEAD
-        )
-
-    def get_serializer_context(self):
-        context = super().get_serializer_context()
-        context["group_pk"] = self.kwargs.get("inventory_group_pk")
-        context["system_pk"] = self.kwargs.get("system_pk")
-        return context
-=======
-        )
->>>>>>> 7fcfd03b
+        )