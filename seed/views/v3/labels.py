--- conflicted
+++ resolved
@@ -128,11 +128,5 @@
         return labels
 
     def get_serializer(self, *args, **kwargs):
-<<<<<<< HEAD
-        kwargs['super_organization'] = self.get_organization(self.request)
-=======
         kwargs["super_organization"] = self.get_organization(self.request)
-        inventory = filter_labels_for_inv_type(request=self.request)
-        kwargs["inventory"] = inventory
->>>>>>> 57c9905f
         return super().get_serializer(*args, **kwargs)