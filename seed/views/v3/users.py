# !/usr/bin/env python
# encoding: utf-8
"""
SEED Platform (TM), Copyright (c) Alliance for Sustainable Energy, LLC, and other contributors.
See also https://github.com/seed-platform/seed/main/LICENSE.md
"""
import logging

from django.contrib.auth.password_validation import validate_password
from django.contrib.auth.tokens import default_token_generator
from django.core.exceptions import ObjectDoesNotExist, ValidationError
from django.http import JsonResponse
from drf_yasg.utils import swagger_auto_schema
from rest_framework import serializers, status, viewsets
from rest_framework.decorators import action
from rest_framework.status import HTTP_400_BAD_REQUEST

from seed.decorators import ajax_request_class
from seed.landing.models import SEEDUser as User
from seed.lib.superperms.orgs.decorators import PERMS, has_perm_class
from seed.lib.superperms.orgs.models import (
    ROLE_MEMBER,
    ROLE_OWNER,
<<<<<<< HEAD
    ROLE_VIEWER,
    AccessLevelInstance,
=======
>>>>>>> 2548b623
    Organization,
    OrganizationUser
)
from seed.models.data_quality import Rule
from seed.tasks import invite_to_seed
from seed.utils.api import OrgMixin, api_endpoint_class
from seed.utils.api_schema import (
    AutoSchemaHelper,
    swagger_auto_schema_org_query_param
)
from seed.utils.organizations import create_organization
from seed.utils.users import get_role_from_js

_log = logging.getLogger(__name__)


def _get_js_rule_type(data_type):
    """return the JS friendly data type name for the data data_quality rule

    :param data_type: data data_quality rule data type as defined in data_quality.models
    :returns: (string) JS data type name
    """
    return dict(Rule.DATA_TYPES).get(data_type)


def _get_rule_type_from_js(data_type):
    """return the Rules TYPE from the JS friendly data type

    :param data_type: 'string', 'number', 'date', or 'year'
    :returns: int data type as defined in data_quality.models
    """
    d = {v: k for k, v in dict(Rule.DATA_TYPES).items()}
    return d.get(data_type)


def _get_js_rule_severity(severity):
    """return the JS friendly severity name for the data data_quality rule

    :param severity: data data_quality rule severity as defined in data_quality.models
    :returns: (string) JS severity name
    """
    return dict(Rule.SEVERITY).get(severity)


def _get_severity_from_js(severity):
    """return the Rules SEVERITY from the JS friendly severity

    :param severity: 'error', or 'warning'
    :returns: int severity as defined in data_quality.models
    """
    d = {v: k for k, v in dict(Rule.SEVERITY).items()}
    return d.get(severity)


class EmailAndIDSerializer(serializers.Serializer):
    email = serializers.CharField(max_length=100)
    user_id = serializers.IntegerField()


class ListUsersResponseSerializer(serializers.Serializer):
    users = EmailAndIDSerializer(many=True)


# this is used for swagger docs for some views below
user_response_schema = AutoSchemaHelper.schema_factory({
    'first_name': 'string',
    'last_name': 'string',
    'email': 'string',
    'api_key': 'string',
})


class UserViewSet(viewsets.ViewSet, OrgMixin):
    raise_exception = True

    def validate_request_user(self, pk, request):
        try:
            user = User.objects.get(pk=pk)
        except ObjectDoesNotExist:
            return False, JsonResponse(
                {'status': 'error', 'message': "Could not find user with pk = " + str(pk)},
                status=status.HTTP_404_NOT_FOUND)
        if not user == request.user:
            return False, JsonResponse(
                {'status': 'error', 'message': "Cannot access user with pk = " + str(pk)},
                status=status.HTTP_403_FORBIDDEN)
        return True, user

    @swagger_auto_schema(
        manual_parameters=[AutoSchemaHelper.query_org_id_field()],
        request_body=AutoSchemaHelper.schema_factory(
            {
                'org_name': 'string',
                'first_name': 'string',
                'last_name': 'string',
                'role': 'string',
                'email': 'string',
            },
            required=['first_name', 'last_name', 'role', 'email'],
            description='An object containing meta data for a new user:\n'
                        '-org_name: New organization name if creating a new organization for this user\n'
                        '-first_name: First name of new user\n'
                        '-last_name: Last name of new user\n'
                        '-role: one of owner, member, or viewer\n'
                        '-email: Email address of the new user'
        ),
        responses={
            200: AutoSchemaHelper.schema_factory(
                {
                    'status': 'string',
                    'message': 'string',
                    'org': 'string',
                    'org_created': 'boolean',
                    'username': 'string',
                    'user_id': 'string',
                },
                description='Properties:\n'
                            '-org: name of new org (or existing org)\n'
                            '-org_created: true if new org created\n'
                            '-username: username of new user\n'
                            '-user_id: user id (pk) of new user'
            )
        }
    )
    @api_endpoint_class
    @ajax_request_class
    @has_perm_class('requires_owner_or_superuser_without_org', False)
    def create(self, request):
        """
        Creates a new SEED user.
        Organization owners must specify the `organization_id` query param.
        Superusers can add `org_name` to the body and create a new organization for the new user.
        Sends invitation email to the new user.
        """
        # WARNING: we aren't using the OrgMixin here to validate the organization
        # It is assumed the org authorization logic implemented in this view is
        # consistent with our permissions checking (has_perm_class decorator)
        body = request.data
        org_name = body.get('org_name')
        org_id = request.query_params.get('organization_id', None)
        if (org_name and org_id) or (not org_name and not org_id):
            return JsonResponse({
                'status': 'error',
                'message': 'Choose either an existing org or provide a new one'
            }, status=status.HTTP_409_CONFLICT)

        first_name = body['first_name']
        last_name = body['last_name']
        email = body['email']
        username = body['email']
        access_level_instance_id = body.get("access_level_instance_id")
        user, created = User.objects.get_or_create(username=username.lower())

        if org_id:
            org = Organization.objects.get(pk=org_id)
            org_created = False
            if access_level_instance_id is None:
                return JsonResponse({
                    'status': 'error',
                    'message': 'if using an existing org, you must provide a `access_level_instance_id`'
                }, status=status._BAD_REQUEST)
        else:
            org, _, _ = create_organization(user, org_name)
            access_level_instance_id = AccessLevelInstance.objects.get(organization=org, depth=1).id
            org_created = True

        # Add the user to the org.  If this is the org's first user,
        # the user becomes the owner/admin automatically.
        # see Organization.add_member()
        if not org.is_member(user):
            org.add_member(user, access_level_instance_id)

        if body.get('role'):
            # check if this is a dict, if so, grab the value out of 'value'
            role = body['role']
            try:
                get_role_from_js(role)
            except Exception:
                return JsonResponse({'status': 'error', 'message': 'valid arguments for role are [viewer, member, '
                                                                   'owner]'},
                                    status=status.HTTP_400_BAD_REQUEST)

            OrganizationUser.objects.filter(
                organization_id=org.pk,
<<<<<<< HEAD
                user_id=user.pk,
                access_level_instance_id=access_level_instance_id,
            ).update(role_level=_get_role_from_js(role))
=======
                user_id=user.pk
            ).update(role_level=get_role_from_js(role))
>>>>>>> 2548b623

        if created:
            user.set_unusable_password()
            user.email = email
            user.first_name = first_name
            user.last_name = last_name
        user.save()

        try:
            domain = request.get_host()
        except Exception:
            domain = 'seed-platform.org'
        invite_to_seed(domain, user.email, default_token_generator.make_token(user), org, user.pk, first_name)

        return JsonResponse({
            'status': 'success',
            'message': user.email,
            'org': org.name,
            'org_created': org_created,
            'username': user.username,
            'user_id': user.id
        })

    @swagger_auto_schema(
        responses={
            200: ListUsersResponseSerializer,
        }
    )
    @ajax_request_class
    @has_perm_class('requires_superuser', False)
    def list(self, request):
        """
        Retrieves all users' email addresses and IDs.
        Only usable by superusers.
        """
        users = []
        for user in User.objects.only('id', 'email'):
            users.append({'email': user.email, 'user_id': user.id})
        return JsonResponse({'users': users})

    @ajax_request_class
    @api_endpoint_class
    @action(detail=False, methods=['GET'])
    def current(self, request):
        """
        Returns the id (primary key) for the current user to allow it
        to be passed to other user related endpoints
        ---
        type:
            pk:
                description: Primary key for the current user
                required: true
                type: string
        """
        return JsonResponse({'pk': request.user.id})

    @swagger_auto_schema(
        manual_parameters=[AutoSchemaHelper.query_org_id_field()],
        request_body=AutoSchemaHelper.schema_factory(
            {
                'role': 'string',
            },
            description='new role for user',
        ),
    )
    @api_endpoint_class
    @ajax_request_class
    @has_perm_class('requires_member')
    @action(detail=True, methods=['PUT'])
    def role(self, request, pk=None):
        """
        Updates a user's role within an organization.
        """
        body = request.data
        role = get_role_from_js(body['role'])

        user_id = int(pk)
        organization_id = self.get_organization(request)

        requester = OrganizationUser.objects.get(user=request.user, organization_id=organization_id)

        try:
            user = OrganizationUser.objects.get(user_id=user_id, organization_id=organization_id)
        except OrganizationUser.DoesNotExist:
            return JsonResponse({
                'status': 'error',
                'message': 'no relationship to organization'
            }, status=status.HTTP_400_BAD_REQUEST)

        # Non-superuser members can only change their own role, and it must have the same or less permissions
        if requester.role_level == ROLE_MEMBER and not requester.user.is_superuser:
            if requester.user_id != user_id or role > ROLE_MEMBER:
                return JsonResponse({
                    'status': 'error',
                    'message': 'members can only change their own role to viewer'
                }, status=status.HTTP_403_FORBIDDEN)

        is_last_owner = not OrganizationUser.objects.filter(
            organization_id=organization_id,
            role_level=ROLE_OWNER,
        ).exclude(user_id=user_id).exists()

        if is_last_owner:
            return JsonResponse({
                'status': 'error',
                'message': 'an organization must have at least one owner'
            }, status=status.HTTP_409_CONFLICT)

        user.role_level = role
        user.save()

        return JsonResponse({'status': 'success'})

    @swagger_auto_schema(
        responses={
            200: user_response_schema,
        }
    )
    @api_endpoint_class
    @ajax_request_class
    def retrieve(self, request, pk=None):
        """
        Retrieves user's first_name, last_name, email
        and api key if exists by user ID (pk).
        """

        ok, content = self.validate_request_user(pk, request)
        if ok:
            user = content
        else:
            return content
        return JsonResponse({
            'status': 'success',
            'first_name': user.first_name,
            'last_name': user.last_name,
            'email': user.email,
            'api_key': user.api_key,
        })

    @ajax_request_class
    @action(detail=True, methods=['POST'])
    def generate_api_key(self, request, pk=None):
        """
        Generates a new API key
        ---
        parameter_strategy: replace
        parameters:
            - name: pk
              description: User ID / primary key
              type: integer
              required: true
              paramType: path
        type:
            status:
                description: success or error
                type: string
                required: true
            api_key:
                description: the new API key for this user
                type: string
                required: true
        """
        ok, content = self.validate_request_user(pk, request)
        if ok:
            user = content
        else:
            return content
        user.generate_key()
        return {
            'status': 'success',
            'api_key': User.objects.get(pk=pk).api_key
        }

    @swagger_auto_schema(
        request_body=AutoSchemaHelper.schema_factory({
            'first_name': 'string',
            'last_name': 'string',
            'email': 'string'
        }),
        description='An object containing meta data for a updated user: \n'
                    '- Required - first_name, last_name, email',
        responses={
            200: user_response_schema,
        }
    )
    @api_endpoint_class
    @ajax_request_class
    def update(self, request, pk=None):
        """
        Updates the user's first name, last name, and email
        """
        body = request.data
        ok, content = self.validate_request_user(pk, request)
        if ok:
            user = content
        else:
            return content
        json_user = body
        user.first_name = json_user.get('first_name')
        user.last_name = json_user.get('last_name')
        user.email = json_user.get('email')
        user.username = json_user.get('email')
        user.save()
        return JsonResponse({
            'status': 'success',
            'first_name': user.first_name,
            'last_name': user.last_name,
            'email': user.email,
            'api_key': user.api_key,
        })

    @swagger_auto_schema(
        request_body=AutoSchemaHelper.schema_factory(
            {
                'current_password': 'string',
                'password_1': 'string',
                'password_2': 'string',
            },
            description='Fill in the current and new matching passwords'),
    )
    @ajax_request_class
    @action(detail=True, methods=['PUT'])
    def set_password(self, request, pk=None):
        """
        sets/updates a user's password, follows the min requirement of
        django password validation settings in config/settings/common.py
        """
        body = request.data
        ok, content = self.validate_request_user(pk, request)
        if ok:
            user = content
        else:
            return content
        current_password = body.get('current_password')
        p1 = body.get('password_1')
        p2 = body.get('password_2')
        if not user.check_password(current_password):
            return JsonResponse({'status': 'error', 'message': 'current password is not valid'},
                                status=status.HTTP_400_BAD_REQUEST)
        if p1 is None or p1 != p2:
            return JsonResponse({'status': 'error', 'message': 'entered password do not match'},
                                status=status.HTTP_400_BAD_REQUEST)
        try:
            validate_password(p2)
        except ValidationError as e:
            return JsonResponse({'status': 'error', 'message': e.messages[0]},
                                status=status.HTTP_400_BAD_REQUEST)
        user.set_password(p1)
        user.save()
        return JsonResponse({'status': 'success'})

    @ajax_request_class
    def get_actions(self, request):
        """returns all actions"""
        return {
            'status': 'success',
            'actions': list(PERMS.keys()),
        }

    @swagger_auto_schema(
        manual_parameters=[AutoSchemaHelper.query_org_id_field()],
        request_body=AutoSchemaHelper.schema_factory(
            {
                'actions': ['string'],
            },
            description='A list of actions to check: examples include (requires_parent_org_owner, '
                        'requires_owner, requires_member, requires_viewer, '
                        'requires_superuser, can_create_sub_org, can_remove_org)'
        ),
        responses={
            200: AutoSchemaHelper.schema_factory({
                'auth': {
                    'action_name': 'boolean'
                }
            })
        }
    )
    @ajax_request_class
    @action(detail=True, methods=['POST'])
    def is_authorized(self, request, pk=None):
        """
        Checks the auth for a given action, if user is the owner of the parent
        org then True is returned for each action
        """
        ok, content = self.validate_request_user(pk, request)
        if ok:
            user = content
        else:
            return content

        actions, org, error, message = self._parse_is_authenticated_params(request)
        if error:
            return JsonResponse({
                'status': 'error',
                'message': message
            }, status=status.HTTP_400_BAD_REQUEST)

        # If the only action requested is 'requires_superuser' no need to check an org affiliation
        if len(actions) == 1 and actions[0] == 'requires_superuser':
            return JsonResponse(
                {'status': 'success', 'auth': {'requires_superuser': user.is_superuser}})

        auth = self._try_parent_org_auth(user, org, actions)
        if auth:
            return JsonResponse({'status': 'success', 'auth': auth})

        try:
            ou = OrganizationUser.objects.get(user=user, organization=org)
        except OrganizationUser.DoesNotExist:
            return JsonResponse({'status': 'error', 'message': 'user does not exist'})

        auth = {action: PERMS[action](ou) for action in actions}
        return JsonResponse({'status': 'success', 'auth': auth})

    def _parse_is_authenticated_params(self, request):
        """checks if the org exists and if the actions are present

        :param request: the request
        :returns: tuple (actions, org, error, message)
        """
        error = False
        message = ""
        body = request.data
        if not body.get('actions'):
            message = 'no actions to check'
            error = True

        # WARNING: we aren't using the OrgMixin here to validate the organization
        # It is assumed the org authorization logic implemented here is sufficient
        org_id = request.query_params.get('organization_id', None)
        if org_id == '':
            message = 'organization id is undefined'
            error = True
            org = None
        else:
            try:
                org = Organization.objects.get(pk=org_id)
            except Organization.DoesNotExist:
                message = 'organization does not exist'
                error = True
                org = None

        return body.get('actions'), org, error, message

    def _try_parent_org_auth(self, user, organization, actions):
        """checks the parent org for permissions, if the user is not the owner of
        the parent org, then None is returned.

        :param user: the request user
        :param organization: org to check its parent
        :param actions: list of str actions to check
        :returns: a dict of action permission resolutions or None
        """
        try:
            ou = OrganizationUser.objects.get(
                user=user,
                organization=organization.parent_org,
                role_level=ROLE_OWNER
            )
        except OrganizationUser.DoesNotExist:
            return None

        return {
            action: PERMS['requires_owner'](ou) for action in actions
        }

    @swagger_auto_schema(
        responses={
            200: AutoSchemaHelper.schema_factory({
                'show_shared_buildings': 'boolean'
            })
        }
    )
    @ajax_request_class
    @action(detail=True, methods=['GET'])
    def shared_buildings(self, request, pk=None):
        """
        Get the request user's ``show_shared_buildings`` attr
        """
        ok, content = self.validate_request_user(pk, request)
        if ok:
            user = content
        else:
            return content

        return JsonResponse({
            'status': 'success',
            'show_shared_buildings': user.show_shared_buildings,
        })

    @swagger_auto_schema_org_query_param
    @ajax_request_class
    @has_perm_class('requires_viewer')
    @action(detail=True, methods=['PUT'])
    def default_organization(self, request, pk=None):
        """
        Sets the user's default organization
        """
        ok, content = self.validate_request_user(pk, request)
        if ok:
            user = content
        else:
            return content
        user.default_organization_id = self.get_organization(request)
        user.save()

        ou = OrganizationUser.objects.get(user=user, organization_id=user.default_organization_id)
        return {
            'status': 'success',
            "user": {
                "id": ou.id,
                "access_level_instance": {
                    "id": ou.access_level_instance.id,
                    "name": ou.access_level_instance.name,
                }
            }
        }

    @has_perm_class('requires_superuser', False)
    @ajax_request_class
    @action(detail=True, methods=['PUT'])
    def deactivate(self, request, pk=None):
        """
        Deactivates a user. This action can only be performed by superusers
        """
        try:
            user_id = pk
            user = User.objects.get(
                id=user_id
            )
            user.deactivate_user()
            return JsonResponse({
                'status': 'successfully deactivated',
                'data': user.email
            })
        except Exception as e:
            return JsonResponse({
                'status': 'error',
                'data': str(e),
            }, status=HTTP_400_BAD_REQUEST)<|MERGE_RESOLUTION|>--- conflicted
+++ resolved
@@ -21,11 +21,7 @@
 from seed.lib.superperms.orgs.models import (
     ROLE_MEMBER,
     ROLE_OWNER,
-<<<<<<< HEAD
-    ROLE_VIEWER,
     AccessLevelInstance,
-=======
->>>>>>> 2548b623
     Organization,
     OrganizationUser
 )
@@ -210,14 +206,9 @@
 
             OrganizationUser.objects.filter(
                 organization_id=org.pk,
-<<<<<<< HEAD
                 user_id=user.pk,
                 access_level_instance_id=access_level_instance_id,
-            ).update(role_level=_get_role_from_js(role))
-=======
-                user_id=user.pk
             ).update(role_level=get_role_from_js(role))
->>>>>>> 2548b623
 
         if created:
             user.set_unusable_password()
