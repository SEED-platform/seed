"""
SEED Platform (TM), Copyright (c) Alliance for Sustainable Energy, LLC, and other contributors.
See also https://github.com/SEED-platform/seed/blob/main/LICENSE.md
"""

import contextlib
import functools
import json
import locale
import logging
import operator
from collections import defaultdict
from io import BytesIO
from pathlib import Path

from django.conf import settings
from django.contrib.auth.decorators import permission_required
from django.contrib.auth.forms import PasswordResetForm
from django.contrib.postgres.aggregates.general import ArrayAgg
from django.core.exceptions import ObjectDoesNotExist
from django.core.files.uploadedfile import SimpleUploadedFile
from django.http import HttpResponse, JsonResponse
from django.utils.decorators import method_decorator
from drf_yasg import openapi
from drf_yasg.utils import swagger_auto_schema
from rest_framework import status, viewsets
from rest_framework.decorators import action
from rest_framework.response import Response
from xlsxwriter import Workbook

from seed import tasks
from seed.data_importer.models import ImportFile, ImportRecord
from seed.data_importer.tasks import save_raw_data
from seed.decorators import ajax_request_class
from seed.landing.models import SEEDUser as User
from seed.lib.superperms.orgs.decorators import has_hierarchy_access, has_perm_class
from seed.lib.superperms.orgs.models import ROLE_MEMBER, ROLE_OWNER, ROLE_VIEWER, AccessLevelInstance, Organization, OrganizationUser
from seed.models import (
    AUDIT_IMPORT,
    GREEN_BUTTON,
    PORTFOLIO_METER_USAGE,
    SEED_DATA_SOURCES,
    Column,
    Cycle,
    Property,
    PropertyAuditLog,
    PropertyState,
    PropertyView,
    TaxLot,
    TaxLotAuditLog,
    TaxLotState,
    TaxLotView,
)
from seed.models import StatusLabel as Label
from seed.serializers.column_mappings import SaveColumnMappingsRequestPayloadSerializer
from seed.serializers.organizations import SaveSettingsSerializer, SharedFieldsReturnSerializer
from seed.serializers.pint import apply_display_unit_preferences
from seed.utils.api import api_endpoint_class
from seed.utils.api_schema import AutoSchemaHelper
from seed.utils.encrypt import decrypt, encrypt
from seed.utils.generic import median, round_down_hundred_thousand
from seed.utils.geocode import geocode_buildings
from seed.utils.match import match_merge_link
from seed.utils.merge import merge_properties
from seed.utils.organizations import create_organization, create_suborganization
from seed.utils.properties import pair_unpair_property_taxlot
from seed.utils.salesforce import toggle_salesforce_sync
from seed.utils.users import get_js_role

_log = logging.getLogger(__name__)


def _dict_org(request, organizations):
    """returns a dictionary of an organization's data."""

    orgs = []
    for o in organizations:
        org_cycles = Cycle.objects.filter(organization=o).only("id", "name").order_by("name")
        cycles = []
        for c in org_cycles:
            cycles.append(
                {
                    "name": c.name,
                    "cycle_id": c.pk,
                    "num_properties": PropertyView.objects.filter(cycle=c).count(),
                    "num_taxlots": TaxLotView.objects.filter(cycle=c).count(),
                }
            )

        # We don't wish to double count sub organization memberships.
        org_users = (
            OrganizationUser.objects.select_related("user")
            .only("role_level", "user__first_name", "user__last_name", "user__email", "user__id")
            .filter(organization=o)
        )

        owners = []
        role_level = None
        user_is_owner = False
        for ou in org_users:
            if ou.role_level == ROLE_OWNER:
                owners.append({"first_name": ou.user.first_name, "last_name": ou.user.last_name, "email": ou.user.email, "id": ou.user.id})

                if ou.user == request.user:
                    user_is_owner = True

            if ou.user == request.user:
                role_level = get_js_role(ou.role_level)

        org = {
            "name": o.name,
            "org_id": o.id,
            "id": o.id,
            "number_of_users": len(org_users),
            "user_is_owner": user_is_owner,
            "user_role": role_level,
            "owners": owners,
            "sub_orgs": _dict_org(request, o.child_orgs.all()),
            "is_parent": o.is_parent,
            "parent_id": o.parent_id,
            "display_units_eui": o.display_units_eui,
            "display_units_ghg": o.display_units_ghg,
            "display_units_ghg_intensity": o.display_units_ghg_intensity,
            "display_units_area": o.display_units_area,
            "display_decimal_places": o.display_decimal_places,
            "cycles": cycles,
            "created": o.created.strftime("%Y-%m-%d") if o.created else "",
            "mapquest_api_key": o.mapquest_api_key or "",
            "geocoding_enabled": o.geocoding_enabled,
            "better_analysis_api_key": o.better_analysis_api_key or "",
            "better_host_url": settings.BETTER_HOST,
            "property_display_field": o.property_display_field,
            "taxlot_display_field": o.taxlot_display_field,
            "display_meter_units": dict(sorted(o.display_meter_units.items(), key=lambda item: (item[0], item[1]))),
            "thermal_conversion_assumption": o.thermal_conversion_assumption,
            "comstock_enabled": o.comstock_enabled,
            "new_user_email_from": o.new_user_email_from,
            "new_user_email_subject": o.new_user_email_subject,
            "new_user_email_content": o.new_user_email_content,
            "new_user_email_signature": o.new_user_email_signature,
            "at_organization_token": o.at_organization_token,
            "audit_template_user": o.audit_template_user,
            "audit_template_password": decrypt(o.audit_template_password)[0] if o.audit_template_password else "",
            "at_host_url": settings.AUDIT_TEMPLATE_HOST,
            "audit_template_report_type": o.audit_template_report_type,
            "salesforce_enabled": o.salesforce_enabled,
            "ubid_threshold": o.ubid_threshold,
            "inventory_count": o.property_set.count() + o.taxlot_set.count(),
            "access_level_names": o.access_level_names,
        }
        orgs.append(org)

    return orgs


def _dict_org_brief(request, organizations):
    """returns a brief dictionary of an organization's data."""

    organization_roles = list(OrganizationUser.objects.filter(user=request.user).values("organization_id", "role_level"))

    role_levels = {}
    for r in organization_roles:
        role_levels[r["organization_id"]] = get_js_role(r["role_level"])

    orgs = []
    for o in organizations:
        user_role = None
        with contextlib.suppress(KeyError):
            user_role = role_levels[o.id]

        org = {
            "name": o.name,
            "org_id": o.id,
            "parent_id": o.parent_org_id,
            "is_parent": o.is_parent,
            "id": o.id,
            "user_role": user_role,
            "display_decimal_places": o.display_decimal_places,
            "salesforce_enabled": o.salesforce_enabled,
            "access_level_names": o.access_level_names,
        }
        orgs.append(org)

    return orgs


class OrganizationViewSet(viewsets.ViewSet):
    # allow using `pk` in url path for authorization (i.e., for has_perm_class)
    authz_org_id_kwarg = "pk"

    @ajax_request_class
    @has_perm_class("requires_owner")
    @action(detail=True, methods=["DELETE"])
    def columns(self, request, pk=None):
        """
        Delete all columns for an organization. This method is typically not recommended if there
        are data in the inventory as it will invalidate all extra_data fields. This also removes
        all the column mappings that existed.

        ---
        parameters:
            - name: pk
              description: The organization_id
              required: true
              paramType: path
        type:
            status:
                description: success or error
                type: string
                required: true
            column_mappings_deleted_count:
                description: Number of column_mappings that were deleted
                type: integer
                required: true
            columns_deleted_count:
                description: Number of columns that were deleted
                type: integer
                required: true
        """
        try:
            org = Organization.objects.get(pk=pk)
            c_count, cm_count = Column.delete_all(org)
            return JsonResponse(
                {
                    "status": "success",
                    "column_mappings_deleted_count": cm_count,
                    "columns_deleted_count": c_count,
                }
            )
        except Organization.DoesNotExist:
            return JsonResponse(
                {"status": "error", "message": f"organization with with id {pk} does not exist"}, status=status.HTTP_404_NOT_FOUND
            )

    @swagger_auto_schema(
        manual_parameters=[
            AutoSchemaHelper.query_integer_field("import_file_id", required=True, description="Import file id"),
            openapi.Parameter("id", openapi.IN_PATH, type=openapi.TYPE_INTEGER, description="Organization id"),
        ],
        request_body=SaveColumnMappingsRequestPayloadSerializer,
        responses={200: "success response"},
    )
    @api_endpoint_class
    @ajax_request_class
    @has_perm_class("requires_member")
    @has_hierarchy_access(param_import_file_id="import_file_id")
    @action(detail=True, methods=["POST"])
    def column_mappings(self, request, pk=None):
        """
        Saves the mappings between the raw headers of an ImportFile and the
        destination fields in the `to_table_name` model which should be either
        PropertyState or TaxLotState

        Valid source_type values are found in ``seed.models.SEED_DATA_SOURCES``
        """
        import_file_id = request.query_params.get("import_file_id")
        if import_file_id is None:
            return JsonResponse(
                {"status": "error", "message": "Query param `import_file_id` is required"}, status=status.HTTP_400_BAD_REQUEST
            )
        try:
            ImportFile.objects.get(pk=import_file_id)
            organization = Organization.objects.get(pk=pk)
        except ImportFile.DoesNotExist:
            return JsonResponse({"status": "error", "message": "No import file found"}, status=status.HTTP_404_NOT_FOUND)
        except Organization.DoesNotExist:
            return JsonResponse({"status": "error", "message": "No organization found"}, status=status.HTTP_404_NOT_FOUND)

        try:
            Column.create_mappings(request.data.get("mappings", []), organization, request.user, import_file_id)
        except PermissionError as e:
            return JsonResponse({"status": "error", "message": str(e)})

        else:
            return JsonResponse({"status": "success"})

    @swagger_auto_schema(
        manual_parameters=[
            AutoSchemaHelper.query_boolean_field(
                "brief", required=False, description="If true, only return high-level organization details"
            )
        ]
    )
    @api_endpoint_class
    @ajax_request_class
    def list(self, request):
        """
        Retrieves all orgs the user has access to.
        """

        # if brief==true only return high-level organization details
        brief = json.loads(request.query_params.get("brief", "false"))

        if brief:
            if request.user.is_superuser:
<<<<<<< HEAD
                qs = Organization.objects.only('id', 'name', 'parent_org_id', 'display_decimal_places', "salesforce_enabled", "access_level_names")
            else:
                qs = request.user.orgs.only('id', 'name', 'parent_org_id', 'display_decimal_places', "salesforce_enabled", "access_level_names")
=======
                qs = Organization.objects.only("id", "name", "parent_org_id", "display_decimal_places")
            else:
                qs = request.user.orgs.only("id", "name", "parent_org_id", "display_decimal_places")
>>>>>>> e5e40f68

            orgs = _dict_org_brief(request, qs)
            if len(orgs) == 0:
                return JsonResponse(
                    {
                        "status": "error",
                        "message": "Your SEED account is not associated with any organizations. " "Please contact a SEED administrator.",
                    },
                    status=status.HTTP_401_UNAUTHORIZED,
                )
            else:
                return JsonResponse({"organizations": orgs})
        else:
            if request.user.is_superuser:
                qs = Organization.objects.all()
            else:
                qs = request.user.orgs.all()

            orgs = _dict_org(request, qs)
            if len(orgs) == 0:
                return JsonResponse(
                    {
                        "status": "error",
                        "message": "Your SEED account is not associated with any organizations. " "Please contact a SEED administrator.",
                    },
                    status=status.HTTP_401_UNAUTHORIZED,
                )
            else:
                return JsonResponse({"organizations": orgs})

    @api_endpoint_class
    @ajax_request_class
    @has_perm_class("requires_owner")
    def destroy(self, request, pk=None):
        """
        Starts a background task to delete an organization and all related data.
        """

        return JsonResponse(tasks.delete_organization(pk))

    @api_endpoint_class
    @ajax_request_class
    @has_perm_class("requires_viewer")
    def retrieve(self, request, pk=None):
        """
        Retrieves a single organization by id.
        """
        org_id = pk
        brief = json.loads(request.query_params.get("brief", "false"))

        if org_id is None:
            return JsonResponse({"status": "error", "message": "no organization_id sent"}, status=status.HTTP_400_BAD_REQUEST)

        try:
            org = Organization.objects.get(pk=org_id)
        except Organization.DoesNotExist:
            return JsonResponse({"status": "error", "message": "organization does not exist"}, status=status.HTTP_404_NOT_FOUND)
        if (
            not request.user.is_superuser
            and not OrganizationUser.objects.filter(
                user=request.user, organization=org, role_level__in=[ROLE_OWNER, ROLE_MEMBER, ROLE_VIEWER]
            ).exists()
        ):
            # TODO: better permission and return 401 or 403
            return JsonResponse({"status": "error", "message": "user is not the owner of the org"}, status=status.HTTP_403_FORBIDDEN)

        if brief:
            org = _dict_org_brief(request, [org])[0]
        else:
            org = _dict_org(request, [org])[0]

        return JsonResponse(
            {
                "status": "success",
                "organization": org,
            }
        )

    @swagger_auto_schema(
        request_body=AutoSchemaHelper.schema_factory(
            {
                "organization_name": "string",
                "user_id": "integer",
            },
            required=["organization_name", "user_id"],
            description="Properties:\n"
            "- organization_name: The new organization name\n"
            "- user_id: The user ID (primary key) to be used as the owner of the new organization",
        )
    )
    @api_endpoint_class
    @ajax_request_class
    def create(self, request):
        """
        Creates a new organization.
        """
        body = request.data
        user = User.objects.get(pk=body["user_id"])
        org_name = body["organization_name"]

        if not request.user.is_superuser and request.user.id != user.id:
            return JsonResponse({"status": "error", "message": "not authorized"}, status=status.HTTP_403_FORBIDDEN)

        if Organization.objects.filter(name=org_name).exists():
            return JsonResponse({"status": "error", "message": "Organization name already exists"}, status=status.HTTP_409_CONFLICT)

        org, _, _ = create_organization(user, org_name, org_name)
        return JsonResponse({"status": "success", "message": "Organization created", "organization": _dict_org(request, [org])[0]})

    @api_endpoint_class
    @ajax_request_class
    @method_decorator(permission_required("seed.can_access_admin"))
    @action(detail=True, methods=["DELETE"])
    def inventory(self, request, pk=None):
        """
        Starts a background task to delete all properties & taxlots
        in an org.
        """
        return JsonResponse(tasks.delete_organization_inventory(pk))

    @swagger_auto_schema(
        request_body=SaveSettingsSerializer,
    )
    @api_endpoint_class
    @ajax_request_class
    @has_perm_class("requires_owner")
    @action(detail=True, methods=["PUT"])
    def save_settings(self, request, pk=None):
        """
        Saves an organization's settings: name, query threshold, shared fields, etc
        """
        body = request.data
        org = Organization.objects.get(pk=pk)
        posted_org = body.get("organization", None)
        if posted_org is None:
            return JsonResponse({"status": "error", "message": "malformed request"}, status=status.HTTP_400_BAD_REQUEST)

        desired_threshold = posted_org.get("query_threshold", None)
        if desired_threshold is not None:
            org.query_threshold = desired_threshold

        desired_name = posted_org.get("name", None)
        if desired_name is not None:
            org.name = desired_name

        def is_valid_choice(choice_tuples, s):
            """choice_tuples is std model ((value, label), ...)"""
            return (s is not None) and (s in [choice[0] for choice in choice_tuples])

        def warn_bad_pint_spec(kind, unit_string):
            if unit_string is not None:
                _log.warn(f"got bad {kind} unit string {unit_string} for org {org.name}")

        def warn_bad_units(kind, unit_string):
            _log.warn(f"got bad {kind} unit string {unit_string} for org {org.name}")

        desired_display_units_eui = posted_org.get("display_units_eui")
        if is_valid_choice(Organization.MEASUREMENT_CHOICES_EUI, desired_display_units_eui):
            org.display_units_eui = desired_display_units_eui
        else:
            warn_bad_pint_spec("eui", desired_display_units_eui)

        desired_display_units_ghg = posted_org.get("display_units_ghg")
        if is_valid_choice(Organization.MEASUREMENT_CHOICES_GHG, desired_display_units_ghg):
            org.display_units_ghg = desired_display_units_ghg
        else:
            warn_bad_pint_spec("ghg", desired_display_units_ghg)

        desired_display_units_ghg_intensity = posted_org.get("display_units_ghg_intensity")
        if is_valid_choice(Organization.MEASUREMENT_CHOICES_GHG_INTENSITY, desired_display_units_ghg_intensity):
            org.display_units_ghg_intensity = desired_display_units_ghg_intensity
        else:
            warn_bad_pint_spec("ghg_intensity", desired_display_units_ghg_intensity)

        desired_display_units_area = posted_org.get("display_units_area")
        if is_valid_choice(Organization.MEASUREMENT_CHOICES_AREA, desired_display_units_area):
            org.display_units_area = desired_display_units_area
        else:
            warn_bad_pint_spec("area", desired_display_units_area)

        desired_display_decimal_places = posted_org.get("display_decimal_places")
        if isinstance(desired_display_decimal_places, int) and desired_display_decimal_places >= 0:
            org.display_decimal_places = desired_display_decimal_places
        elif desired_display_decimal_places is not None:
            _log.warn(f"got bad sig figs {desired_display_decimal_places} for org {org.name}")

        desired_display_meter_units = posted_org.get("display_meter_units")
        if desired_display_meter_units:
            org.display_meter_units = desired_display_meter_units

        desired_thermal_conversion_assumption = posted_org.get("thermal_conversion_assumption")
        if is_valid_choice(Organization.THERMAL_CONVERSION_ASSUMPTION_CHOICES, desired_thermal_conversion_assumption):
            org.thermal_conversion_assumption = desired_thermal_conversion_assumption

        # Update MapQuest API Key if it's been changed
        mapquest_api_key = posted_org.get("mapquest_api_key", "")
        if mapquest_api_key != org.mapquest_api_key:
            org.mapquest_api_key = mapquest_api_key

        # Update geocoding_enabled option
        geocoding_enabled = posted_org.get("geocoding_enabled", True)
        if geocoding_enabled != org.geocoding_enabled:
            org.geocoding_enabled = geocoding_enabled

        # Update BETTER Analysis API Key if it's been changed
        better_analysis_api_key = posted_org.get("better_analysis_api_key", "").strip()
        if better_analysis_api_key != org.better_analysis_api_key:
            org.better_analysis_api_key = better_analysis_api_key

        # Update property_display_field option
        property_display_field = posted_org.get("property_display_field", "address_line_1")
        if property_display_field != org.property_display_field:
            org.property_display_field = property_display_field

        # Update taxlot_display_field option
        taxlot_display_field = posted_org.get("taxlot_display_field", "address_line_1")
        if taxlot_display_field != org.taxlot_display_field:
            org.taxlot_display_field = taxlot_display_field

        # update new user email from option
        new_user_email_from = posted_org.get("new_user_email_from")
        if new_user_email_from != org.new_user_email_from:
            org.new_user_email_from = new_user_email_from
        if not org.new_user_email_from:
            org.new_user_email_from = Organization._meta.get_field("new_user_email_from").get_default()

        # update new user email subject option
        new_user_email_subject = posted_org.get("new_user_email_subject")
        if new_user_email_subject != org.new_user_email_subject:
            org.new_user_email_subject = new_user_email_subject
        if not org.new_user_email_subject:
            org.new_user_email_subject = Organization._meta.get_field("new_user_email_subject").get_default()

        # update new user email content option
        new_user_email_content = posted_org.get("new_user_email_content")
        if new_user_email_content != org.new_user_email_content:
            org.new_user_email_content = new_user_email_content
        if not org.new_user_email_content:
            org.new_user_email_content = Organization._meta.get_field("new_user_email_content").get_default()
        if "{{sign_up_link}}" not in org.new_user_email_content:
            org.new_user_email_content += "\n\nSign up here: {{sign_up_link}}"

        # update new user email signature option
        new_user_email_signature = posted_org.get("new_user_email_signature")
        if new_user_email_signature != org.new_user_email_signature:
            org.new_user_email_signature = new_user_email_signature
        if not org.new_user_email_signature:
            org.new_user_email_signature = Organization._meta.get_field("new_user_email_signature").get_default()

        comstock_enabled = posted_org.get("comstock_enabled", False)
        if comstock_enabled != org.comstock_enabled:
            org.comstock_enabled = comstock_enabled

        at_organization_token = posted_org.get("at_organization_token", False)
        if at_organization_token != org.at_organization_token:
            org.at_organization_token = at_organization_token

        audit_template_user = posted_org.get("audit_template_user", False)
        if audit_template_user != org.audit_template_user:
            org.audit_template_user = audit_template_user

        audit_template_password = posted_org.get("audit_template_password", False)
        if audit_template_password != org.audit_template_password:
            org.audit_template_password = encrypt(audit_template_password)

        audit_template_report_type = posted_org.get("audit_template_report_type", False)
        if audit_template_report_type != org.audit_template_report_type:
            org.audit_template_report_type = audit_template_report_type

        salesforce_enabled = posted_org.get("salesforce_enabled", False)
        if salesforce_enabled != org.salesforce_enabled:
            org.salesforce_enabled = salesforce_enabled
            # if salesforce_enabled was toggled, must start/stop auto sync functionality
            toggle_salesforce_sync(salesforce_enabled, org.id)

        # update the ubid threshold option
        ubid_threshold = posted_org.get("ubid_threshold")
        if ubid_threshold is not None and ubid_threshold != org.ubid_threshold:
            if type(ubid_threshold) not in {float, int} or ubid_threshold < 0 or ubid_threshold > 1:
                return JsonResponse(
                    {"status": "error", "message": "ubid_threshold must be a float between 0 and 1"}, status=status.HTTP_400_BAD_REQUEST
                )

            org.ubid_threshold = ubid_threshold

        org.save()

        # Update the selected exportable fields.
        new_public_column_names = posted_org.get("public_fields", None)
        if new_public_column_names is not None:
            old_public_columns = Column.objects.filter(organization=org, shared_field_type=Column.SHARED_PUBLIC)
            # turn off sharing in the old_pub_fields
            for col in old_public_columns:
                col.shared_field_type = Column.SHARED_NONE
                col.save()

            # for now just iterate over this to grab the new columns.
            for col in new_public_column_names:
                new_col = Column.objects.filter(organization=org, id=col["id"])
                if len(new_col) == 1:
                    new_col = new_col.first()
                    new_col.shared_field_type = Column.SHARED_PUBLIC
                    new_col.save()

        return JsonResponse({"status": "success"})

    @api_endpoint_class
    @ajax_request_class
    @has_perm_class("requires_member")
    @action(detail=True, methods=["GET"])
    def query_threshold(self, request, pk=None):
        """
        Returns the "query_threshold" for an org.  Searches from
        members of sibling orgs must return at least this many buildings
        from orgs they do not belong to, or else buildings from orgs they
        don't belong to will be removed from the results.
        """
        org = Organization.objects.get(pk=pk)
        return JsonResponse({"status": "success", "query_threshold": org.query_threshold})

    @swagger_auto_schema(responses={200: SharedFieldsReturnSerializer})
    @api_endpoint_class
    @ajax_request_class
    @has_perm_class("requires_member")
    @action(detail=True, methods=["GET"])
    def shared_fields(self, request, pk=None):
        """
        Retrieves all fields marked as shared for the organization. Will only return used fields.
        """
        result = {"status": "success", "public_fields": []}

        columns = Column.retrieve_all(pk, "property", True)
        for c in columns:
            if c["sharedFieldType"] == "Public":
                new_column = {
                    "table_name": c["table_name"],
                    "name": c["name"],
                    "column_name": c["column_name"],
                    # this is the field name in the db. The other name can have tax_
                    "display_name": c["display_name"],
                }
                result["public_fields"].append(new_column)

        return JsonResponse(result)

    @swagger_auto_schema(
        request_body=AutoSchemaHelper.schema_factory(
            {
                "sub_org_name": "string",
                "sub_org_owner_email": "string",
            },
            required=["sub_org_name", "sub_org_owner_email"],
            description="Properties:\n"
            "- sub_org_name: Name of the new sub organization\n"
            "- sub_org_owner_email: Email of the owner of the sub organization, which must already exist",
        )
    )
    @api_endpoint_class
    @ajax_request_class
    @has_perm_class("requires_member")
    @action(detail=True, methods=["POST"])
    def sub_org(self, request, pk=None):
        """
        Creates a child org of a parent org.
        """
        body = request.data
        org = Organization.objects.get(pk=pk)
        email = body["sub_org_owner_email"].lower()
        try:
            user = User.objects.get(username=email)
        except User.DoesNotExist:
            return JsonResponse(
                {"status": "error", "message": "User with email address (%s) does not exist" % email}, status=status.HTTP_400_BAD_REQUEST
            )

        created, mess_or_org, _ = create_suborganization(user, org, body["sub_org_name"], ROLE_OWNER)
        if created:
            return JsonResponse({"status": "success", "organization_id": mess_or_org.pk})
        else:
            return JsonResponse({"status": "error", "message": mess_or_org}, status=status.HTTP_409_CONFLICT)

    @api_endpoint_class
    @ajax_request_class
    @has_perm_class("requires_viewer")
    @action(detail=True, methods=["GET"])
    def matching_criteria_columns(self, request, pk=None):
        """
        Retrieve all matching criteria columns for an org.
        """
        try:
            org = Organization.objects.get(pk=pk)
        except ObjectDoesNotExist:
            return JsonResponse(
                {"status": "error", "message": "Could not retrieve organization at pk = " + str(pk)}, status=status.HTTP_404_NOT_FOUND
            )

        matching_criteria_column_names = dict(
            org.column_set.filter(is_matching_criteria=True)
            .values("table_name")
            .annotate(column_names=ArrayAgg("column_name"))
            .values_list("table_name", "column_names")
        )

        return JsonResponse(matching_criteria_column_names)

    @api_endpoint_class
    @ajax_request_class
    @has_perm_class("requires_member")
    @action(detail=True, methods=["GET"])
    def geocoding_columns(self, request, pk=None):
        """
        Retrieve all geocoding columns for an org.
        """
        try:
            org = Organization.objects.get(pk=pk)
        except ObjectDoesNotExist:
            return JsonResponse(
                {"status": "error", "message": "Could not retrieve organization at pk = " + str(pk)}, status=status.HTTP_404_NOT_FOUND
            )

        geocoding_columns_qs = org.column_set.filter(geocoding_order__gt=0).order_by("geocoding_order").values("table_name", "column_name")

        geocoding_columns = {
            "PropertyState": [],
            "TaxLotState": [],
        }

        for col in geocoding_columns_qs:
            geocoding_columns[col["table_name"]].append(col["column_name"])

        return JsonResponse(geocoding_columns)

    def get_data(self, property_view, x_var, y_var, matching_columns):
        result = {}
        state = property_view.state

        # set matching columns
        for matching_column in matching_columns:
            name = matching_column.column_name
            if matching_column.is_extra_data:
                result[name] = state.extra_data.get(name)
            else:
                result[name] = getattr(state, name)

        # set x
        if x_var == "Count":
            result["x"] = 1
        else:
            try:
                result["x"] = getattr(state, x_var)
            except AttributeError:
                # check extra data
                try:
                    result["x"] = state.extra_data.get(x_var)
                except AttributeError:
                    return {}

        # set y
        try:
            result["y"] = getattr(state, y_var)
        except AttributeError:
            # check extra data
            try:
                result["y"] = state.extra_data.get(y_var)
            except AttributeError:
                return {}

        return result

    def get_raw_report_data(self, organization_id, access_level_instance, cycles, x_var, y_var, additional_columns=None):
        if additional_columns is None:
            additional_columns = []
        all_property_views = (
            PropertyView.objects.select_related("property", "state")
            .filter(
                property__organization_id=organization_id,
                property__access_level_instance__lft__gte=access_level_instance.lft,
                property__access_level_instance__rgt__lte=access_level_instance.rgt,
                cycle_id__in=cycles,
            )
            .order_by("id")
        )
        organization = Organization.objects.get(pk=organization_id)
        results = []
        for cycle in cycles:
            property_views = all_property_views.filter(cycle_id=cycle)
            count_total = []
            count_with_data = []
            data = []
            for property_view in property_views:
                property_pk = property_view.property_id
                count_total.append(property_pk)
                result = self.get_data(property_view, x_var, y_var, additional_columns)
                if result:
                    result["yr_e"] = cycle.end.strftime("%Y")
                    de_unitted_result = apply_display_unit_preferences(organization, result)
                    data.append(de_unitted_result)
                    count_with_data.append(property_pk)
            result = {
                "cycle_id": cycle.pk,
                "chart_data": data,
                "property_counts": {
                    "yr_e": cycle.end.strftime("%Y"),
                    "num_properties": len(count_total),
                    "num_properties_w-data": len(count_with_data),
                },
            }
            results.append(result)
        return results

    @swagger_auto_schema(
        manual_parameters=[
            AutoSchemaHelper.query_string_field("x_var", required=True, description="Raw column name for x axis"),
            AutoSchemaHelper.query_string_field("y_var", required=True, description="Raw column name for y axis"),
            AutoSchemaHelper.query_string_field(
                "start", required=True, description='Start time, in the format "2018-12-31T23:53:00-08:00"'
            ),
            AutoSchemaHelper.query_string_field("end", required=True, description='End time, in the format "2018-12-31T23:53:00-08:00"'),
        ]
    )
    @api_endpoint_class
    @ajax_request_class
    @has_perm_class("requires_viewer")
    @action(detail=True, methods=["GET"])
    def report(self, request, pk=None):
        """Retrieve a summary report for charting x vs y"""
        access_level_instance = AccessLevelInstance.objects.get(pk=self.request.access_level_instance_id)
        params = {
            "x_var": request.query_params.get("x_var", None),
            "y_var": request.query_params.get("y_var", None),
            "cycle_ids": request.query_params.getlist("cycle_ids", None),
        }

        excepted_params = ["x_var", "y_var", "cycle_ids"]
        missing_params = [p for p in excepted_params if p not in params]
        if missing_params:
            return Response(
                {"status": "error", "message": "Missing params: {}".format(", ".join(missing_params))}, status=status.HTTP_400_BAD_REQUEST
            )

        cycles = Cycle.objects.filter(id__in=params["cycle_ids"])
        data = self.get_raw_report_data(pk, access_level_instance, cycles, params["x_var"], params["y_var"])
        data = {
            "chart_data": functools.reduce(operator.iadd, [d["chart_data"] for d in data], []),
            "property_counts": [d["property_counts"] for d in data],
        }

        return Response({"status": "success", "data": data}, status=status.HTTP_200_OK)

    @swagger_auto_schema(
        manual_parameters=[
            AutoSchemaHelper.query_string_field("x_var", required=True, description="Raw column name for x axis"),
            AutoSchemaHelper.query_string_field(
                "y_var",
                required=True,
                description='Raw column name for y axis, must be one of: "gross_floor_area", "property_type", "year_built"',
            ),
            AutoSchemaHelper.query_string_field(
                "start", required=True, description='Start time, in the format "2018-12-31T23:53:00-08:00"'
            ),
            AutoSchemaHelper.query_string_field("end", required=True, description='End time, in the format "2018-12-31T23:53:00-08:00"'),
        ]
    )
    @api_endpoint_class
    @ajax_request_class
    @has_perm_class("requires_viewer")
    @action(detail=True, methods=["GET"])
    def report_aggregated(self, request, pk=None):
        """Retrieve a summary report for charting x vs y aggregated by y_var"""
        access_level_instance = AccessLevelInstance.objects.get(pk=self.request.access_level_instance_id)

        # get params
        params = {
            "x_var": request.query_params.get("x_var", None),
            "y_var": request.query_params.get("y_var", None),
            "cycle_ids": request.query_params.getlist("cycle_ids", None),
        }

        # error if missing
        excepted_params = ["x_var", "y_var", "cycle_ids"]
        missing_params = [p for p in excepted_params if p not in params]
        if missing_params:
            return Response(
                {"status": "error", "message": "Missing params: {}".format(", ".join(missing_params))}, status=status.HTTP_400_BAD_REQUEST
            )

        # error if y_var invalid
        valid_y_values = ["gross_floor_area", "property_type", "year_built"]
        if params["y_var"] not in valid_y_values:
            return Response(
                {"status": "error", "message": f"{params['y_var']} is not a valid value for y_var"}, status=status.HTTP_400_BAD_REQUEST
            )

        # get data
        cycles = Cycle.objects.filter(id__in=params["cycle_ids"])
        data = self.get_raw_report_data(pk, access_level_instance, cycles, params["x_var"], params["y_var"])
        chart_data = []
        property_counts = []
        for datum in data:
            buildings = datum["chart_data"]
            yr_e = datum["property_counts"]["yr_e"]
            (chart_data.extend(self.aggregate_data(yr_e, params["x_var"], params["y_var"], buildings)),)
            property_counts.append(datum["property_counts"])

        # Send back to client
        result = {
            "status": "success",
            "aggregated_data": {"chart_data": chart_data, "property_counts": property_counts},
        }

        return Response(result, status=status.HTTP_200_OK)

    def aggregate_data(self, yr_e, x_var, y_var, buildings):
        aggregation_method = {
            "property_type": self.aggregate_property_type,
            "year_built": self.aggregate_year_built,
            "gross_floor_area": self.aggregate_gross_floor_area,
        }
        return aggregation_method[y_var](yr_e, x_var, buildings)

    def aggregate_property_type(self, yr_e, x_var, buildings):
        # Group buildings in this year_ending group into uses
        chart_data = []
        grouped_uses = defaultdict(list)
        for b in buildings:
            grouped_uses[str(b["y"]).lower()].append(b)

        # Now iterate over use groups to make each chart item
        # Only include non-None values
        for use, buildings_in_uses in grouped_uses.items():
            x = [b["x"] for b in buildings_in_uses if b["x"] is not None]
            if x:
                chart_data.append({"x": sum(x) if x_var == "Count" else median(x), "y": use.capitalize(), "yr_e": yr_e})
        return chart_data

    def aggregate_year_built(self, yr_e, x_var, buildings):
        # Group buildings in this year_ending group into decades
        chart_data = []
        grouped_decades = defaultdict(list)
        for b in buildings:
            grouped_decades["%s0" % str(b["y"])[:-1]].append(b)

        # Now iterate over decade groups to make each chart item
        for decade, buildings_in_decade in grouped_decades.items():
            x = [b["x"] for b in buildings_in_decade if b["x"] is not None]
            chart_data.append(
                {
                    "x": sum(x) if x_var == "Count" else median(x),
                    "y": f'{decade}-{"%s9" % str(decade)[:-1]}',  # 1990-1999
                    "yr_e": yr_e,
                }
            )
        return chart_data

    def aggregate_gross_floor_area(self, yr_e, x_var, buildings):
        chart_data = []
        y_display_map = {
            0: "0-99k",
            100000: "100-199k",
            200000: "200k-299k",
            300000: "300k-399k",
            400000: "400-499k",
            500000: "500-599k",
            600000: "600-699k",
            700000: "700-799k",
            800000: "800-899k",
            900000: "900-999k",
            1000000: "over 1,000k",
        }
        max_bin = max(y_display_map)

        # Group buildings in this year_ending group into ranges
        grouped_ranges = defaultdict(list)
        for b in buildings:
            if b["y"] is None:
                continue
            area = b["y"]
            # make sure anything greater than the biggest bin gets put in
            # the biggest bin
            range_bin = min(max_bin, round_down_hundred_thousand(area))
            grouped_ranges[range_bin].append(b)

        # Now iterate over range groups to make each chart item
        for range_floor, buildings_in_range in grouped_ranges.items():
            x = [b["x"] for b in buildings_in_range if b["x"] is not None]
            chart_data.append({"x": sum(x) if x_var == "Count" else median(x), "y": y_display_map[range_floor], "yr_e": yr_e})
        return chart_data

    @swagger_auto_schema(
        manual_parameters=[
            AutoSchemaHelper.query_string_field("x_var", required=True, description="Raw column name for x axis"),
            AutoSchemaHelper.query_string_field("x_label", required=True, description="Label for x axis"),
            AutoSchemaHelper.query_string_field("y_var", required=True, description="Raw column name for y axis"),
            AutoSchemaHelper.query_string_field("y_label", required=True, description="Label for y axis"),
            AutoSchemaHelper.query_string_field(
                "start", required=True, description='Start time, in the format "2018-12-31T23:53:00-08:00"'
            ),
            AutoSchemaHelper.query_string_field("end", required=True, description='End time, in the format "2018-12-31T23:53:00-08:00"'),
        ]
    )
    @api_endpoint_class
    @ajax_request_class
    @has_perm_class("requires_viewer")
    @action(detail=True, methods=["GET"])
    def report_export(self, request, pk=None):
        """
        Export a report as a spreadsheet
        """
        access_level_instance = AccessLevelInstance.objects.get(pk=self.request.access_level_instance_id)

        # get params
        params = {
            "x_var": request.query_params.get("x_var", None),
            "x_label": request.query_params.get("x_label", None),
            "y_var": request.query_params.get("y_var", None),
            "y_label": request.query_params.get("y_label", None),
            "cycle_ids": request.query_params.getlist("cycle_ids", None),
        }

        # error if missing
        excepted_params = ["x_var", "x_label", "y_var", "y_label", "cycle_ids"]
        missing_params = [p for p in excepted_params if p not in params]
        if missing_params:
            return Response(
                {"status": "error", "message": "Missing params: {}".format(", ".join(missing_params))}, status=status.HTTP_400_BAD_REQUEST
            )

        response = HttpResponse(content_type="application/vnd.openxmlformats-officedocument.spreadsheetml.sheet")
        response["Content-Disposition"] = 'attachment; filename="report-data"'

        # Create WB
        output = BytesIO()
        wb = Workbook(output, {"remove_timezone": True})

        # Create sheets
        count_sheet = wb.add_worksheet("Counts")
        base_sheet = wb.add_worksheet("Raw")
        agg_sheet = wb.add_worksheet("Agg")

        # Enable bold format and establish starting cells
        bold = wb.add_format({"bold": True})
        data_row_start = 0
        data_col_start = 0

        # Write all headers across all sheets
        count_sheet.write(data_row_start, data_col_start, "Year Ending", bold)
        count_sheet.write(data_row_start, data_col_start + 1, "Properties with Data", bold)
        count_sheet.write(data_row_start, data_col_start + 2, "Total Properties", bold)

        agg_sheet.write(data_row_start, data_col_start, request.query_params.get("x_label"), bold)
        agg_sheet.write(data_row_start, data_col_start + 1, request.query_params.get("y_label"), bold)
        agg_sheet.write(data_row_start, data_col_start + 2, "Year Ending", bold)

        # Gather base data
        cycles = Cycle.objects.filter(id__in=params["cycle_ids"])
        matching_columns = Column.objects.filter(organization_id=pk, is_matching_criteria=True, table_name="PropertyState")
        data = self.get_raw_report_data(pk, access_level_instance, cycles, params["x_var"], params["y_var"], matching_columns)

        base_sheet.write(data_row_start, data_col_start, "ID", bold)

        for i, matching_column in enumerate(matching_columns):
            base_sheet.write(data_row_start, data_col_start + i, matching_column.display_name, bold)
        base_sheet.write(data_row_start, data_col_start + len(matching_columns) + 0, request.query_params.get("x_label"), bold)
        base_sheet.write(data_row_start, data_col_start + len(matching_columns) + 1, request.query_params.get("y_label"), bold)
        base_sheet.write(data_row_start, data_col_start + len(matching_columns) + 2, "Year Ending", bold)

        base_row = data_row_start + 1
        agg_row = data_row_start + 1
        count_row = data_row_start + 1

        for cycle_results in data:
            total_count = cycle_results["property_counts"]["num_properties"]
            with_data_count = cycle_results["property_counts"]["num_properties_w-data"]
            yr_e = cycle_results["property_counts"]["yr_e"]

            # Write Counts
            count_sheet.write(count_row, data_col_start, yr_e)
            count_sheet.write(count_row, data_col_start + 1, with_data_count)
            count_sheet.write(count_row, data_col_start + 2, total_count)

            count_row += 1

            # Write Base/Raw Data
            data_rows = cycle_results["chart_data"]
            for datum in data_rows:
                for i, k in enumerate(datum.keys()):
                    base_sheet.write(base_row, data_col_start + i, datum.get(k))

                base_row += 1

            # Gather and write Agg data
            for agg_datum in self.aggregate_data(yr_e, params["x_var"], params["y_var"], data_rows):
                agg_sheet.write(agg_row, data_col_start, agg_datum.get("x"))
                agg_sheet.write(agg_row, data_col_start + 1, agg_datum.get("y"))
                agg_sheet.write(agg_row, data_col_start + 2, agg_datum.get("yr_e"))

                agg_row += 1

        wb.close()

        xlsx_data = output.getvalue()

        response.write(xlsx_data)

        return response

    @has_perm_class("requires_member")
    @ajax_request_class
    @action(detail=True, methods=["GET"])
    def geocode_api_key_exists(self, request, pk=None):
        """
        Returns true if the organization has a mapquest api key
        """
        org = Organization.objects.get(id=pk)

        return bool(org.mapquest_api_key)

    @has_perm_class("requires_member")
    @ajax_request_class
    @action(detail=True, methods=["GET"])
    def geocoding_enabled(self, request, pk=None):
        """
        Returns the organization's geocoding_enabled setting
        """
        org = Organization.objects.get(id=pk)

        return org.geocoding_enabled

    @api_endpoint_class
    @ajax_request_class
    @has_perm_class("requires_owner")
    @action(detail=True, methods=["POST"])
    def reset_all_passwords(self, request, pk=None):
        """
        Resets all user passwords in organization
        """
        org_users = OrganizationUser.objects.filter(organization=pk).select_related("user")
        for org_user in org_users:
            form = PasswordResetForm({"email": org_user.user.email})
            if form.is_valid():
                org_user.user.password = ""
                org_user.user.save()
                form.save(
                    from_email=settings.PASSWORD_RESET_EMAIL,
                    subject_template_name="landing/password_reset_subject.txt",
                    email_template_name="landing/password_reset_forced_email.html",
                )

        return JsonResponse({"status": "success", "message": "passwords reset"})

    @has_perm_class("requires_superuser")
    @ajax_request_class
    @action(detail=True, methods=["GET"])
    def insert_sample_data(self, request, pk=None):
        """
        Create a button for new users to import data below if no data exists
        """
        org = Organization.objects.get(id=pk)
        cycles = Cycle.objects.filter(organization=org)
        if cycles.count() == 0:
            return JsonResponse({"status": "error", "message": "there must be at least 1 cycle"}, status=status.HTTP_400_BAD_REQUEST)

        cycle = cycles.first()
        if PropertyView.objects.filter(cycle=cycle).count() > 0 or TaxLotView.objects.filter(cycle=cycle).count() > 0:
            return JsonResponse(
                {"status": "error", "message": "the cycle must not contain any properties or tax lots"}, status=status.HTTP_400_BAD_REQUEST
            )

        taxlot_details = {
            "jurisdiction_tax_lot_id": "A-12345",
            "city": "Boring",
            "organization_id": pk,
            "extra_data": {"Note": "This is my first note"},
        }

        taxlot_state = TaxLotState(**taxlot_details)
        taxlot_state.save()
        taxlot_1 = TaxLot.objects.create(organization=org)
        taxview = TaxLotView.objects.create(taxlot=taxlot_1, cycle=cycle, state=taxlot_state)

        TaxLotAuditLog.objects.create(organization=org, state=taxlot_state, record_type=AUDIT_IMPORT, name="Import Creation")

        filename_pd = "property_sample_data.json"
        filepath_pd = f"{Path(__file__).parent.absolute()}/../../tests/data/{filename_pd}"

        with open(filepath_pd, encoding=locale.getpreferredencoding(False)) as file:
            property_details = json.load(file)

        property_views = []
        properties = []
        ids = []
        for dic in property_details:
            dic["organization_id"] = pk

            state = PropertyState(**dic)
            state.save()
            ids.append(state.id)

            property_1 = Property.objects.create(organization=org)
            properties.append(property_1)
            propertyview = PropertyView.objects.create(property=property_1, cycle=cycle, state=state)
            property_views.append(propertyview)

            # create labels and add to records
            new_label, _created = Label.objects.get_or_create(color="red", name="Housing", super_organization=org)
            if state.extra_data.get("Note") == "Residential":
                propertyview.labels.add(new_label)

            PropertyAuditLog.objects.create(organization=org, state=state, record_type=AUDIT_IMPORT, name="Import Creation")

            # Geocoding - need mapquest API (should add comment for new users)
            geocode = PropertyState.objects.filter(id__in=ids)
            geocode_buildings(geocode)

        # Create a merge of the last 2 properties
        state_ids_to_merge = ids[-2:]
        merged_state = merge_properties(state_ids_to_merge, pk, "Manual Match")
        view = merged_state.propertyview_set.first()
        match_merge_link(merged_state.id, "PropertyState", view.property.access_level_instance, view.cycle)

        # pair a property to tax lot
        property_id = property_views[0].id
        taxlot_id = taxview.id
        pair_unpair_property_taxlot(property_id, taxlot_id, org, True)

        # create column for Note
        Column.objects.get_or_create(
            organization=org,
            table_name="PropertyState",
            column_name="Note",
            is_extra_data=True,  # Column objects representing raw/header rows are NEVER extra data
        )

        import_record = ImportRecord.objects.create(name="Auto-Populate", super_organization=org, access_level_instance=self.org.root)

        # Interval Data
        filename = "PM Meter Data.xlsx"  # contains meter data for bsyncr and BETTER
        filepath = f"{Path(__file__).parent.absolute()}/data/{filename}"

        with open(filepath, "rb") as content:
            import_meterdata = ImportFile.objects.create(
                import_record=import_record,
                source_type=SEED_DATA_SOURCES[PORTFOLIO_METER_USAGE][1],
                uploaded_filename=filename,
                file=SimpleUploadedFile(name=filename, content=content.read()),
                cycle=cycle,
            )

        save_raw_data(import_meterdata.id)

        # Greenbutton Import
        filename = "example-GreenButton-data.xml"
        filepath = f"{Path(__file__).parent.absolute()}/data/{filename}"

        with open(filepath, "rb") as content:
            import_greenbutton = ImportFile.objects.create(
                import_record=import_record,
                source_type=SEED_DATA_SOURCES[GREEN_BUTTON][1],
                uploaded_filename=filename,
                file=SimpleUploadedFile(name=filename, content=content.read()),
                cycle=cycle,
                matching_results_data={"property_id": properties[7].id},
            )

        save_raw_data(import_greenbutton.id)

        return JsonResponse({"status": "success"})<|MERGE_RESOLUTION|>--- conflicted
+++ resolved
@@ -293,15 +293,13 @@
 
         if brief:
             if request.user.is_superuser:
-<<<<<<< HEAD
-                qs = Organization.objects.only('id', 'name', 'parent_org_id', 'display_decimal_places', "salesforce_enabled", "access_level_names")
+                qs = Organization.objects.only(
+                    "id", "name", "parent_org_id", "display_decimal_places", "salesforce_enabled", "access_level_names"
+                )
             else:
-                qs = request.user.orgs.only('id', 'name', 'parent_org_id', 'display_decimal_places', "salesforce_enabled", "access_level_names")
-=======
-                qs = Organization.objects.only("id", "name", "parent_org_id", "display_decimal_places")
-            else:
-                qs = request.user.orgs.only("id", "name", "parent_org_id", "display_decimal_places")
->>>>>>> e5e40f68
+                qs = request.user.orgs.only(
+                    "id", "name", "parent_org_id", "display_decimal_places", "salesforce_enabled", "access_level_names"
+                )
 
             orgs = _dict_org_brief(request, qs)
             if len(orgs) == 0:
