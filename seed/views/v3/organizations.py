--- conflicted
+++ resolved
@@ -733,57 +733,14 @@
 
         return JsonResponse(geocoding_columns)
 
-<<<<<<< HEAD
-    def get_raw_report_data(self, organization_id, access_level_instance, cycles, x_var, y_var, additional_columns=[]):
-        organization = Organization.objects.get(pk=organization_id)
-=======
     def _format_property_display_field(self, view, org):
         try:
             return getattr(view.state, org.property_display_field)
         except AttributeError:
             return None
 
-    def get_data(self, property_view, x_var, y_var, matching_columns, org):
-        result = {"id": property_view.id, "display_name": self._format_property_display_field(property_view, org)}
-        state = property_view.state
-
-        # set matching columns
-        for matching_column in matching_columns:
-            name = matching_column.column_name
-            if matching_column.is_extra_data:
-                result[name] = state.extra_data.get(name)
-            else:
-                result[name] = getattr(state, name)
-
-        # set x
-        if x_var == "Count":
-            result["x"] = 1
-        else:
-            try:
-                result["x"] = getattr(state, x_var)
-            except AttributeError:
-                # check extra data
-                try:
-                    result["x"] = state.extra_data.get(x_var)
-                except AttributeError:
-                    return {}
-
-        # set y
-        try:
-            result["y"] = getattr(state, y_var)
-        except AttributeError:
-            # check extra data
-            try:
-                result["y"] = state.extra_data.get(y_var)
-            except AttributeError:
-                return {}
-
-        return result
-
-    def get_raw_report_data(self, organization_id, access_level_instance, cycles, x_var, y_var, additional_columns=None):
-        if additional_columns is None:
-            additional_columns = []
->>>>>>> dc7c35ae
+    def get_raw_report_data(self, organization_id, access_level_instance, cycles, x_var, y_var, additional_columns=[]):
+        organization = Organization.objects.get(pk=organization_id)
         all_property_views = (
             PropertyView.objects.select_related("property", "state")
             .filter(
@@ -812,7 +769,6 @@
         # get data for each cycle
         results = []
         for cycle in cycles:
-<<<<<<< HEAD
             property_views = all_property_views.annotate(yr_e=Value(str(cycle.end.year))).filter(cycle_id=cycle)
             data = [apply_display_unit_preferences(organization, d) for d in property_views.values("id", *fields.keys(), "yr_e")]
 
@@ -821,21 +777,6 @@
             data = [d for d in data if "x" in d and "y" in d]
             count_with_data = len(data)
 
-=======
-            property_views = all_property_views.filter(cycle_id=cycle)
-            count_total = []
-            count_with_data = []
-            data = []
-            for property_view in property_views:
-                property_pk = property_view.property_id
-                count_total.append(property_pk)
-                result = self.get_data(property_view, x_var, y_var, additional_columns, organization)
-                if result:
-                    result["yr_e"] = cycle.end.strftime("%Y")
-                    de_unitted_result = apply_display_unit_preferences(organization, result)
-                    data.append(de_unitted_result)
-                    count_with_data.append(property_pk)
->>>>>>> dc7c35ae
             result = {
                 "cycle_id": cycle.pk,
                 "chart_data": data,
@@ -1124,10 +1065,6 @@
             data_rows = cycle_results["chart_data"]
             for datum in data_rows:
                 del datum["id"]
-<<<<<<< HEAD
-=======
-                del datum["display_name"]
->>>>>>> dc7c35ae
                 for i, k in enumerate(datum.keys()):
                     base_sheet.write(base_row, data_col_start + i, datum.get(k))
 
