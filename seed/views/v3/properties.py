"""
SEED Platform (TM), Copyright (c) Alliance for Sustainable Energy, LLC, and other contributors.
See also https://github.com/SEED-platform/seed/blob/main/LICENSE.md
"""

import contextlib
import json
import logging
import os
import time
from collections import namedtuple

from django.conf import settings
from django.core.files.base import ContentFile
from django.core.files.storage import FileSystemStorage
from django.db import transaction
from django.db.models import Q, Subquery
from django.http import HttpResponse, JsonResponse
from django_filters import CharFilter, DateFilter
from django_filters import rest_framework as filters
from drf_yasg.utils import no_body, swagger_auto_schema
from rest_framework import generics, status, viewsets
from rest_framework.decorators import action
from rest_framework.parsers import JSONParser, MultiPartParser
from rest_framework.renderers import JSONRenderer

from seed.building_sync.building_sync import BuildingSync
from seed.data_importer import tasks
from seed.data_importer.match import save_state_match
from seed.data_importer.meters_parser import MetersParser
from seed.data_importer.models import ImportFile, ImportRecord
from seed.data_importer.tasks import _save_pm_meter_usage_data_task
from seed.data_importer.utils import kbtu_thermal_conversion_factors
from seed.decorators import ajax_request_class
from seed.hpxml.hpxml import HPXML
from seed.lib.progress_data.progress_data import ProgressData
from seed.lib.superperms.orgs.decorators import has_hierarchy_access, has_perm_class
from seed.lib.superperms.orgs.models import AccessLevelInstance
from seed.models import (
    AUDIT_USER_CREATE,
    AUDIT_USER_EDIT,
    DATA_STATE_MAPPING,
    DATA_STATE_MATCHING,
    MERGE_STATE_DELETE,
    MERGE_STATE_MERGED,
    MERGE_STATE_NEW,
    PORTFOLIO_RAW,
    SEED_DATA_SOURCES,
    Analysis,
    BuildingFile,
    Column,
    ColumnMappingProfile,
    Cycle,
    InventoryDocument,
    Meter,
    Note,
    Organization,
    Property,
    PropertyAuditLog,
    PropertyMeasure,
    PropertyState,
    PropertyView,
    Simulation,
    TaxLotProperty,
    TaxLotView,
)
from seed.models import StatusLabel as Label
from seed.serializers.analyses import AnalysisSerializer
from seed.serializers.pint import PintJSONEncoder
from seed.serializers.properties import (
    PropertySerializer,
    PropertyStatePromoteWritableSerializer,
    PropertyStateSerializer,
    PropertyViewAsStateSerializer,
    PropertyViewSerializer,
    UpdatePropertyPayloadSerializer,
)
from seed.serializers.taxlots import TaxLotViewSerializer
from seed.utils.api import OrgMixin, ProfileIdMixin, api_endpoint_class
from seed.utils.api_schema import AutoSchemaHelper, swagger_auto_schema_org_query_param
from seed.utils.inventory_filter import get_filtered_results
from seed.utils.labels import get_labels
from seed.utils.match import MergeLinkPairError, match_merge_link
from seed.utils.merge import merge_properties
from seed.utils.meters import PropertyMeterReadingsExporter
from seed.utils.properties import get_changed_fields, pair_unpair_property_taxlot, properties_across_cycles, update_result_with_master
from seed.utils.salesforce import update_salesforce_properties

logger = logging.getLogger(__name__)

logging.basicConfig(format="%(asctime)s %(levelname)-8s %(message)s", level=logging.ERROR, datefmt="%Y-%m-%d %H:%M:%S")


# Global toggle that controls whether or not to display the raw extra
# data fields in the columns returned for the view.
DISPLAY_RAW_EXTRADATA = True
DISPLAY_RAW_EXTRADATA_TIME = True

ErrorState = namedtuple("ErrorState", ["status_code", "message"])


class PropertyViewFilterBackend(filters.DjangoFilterBackend):
    """
    Used to add filters to the `search` view
    I was unable to find a better way to add the filterset_class to a single view

    TODO: Add this to seed/filtersets.py or seed/filters.py
    """

    def get_filterset_class(self, view, queryset=None):
        return PropertyViewFilterSet


class PropertyViewFilterSet(filters.FilterSet, OrgMixin):
    """
    Advanced filtering for PropertyView sets

    TODO: Add this to seed/filtersets.py
    """

    address_line_1 = CharFilter(field_name="state__address_line_1", lookup_expr="contains")
    identifier = CharFilter(method="identifier_filter")
    identifier_exact = CharFilter(method="identifier_exact_filter")
    cycle_start = DateFilter(field_name="cycle__start", lookup_expr="lte")
    cycle_end = DateFilter(field_name="cycle__end", lookup_expr="gte")

    class Meta:
        model = PropertyView
        fields = ["identifier", "address_line_1", "cycle", "property", "cycle_start", "cycle_end"]

    def identifier_filter(self, queryset, name, value):
        address_line_1 = Q(state__address_line_1__icontains=value)
        jurisdiction_property_id = Q(state__jurisdiction_property_id__icontains=value)
        custom_id_1 = Q(state__custom_id_1__icontains=value)
        pm_property_id = Q(state__pm_property_id__icontains=value)
        ubid = Q(state__ubid__icontains=value)

        query = address_line_1 | jurisdiction_property_id | custom_id_1 | pm_property_id | ubid
        return queryset.filter(query).order_by("-state__id")

    def identifier_exact_filter(self, queryset, name, value):
        address_line_1 = Q(state__address_line_1__iexact=value)
        jurisdiction_property_id = Q(state__jurisdiction_property_id__iexact=value)
        custom_id_1 = Q(state__custom_id_1__iexact=value)
        pm_property_id = Q(state__pm_property_id__iexact=value)
        ubid = Q(state__ubid__iexact=value)

        query = address_line_1 | jurisdiction_property_id | custom_id_1 | pm_property_id | ubid
        return queryset.filter(query).order_by("-state__id")


class PropertyViewSet(generics.GenericAPIView, viewsets.ViewSet, OrgMixin, ProfileIdMixin):
    renderer_classes = (JSONRenderer,)
    parser_classes = (JSONParser,)
    serializer_class = PropertySerializer
    _organization = None

    # For the Swagger page, GenericAPIView asserts a value exists for `queryset`
    queryset = PropertyView.objects.none()

    @swagger_auto_schema(
        manual_parameters=[
            AutoSchemaHelper.query_org_id_field(required=True),
        ]
    )
    @has_perm_class("requires_viewer")
    @action(detail=False, filter_backends=[PropertyViewFilterBackend])
    def search(self, request):
        """
        Filters the property views accessible to the user.
        This is different from the properties/filter API because of the available
        filtering parameters and because this view does not use list views for rendering
        """
        # here be dragons
        org_id = self.get_organization(self.request)
        ali = AccessLevelInstance.objects.get(pk=request.access_level_instance_id)
        qs = PropertyView.objects.filter(
            property__organization_id=org_id,
            property__access_level_instance__lft__gte=ali.lft,
            property__access_level_instance__rgt__lte=ali.rgt,
        ).order_by("-state__id")

        # this is the entrypoint to the filtering backend
        # https://www.django-rest-framework.org/api-guide/filtering/#custom-generic-filtering
        qs = self.filter_queryset(qs)

        # converting QuerySet to list b/c serializer will only use column list profile this way
        return JsonResponse(
            PropertyViewAsStateSerializer(list(qs), context={"request": request}, many=True).data,
            safe=False,
        )

    def _move_relationships(self, old_state, new_state):
        """
        In general, we move the old relationships to the new state since the old state should not be
        accessible anymore. If we ever unmerge, then we need to decide who gets the data.. both?

        :param old_state: PropertyState
        :param new_state: PropertyState
        :return: PropertyState, updated new_state
        """
        for s in old_state.scenarios.all():
            s.property_state = new_state
            s.save()

        # Move the measures to the new state
        for m in PropertyMeasure.objects.filter(property_state=old_state):
            m.property_state = new_state
            m.save()

        # Move the old building file to the new state to preserve the history
        for b in old_state.building_files.all():
            b.property_state = new_state
            b.save()

        for s in Simulation.objects.filter(property_state=old_state):
            s.property_state = new_state
            s.save()

        return new_state

    @swagger_auto_schema(
        manual_parameters=[
            AutoSchemaHelper.query_org_id_field(required=True),
            AutoSchemaHelper.query_integer_field(
                name="cycle_id",
                required=False,
                description="Optional cycle id to restrict is_applied ids to only those in the specified cycle",
            ),
        ],
        request_body=AutoSchemaHelper.schema_factory(
            {
                "selected": "integer",
                "label_names": "string",
            },
            description="- selected: Property View IDs to be checked for which labels are applied\n"
            "- label_names: list of label names to query",
        ),
    )
    @has_perm_class("requires_viewer")
    @action(detail=False, methods=["POST"])
    def labels(self, request):
        """
        Returns a list of all labels where the is_applied field
        in the response pertains to the labels applied to property_view
        """
        # labels are attached to the organization, but newly created ones in a suborg are
        # part of the suborg.  A parent org's label should not be a factor of the current orgs labels,
        # but that isn't the current state of the system. This needs to be reworked when
        # we deal with accountability hierarchies.
        # organization = self.get_organization(request)
        super_organization = self.get_parent_org(request)

        labels_qs = Label.objects.filter(super_organization=super_organization).order_by("name").distinct()

        # if label_names is present, then get only those labels
        if request.data.get("label_names", None):
            labels_qs = labels_qs.filter(name__in=request.data.get("label_names"))

        # TODO: refactor to avoid passing request here
        return get_labels(request, labels_qs, super_organization, "property_view")

    @swagger_auto_schema(
        manual_parameters=[AutoSchemaHelper.query_org_id_field(required=True)],
        request_body=AutoSchemaHelper.schema_factory(
            {
                "interval": "string",
                "excluded_meter_ids": ["integer"],
            },
            required=["property_view_id", "interval", "excluded_meter_ids"],
            description="Properties:\n"
            '- interval: one of "Exact", "Month", or "Year"\n'
            "- excluded_meter_ids: array of meter IDs to exclude",
        ),
    )
    @ajax_request_class
    @has_perm_class("requires_viewer")
    @has_hierarchy_access(property_view_id_kwarg="pk")
    @action(detail=True, methods=["POST"])
    def meter_usage(self, request, pk):
        """
        Retrieves meter usage information for the meters not in the excluded_meter_ids list
        """
        body = dict(request.data)
        interval = body["interval"]
        excluded_meter_ids = body["excluded_meter_ids"]
        org_id = self.get_organization(request)

        property_view = PropertyView.objects.get(pk=pk, cycle__organization_id=org_id)
        property_id = property_view.property.id
        scenario_ids = [s.id for s in property_view.state.scenarios.all()]

        exporter = PropertyMeterReadingsExporter(property_id, org_id, excluded_meter_ids, scenario_ids=scenario_ids)

        return exporter.readings_and_column_defs(interval)

    @ajax_request_class
    @has_perm_class("requires_viewer")
    @action(detail=True, methods=["GET"])
    @has_hierarchy_access(property_id_kwarg="pk")
    def analyses(self, request, pk):
        organization_id = self.get_organization(request)

        analyses_queryset = (
            Analysis.objects.filter(organization=organization_id, analysispropertyview__property=pk).distinct().order_by("-id")
        )

        analyses = []
        for analysis in analyses_queryset:
            serialized_analysis = AnalysisSerializer(analysis).data
            serialized_analysis.update(analysis.get_property_view_info(pk))
            serialized_analysis.update({"highlights": analysis.get_highlights(pk)})
            analyses.append(serialized_analysis)

        return {"status": "success", "analyses": analyses}

    @swagger_auto_schema(
        manual_parameters=[
            AutoSchemaHelper.query_org_id_field(),
            AutoSchemaHelper.query_integer_field("cycle", required=False, description="The ID of the cycle to get properties"),
            AutoSchemaHelper.query_integer_field("per_page", required=False, description="Number of properties per page"),
            AutoSchemaHelper.query_integer_field("page", required=False, description="Page to fetch"),
            AutoSchemaHelper.query_boolean_field(
                "include_related",
                required=False,
                description="If False, related data (i.e., Tax Lot data) is not added to the response (default is True)",
            ),
        ]
    )
    @api_endpoint_class
    @ajax_request_class
    @has_perm_class("requires_viewer")
    def list(self, request):
        """
        List all the properties	with all columns
        """
        return get_filtered_results(request, "property", profile_id=-1)

    @swagger_auto_schema(
        request_body=AutoSchemaHelper.schema_factory(
            {
                "organization_id": "integer",
                "profile_id": "integer",
                "cycle_ids": ["integer"],
            },
            required=["organization_id", "cycle_ids"],
            description="Properties:\n"
            "- organization_id: ID of organization\n"
            "- profile_id: Either an id of a list settings profile, "
            "or undefined\n"
            "- cycle_ids: The IDs of the cycle to get properties",
        )
    )
    @api_endpoint_class
    @ajax_request_class
    @has_perm_class("requires_viewer")
    @action(detail=False, methods=["POST"])
    def filter_by_cycle(self, request):
        """
        List all the properties	with all columns
        """
        # NOTE: we are using a POST http method b/c swagger and django handle
        # arrays differently in query parameters. ie this is just simpler
        org_id = self.get_organization(request)
        profile_id = request.data.get("profile_id", -1)
        cycle_ids = request.data.get("cycle_ids", [])

        if not org_id:
            return JsonResponse(
                {"status": "error", "message": "Need to pass organization_id as query parameter"}, status=status.HTTP_400_BAD_REQUEST
            )

        ali = AccessLevelInstance.objects.get(pk=request.access_level_instance_id)
        response = properties_across_cycles(org_id, ali, profile_id, cycle_ids)

        return JsonResponse(response)

    @swagger_auto_schema(
        manual_parameters=[
            AutoSchemaHelper.query_org_id_field(),
            AutoSchemaHelper.query_integer_field("cycle", required=False, description="The ID of the cycle to get properties"),
            AutoSchemaHelper.query_integer_field("per_page", required=False, description="Number of properties per page"),
            AutoSchemaHelper.query_integer_field("page", required=False, description="Page to fetch"),
            AutoSchemaHelper.query_boolean_field(
                "include_related",
                required=False,
                description="If False, related data (i.e., Tax Lot data) is not added to the response (default is True)",
            ),
            AutoSchemaHelper.query_boolean_field(
                "ids_only", required=False, description="Function will return a list of property ids instead of property objects"
            ),
        ],
        request_body=AutoSchemaHelper.schema_factory(
            {
                "profile_id": "integer",
                "property_view_ids": ["integer"],
            },
            description="Properties:\n"
            "- profile_id: Either an id of a list settings profile, or undefined\n"
            "- property_view_ids: List of property view ids",
        ),
    )
    @api_endpoint_class
    @ajax_request_class
    @has_perm_class("requires_viewer")
    @action(detail=False, methods=["POST"])
    def filter(self, request):
        """
        List all the properties
        """
        if "profile_id" not in request.data or request.data["profile_id"] == "None":
            profile_id = None
        else:
            profile_id = request.data["profile_id"]

            # ensure that profile_id is an int
            with contextlib.suppress(TypeError):
                profile_id = int(profile_id)

        return get_filtered_results(request, "property", profile_id=profile_id)

    @swagger_auto_schema(
        manual_parameters=[AutoSchemaHelper.query_org_id_field(required=True)],
        request_body=AutoSchemaHelper.schema_factory(
            {"property_view_ids": ["integer"]},
            required=["property_view_ids"],
            description="Properties:\n" "- property_view_ids: array containing Property view IDs.",
        ),
    )
    @api_endpoint_class
    @ajax_request_class
    @has_perm_class("requires_viewer")
    @action(detail=False, methods=["POST"])
    def meters_exist(self, request):
        """
        Check to see if the given Properties (given by ID) have Meters.
        """
        org_id = self.get_organization(request)
        ali = AccessLevelInstance.objects.get(pk=request.access_level_instance_id)
        property_view_ids = request.data.get("property_view_ids", [])
        property_views = PropertyView.objects.filter(
            id__in=property_view_ids,
            cycle__organization_id=org_id,
            property__access_level_instance__lft__gte=ali.lft,
            property__access_level_instance__rgt__lte=ali.rgt,
        )

        # Check that property_view_ids given are all contained within given org.
        if (property_views.count() != len(property_view_ids)) or len(property_view_ids) == 0:
            return {"status": "error", "message": "Cannot check meters for given records."}

        return Meter.objects.filter(property_id__in=Subquery(property_views.values("property_id"))).exists()

    @ajax_request_class
    @action(detail=False, methods=["GET"])
    def valid_meter_types_and_units(self, request):
        """
        Returns the valid type for units.

        The valid type and unit combinations are built from US Thermal Conversion
        values. As of this writing, the valid combinations are the same as for
        Canadian conversions, even though the actual factors may differ between
        the two.
        (https://portfoliomanager.energystar.gov/pdf/reference/Thermal%20Conversions.pdf)
        """
        return {type: list(units.keys()) for type, units in kbtu_thermal_conversion_factors("US").items()}

    @swagger_auto_schema(
        manual_parameters=[AutoSchemaHelper.query_org_id_field()],
        request_body=AutoSchemaHelper.schema_factory(
            {"property_view_ids": ["integer"]}, required=["property_view_ids"], description="Array containing property view ids to merge"
        ),
    )
    @api_endpoint_class
    @ajax_request_class
    @has_perm_class("can_modify_data")
    @action(detail=False, methods=["POST"])
    def merge(self, request):
        """
        Merge multiple property records into a single new record, and run this
        new record through a match and merge round within its current Cycle.
        """
        body = request.data
        organization_id = int(self.get_organization(request))
        ali = AccessLevelInstance.objects.get(pk=request.access_level_instance_id)

        property_view_ids = body.get("property_view_ids", [])
        property_states = PropertyView.objects.filter(
            id__in=property_view_ids,
            property__access_level_instance__lft__gte=ali.lft,
            property__access_level_instance__rgt__lte=ali.rgt,
            cycle__organization_id=organization_id,
        ).values("id", "state_id")
        # get the state ids in order according to the given view ids
        property_states_dict = {p["id"]: p["state_id"] for p in property_states}
        property_state_ids = [property_states_dict[view_id] for view_id in property_view_ids if view_id in property_states_dict]

        if len(property_state_ids) != len(property_view_ids):
            return {"status": "error", "message": "All records not found."}

        # Check the number of state_ids to merge
        if len(property_state_ids) < 2:
            return JsonResponse(
                {"status": "error", "message": "At least two ids are necessary to merge"}, status=status.HTTP_400_BAD_REQUEST
            )

        try:
            with transaction.atomic():
                merged_state = merge_properties(property_state_ids, organization_id, "Manual Match")
                view = merged_state.propertyview_set.first()
                merge_count, link_count, _view_id = match_merge_link(
                    merged_state.id, "PropertyState", view.property.access_level_instance, view.cycle
                )

        except MergeLinkPairError:
            return JsonResponse(
                {"status": "error", "message": "These two properties have different alis."}, status=status.HTTP_400_BAD_REQUEST
            )

        return {
            "status": "success",
            "match_merged_count": merge_count,
            "match_link_count": link_count,
        }

    @swagger_auto_schema(
        manual_parameters=[AutoSchemaHelper.query_org_id_field()],
        request_body=no_body,
    )
    @api_endpoint_class
    @ajax_request_class
    @has_perm_class("can_modify_data")
    @action(detail=True, methods=["PUT"])
    def unmerge(self, request, pk=None):
        """
        Unmerge a property view into two property views
        """
        try:
            ali = AccessLevelInstance.objects.get(pk=request.access_level_instance_id)
            old_view = PropertyView.objects.select_related("property", "cycle", "state").get(
                id=pk,
                property__organization_id=self.get_organization(request),
                property__access_level_instance__lft__gte=ali.lft,
                property__access_level_instance__rgt__lte=ali.rgt,
            )
        except PropertyView.DoesNotExist:
            return {"status": "error", "message": f"property view with id {pk} does not exist"}

        # Duplicate pairing
        paired_view_ids = list(
            TaxLotProperty.objects.filter(property_view_id=old_view.id).order_by("taxlot_view_id").values_list("taxlot_view_id", flat=True)
        )

        # Capture previous associated labels
        label_ids = list(old_view.labels.all().values_list("id", flat=True))

        notes = old_view.notes.all()
        for note in notes:
            note.property_view = None

        merged_state = old_view.state
        if merged_state.data_state != DATA_STATE_MATCHING or merged_state.merge_state != MERGE_STATE_MERGED:
            return {"status": "error", "message": f"property view with id {pk} is not a merged property view"}

        log = PropertyAuditLog.objects.select_related("parent_state1", "parent_state2").filter(state=merged_state).order_by("-id").first()

        if log.parent_state1 is None or log.parent_state2 is None:
            return {"status": "error", "message": f"property view with id {pk} must have two parent states"}

        state1 = log.parent_state1
        state2 = log.parent_state2
        cycle_id = old_view.cycle_id

        # Clone the property record twice, then copy over meters
        old_property = old_view.property

        new_property_2 = Property.objects.get(pk=old_property.id)
        new_property_2.id = None
        new_property_2.save()

        Property.objects.get(pk=new_property_2.id).copy_meters(old_view.property_id)

        # Create the views
<<<<<<< HEAD
        new_view1 = PropertyView(
            cycle_id=cycle_id,
            property=old_property,
            state=state1
        )
        new_view2 = PropertyView(
            cycle_id=cycle_id,
            property=new_property_2,
            state=state2
        )
=======
        new_view1 = PropertyView(cycle_id=cycle_id, property_id=new_property.id, state=state1)
        new_view2 = PropertyView(cycle_id=cycle_id, property_id=new_property_2.id, state=state2)
>>>>>>> 6a819d67

        # Mark the merged state as deleted
        merged_state.merge_state = MERGE_STATE_DELETE
        merged_state.save()

        # Change the merge_state of the individual states
        if log.parent1.name in {"Import Creation", "Manual Edit"} and log.parent1.import_filename is not None:
            # State belongs to a new record
            state1.merge_state = MERGE_STATE_NEW
        else:
            state1.merge_state = MERGE_STATE_MERGED
        if log.parent2.name in {"Import Creation", "Manual Edit"} and log.parent2.import_filename is not None:
            # State belongs to a new record
            state2.merge_state = MERGE_STATE_NEW
        else:
            state2.merge_state = MERGE_STATE_MERGED
        # In most cases data_state will already be 3 (DATA_STATE_MATCHING), but if one of the parents was a
        # de-duplicated record then data_state will be 0. This step ensures that the new states will be 3.
        state1.data_state = DATA_STATE_MATCHING
        state2.data_state = DATA_STATE_MATCHING
        state1.save()
        state2.save()

        # Delete the audit log entry for the merge
        log.delete()

        old_view.delete()
        new_view1.save()
        new_view2.save()

        # Associate labels
        label_objs = Label.objects.filter(pk__in=label_ids)
        new_view1.labels.set(label_objs)
        new_view2.labels.set(label_objs)

        # Duplicate notes to the new views
        for note in notes:
            created = note.created
            updated = note.updated
            note.id = None
            note.property_view = new_view1
            note.save()
            ids = [note.id]
            note.id = None
            note.property_view = new_view2
            note.save()
            ids.append(note.id)
            # Correct the created and updated times to match the original note
            Note.objects.filter(id__in=ids).update(created=created, updated=updated)

        for paired_view_id in paired_view_ids:
            TaxLotProperty(primary=True, cycle_id=cycle_id, property_view_id=new_view1.id, taxlot_view_id=paired_view_id).save()
            TaxLotProperty(primary=True, cycle_id=cycle_id, property_view_id=new_view2.id, taxlot_view_id=paired_view_id).save()

        return {"status": "success", "view_id": new_view1.id}

    @swagger_auto_schema_org_query_param
    @api_endpoint_class
    @ajax_request_class
    @has_perm_class("requires_viewer")
    @has_hierarchy_access(property_view_id_kwarg="pk")
    @action(detail=True, methods=["GET"])
    def links(self, request, pk=None):
        """
        Get property details for each linked property across org cycles
        """
        organization_id = self.get_organization(request)
        base_view = PropertyView.objects.select_related("cycle").filter(pk=pk, cycle__organization_id=organization_id)

        if base_view.exists():
            result = {"data": []}

            # Grab extra_data columns to be shown in the results
            all_extra_data_columns = Column.objects.filter(
                organization_id=organization_id, is_extra_data=True, table_name="PropertyState"
            ).values_list("column_name", flat=True)

            linked_views = (
                PropertyView.objects.select_related("cycle")
                .filter(property_id=base_view.get().property_id, cycle__organization_id=organization_id)
                .order_by("-cycle__start")
            )
            for linked_view in linked_views:
                state_data = PropertyStateSerializer(linked_view.state, all_extra_data_columns=all_extra_data_columns).data

                state_data["cycle_id"] = linked_view.cycle.id
                state_data["view_id"] = linked_view.id
                result["data"].append(state_data)

            return JsonResponse(result, encoder=PintJSONEncoder, status=status.HTTP_200_OK)
        else:
            result = {"status": "error", "message": f"property view with id {pk} does not exist in given organization"}
            return JsonResponse(result)

    @swagger_auto_schema(manual_parameters=[AutoSchemaHelper.query_org_id_field()], request_body=no_body)
    @api_endpoint_class
    @ajax_request_class
    @has_perm_class("can_modify_data")
    @has_hierarchy_access(property_view_id_kwarg="pk")
    @action(detail=True, methods=["POST"])
    def match_merge_link(self, request, pk=None):
        """
        Runs match merge link for an individual property.

        Note that this method can return a view_id of None if the given -View
        was not involved in a merge.
        """
        org_id = self.get_organization(request)

        property_view = PropertyView.objects.get(pk=pk, cycle__organization_id=org_id)
        try:
            with transaction.atomic():
                merge_count, link_count, view_id = match_merge_link(
                    property_view.state.id, "PropertyState", property_view.property.access_level_instance, property_view.cycle
                )

        except MergeLinkPairError:
            return JsonResponse(
                {
                    "status": "error",
                    "message": "This property shares matching criteria with at least one property in a different ali. This should not happen. Please contact your system administrator.",
                },
                status=status.HTTP_400_BAD_REQUEST,
            )

        result = {
            "view_id": view_id,
            "match_merged_count": merge_count,
            "match_link_count": link_count,
        }

        return JsonResponse(result)

    @swagger_auto_schema(
        manual_parameters=[
            AutoSchemaHelper.query_org_id_field(),
            AutoSchemaHelper.query_integer_field(
                "taxlot_id",
                required=True,
                description="The taxlot id to pair up with this property",
            ),
        ],
        request_body=no_body,
    )
    @api_endpoint_class
    @ajax_request_class
    @has_perm_class("can_modify_data")
    @has_hierarchy_access(property_view_id_kwarg="pk")
    @action(detail=True, methods=["PUT"])
    def pair(self, request, pk=None):
        """
        Pair a taxlot to this property
        """
        organization_id = int(self.get_organization(request))
        property_id = int(pk)
        taxlot_id = int(request.query_params.get("taxlot_id"))
        return pair_unpair_property_taxlot(property_id, taxlot_id, organization_id, True)

    @swagger_auto_schema(
        manual_parameters=[
            AutoSchemaHelper.query_org_id_field(),
            AutoSchemaHelper.query_integer_field(
                "taxlot_id",
                required=True,
                description="The taxlot id to unpair from this property",
            ),
        ],
        request_body=no_body,
    )
    @api_endpoint_class
    @ajax_request_class
    @has_perm_class("can_modify_data")
    @has_hierarchy_access(property_view_id_kwarg="pk")
    @action(detail=True, methods=["PUT"])
    def unpair(self, request, pk=None):
        """
        Unpair a taxlot from this property
        """
        organization_id = int(self.get_organization(request))
        property_id = int(pk)
        taxlot_id = int(request.query_params.get("taxlot_id"))
        return pair_unpair_property_taxlot(property_id, taxlot_id, organization_id, False)

    @swagger_auto_schema(
        manual_parameters=[AutoSchemaHelper.query_org_id_field()],
        request_body=AutoSchemaHelper.schema_factory(
            {"property_view_ids": ["integer"]}, required=["property_view_ids"], description="A list of property view ids to delete"
        ),
    )
    @api_endpoint_class
    @ajax_request_class
    @has_perm_class("can_modify_data")
    @action(detail=False, methods=["DELETE"])
    def batch_delete(self, request):
        """
        Batch delete several properties
        """
        org_id = self.get_organization(request)
        ali = AccessLevelInstance.objects.get(pk=request.access_level_instance_id)

        property_view_ids = request.data.get("property_view_ids", [])
        property_state_ids = PropertyView.objects.filter(
            id__in=property_view_ids,
            property__access_level_instance__lft__gte=ali.lft,
            property__access_level_instance__rgt__lte=ali.rgt,
            cycle__organization_id=org_id,
        ).values_list("state_id", flat=True)
        resp = PropertyState.objects.filter(pk__in=Subquery(property_state_ids)).delete()

        if resp[0] == 0:
            return JsonResponse({"status": "warning", "message": "No action was taken"})

        return JsonResponse({"status": "success", "properties": resp[1]["seed.PropertyState"]})

    def _get_property_view(self, pk):
        """
        Return the property view

        :param pk: id, The property view ID
        :param cycle_pk: cycle
        :return:
        """
        try:
            property_view = PropertyView.objects.select_related("property", "cycle", "state").get(
                id=pk, property__organization_id=self.get_organization(self.request)
            )
            result = {"status": "success", "property_view": property_view}
        except PropertyView.DoesNotExist:
            result = {"status": "error", "message": f"property view with id {pk} does not exist"}
        return result

    def _get_taxlots(self, pk):
        lot_view_pks = TaxLotProperty.objects.filter(property_view_id=pk).values_list("taxlot_view_id", flat=True)
        lot_views = TaxLotView.objects.filter(pk__in=lot_view_pks).select_related("cycle", "state").prefetch_related("labels")
        lots = []
        for lot in lot_views:
            lots.append(TaxLotViewSerializer(lot).data)
        return lots

    def get_history(self, property_view):
        """Return history in reverse order"""

        # access the history from the property state
        history, master = property_view.state.history()

        # convert the history and master states to StateSerializers
        master["state"] = PropertyStateSerializer(master["state_data"]).data
        del master["state_data"]
        del master["state_id"]

        for h in history:
            h["state"] = PropertyStateSerializer(h["state_data"]).data
            del h["state_data"]
            del h["state_id"]

        return history, master

    @swagger_auto_schema_org_query_param
    @api_endpoint_class
    @ajax_request_class
    @has_perm_class("can_view_data")
    @has_hierarchy_access(property_view_id_kwarg="pk")
    def retrieve(self, request, pk=None):
        """
        Get property details
        """
        result = self._get_property_view(pk)
        if result.get("status", None) != "error":
            property_view = result.pop("property_view")
            result = {"status": "success"}
            result.update(PropertyViewSerializer(property_view).data)
            # remove PropertyView id from result
            result.pop("id")

            # Grab extra_data columns to be shown in the result
            organization_id = self.get_organization(request)
            all_extra_data_columns = Column.objects.filter(
                organization_id=organization_id, is_extra_data=True, table_name="PropertyState"
            ).values_list("column_name", flat=True)

            result["state"] = PropertyStateSerializer(property_view.state, all_extra_data_columns=all_extra_data_columns).data
            result["taxlots"] = self._get_taxlots(property_view.pk)
            result["history"], master = self.get_history(property_view)
            result = update_result_with_master(result, master)
            return JsonResponse(result, encoder=PintJSONEncoder, status=status.HTTP_200_OK)
        else:
            return JsonResponse(result, status=status.HTTP_404_NOT_FOUND)

    @swagger_auto_schema(
        manual_parameters=[
            AutoSchemaHelper.query_org_id_field(),
        ],
        request_body=AutoSchemaHelper.schema_factory(
            {
                "cycle_id": "integer",
                "state": "object",
            },
            required=["cycle_id", "state"],
        ),
    )
    @api_endpoint_class
    @ajax_request_class
    @has_perm_class("can_modify_data")
    def create(self, request):
        """
        Create a propertyState and propertyView via promote for given cycle
        """
        org_id = self.get_organization(self.request)
        data = request.data

        # get state data
        property_state_data = data.get("state", None)
        cycle_pk = data.get("cycle_id", None)
        access_level_instance_id = data.get("access_level_instance_id", None)

        # set raw ali
        if access_level_instance_id is None:
            user_ali = AccessLevelInstance.objects.get(pk=request.access_level_instance_id)
            property_state_data["raw_access_level_instance_id"] = user_ali.id
        else:
            user_ali = AccessLevelInstance.objects.get(pk=request.access_level_instance_id)
            state_ali = AccessLevelInstance.objects.get(pk=access_level_instance_id)

            if not (user_ali == state_ali or state_ali.is_descendant_of(user_ali)):
                return JsonResponse({"status": "error", "message": "No such resource."}, status=status.HTTP_404_NOT_FOUND)

            property_state_data["raw_access_level_instance_id"] = state_ali.id

        if cycle_pk is None:
            return JsonResponse(
                {
                    "status": "error",
                    "message": "Missing required parameter cycle_id",
                },
                status=status.HTTP_400_BAD_REQUEST,
            )

        if property_state_data is None:
            return JsonResponse(
                {
                    "status": "error",
                    "message": "Missing required parameter state",
                },
                status=status.HTTP_400_BAD_REQUEST,
            )

        # ensure that state organization_id is set to org in the request
        state_org_id = property_state_data.get("organization_id", org_id)
        if state_org_id != org_id:
            return JsonResponse(
                {
                    "status": "error",
                    "message": "State organization_id does not match request organization_id",
                },
                status=status.HTTP_400_BAD_REQUEST,
            )
        property_state_data["organization_id"] = state_org_id

        # get cycle
        try:
            cycle = Cycle.objects.get(pk=cycle_pk, organization_id=org_id)
        except Cycle.DoesNotExist:
            return JsonResponse(
                {
                    "status": "error",
                    "message": "Invalid cycle_id",
                },
                status=status.HTTP_400_BAD_REQUEST,
            )

        # set empty strings to None
        try:
            for key, val in property_state_data.items():
                if val == "":
                    property_state_data[key] = None
        except AttributeError:
            return JsonResponse(
                {
                    "status": "error",
                    "message": "Invalid state",
                },
                status=status.HTTP_400_BAD_REQUEST,
            )

        # extra data fields that do not match existing columns will not be imported
        extra_data_columns = list(
            Column.objects.filter(
                organization_id=org_id, table_name="PropertyState", is_extra_data=True, derived_column_id=None
            ).values_list("column_name", flat=True)
        )

        extra_data = property_state_data.get("extra_data", {})
        new_data = {}

        for k, v in extra_data.items():
            # keep only those that match a column
            if k in extra_data_columns:
                new_data[k] = v

        property_state_data["extra_data"] = new_data

        # this serializer is meant to be used by a `create` action
        property_state_serializer = PropertyStatePromoteWritableSerializer(data=property_state_data)

        try:
            valid = property_state_serializer.is_valid()
        except ValueError as e:
            return JsonResponse({"status": "error", "message": f"Invalid state: {e!s}"}, status=status.HTTP_400_BAD_REQUEST)

        if valid:
            # create the new property state, and perform an initial save
            new_state = property_state_serializer.save()
            # set `merge_state` to new, rather than unknown
            new_state.merge_state = MERGE_STATE_NEW

            # Log this appropriately - "Import Creation" ?
            PropertyAuditLog.objects.create(
                organization_id=org_id,
                parent1=None,
                parent2=None,
                parent_state1=None,
                parent_state2=None,
                state=new_state,
                name="Import Creation",
                description="Creation from API",
                import_filename=None,
                record_type=AUDIT_USER_CREATE,
            )

            # promote to view
            view = new_state.promote(cycle)

            return JsonResponse(
                {
                    "status": "success",
                    "property_view_id": view.id,
                    "property_state_id": new_state.id,
                    "property_id": view.property.id,
                    "view": PropertyViewSerializer(view).data,
                },
                encoder=PintJSONEncoder,
                status=status.HTTP_201_CREATED,
            )

        else:
            # invalid request
            return JsonResponse(
                {"status": "error", "message": f"Invalid state: {property_state_serializer.errors}"}, status=status.HTTP_400_BAD_REQUEST
            )

    @swagger_auto_schema_org_query_param
    @api_endpoint_class
    @ajax_request_class
    @has_perm_class("can_view_data")
    @action(detail=False, methods=["post"])
    def get_canonical_properties(self, request):
        """
        List all the canonical properties associated with provided view ids
        ---
        parameters:
            - name: organization_id
              description: The organization_id for this user's organization
              required: true
              paramType: query
            - name: view_ids
              description: List of property view ids
              paramType: body
        """
        ali = AccessLevelInstance.objects.get(pk=request.access_level_instance_id)
        view_ids = request.data.get("view_ids", [])
        property_queryset = PropertyView.objects.filter(
            id__in=view_ids,
            property__access_level_instance__lft__gte=ali.lft,
            property__access_level_instance__rgt__lte=ali.rgt,
        ).distinct()
        property_ids = list(property_queryset.values_list("property_id", flat=True))
        return JsonResponse({"status": "success", "properties": property_ids})

    @swagger_auto_schema(
        manual_parameters=[AutoSchemaHelper.query_org_id_field()],
        request_body=UpdatePropertyPayloadSerializer,
    )
    @api_endpoint_class
    @ajax_request_class
    @has_perm_class("can_modify_data")
    @has_hierarchy_access(property_view_id_kwarg="pk")
    def update(self, request, pk=None):
        """
        Update a property and run the updated record through a match and merge
        round within its current Cycle.
        """
        data = request.data

        result = self._get_property_view(pk)
        if result.get("status", None) != "error":
            property_view = result.pop("property_view")
            property_state_data = PropertyStateSerializer(property_view.state).data

            # get the property state information from the request
            new_property_state_data = data["state"]

            # set empty strings to None
            for key, val in new_property_state_data.items():
                if val == "":
                    new_property_state_data[key] = None

            changed_fields, previous_data = get_changed_fields(property_state_data, new_property_state_data)
            if not changed_fields:
                result.update({"status": "success", "message": "Records are identical"})
                return JsonResponse(result, status=status.HTTP_204_NO_CONTENT)
            else:
                # Not sure why we are going through the pain of logging this all right now... need to
                # reevaluate this.
                log = PropertyAuditLog.objects.select_related().filter(state=property_view.state).order_by("-id").first()

                # if checks above pass, create an exact copy of the current state for historical purposes
                if log.name == "Import Creation":
                    # Add new state by removing the existing ID.
                    property_state_data.pop("id")
                    # Remove the import_file_id for the first edit of a new record
                    # If the import file has been deleted and this value remains the serializer won't be valid
                    property_state_data.pop("import_file")
                    new_property_state_serializer = PropertyStateSerializer(data=property_state_data)
                    if new_property_state_serializer.is_valid():
                        # create the new property state, and perform an initial save / moving relationships
                        new_state = new_property_state_serializer.save()

                        # preserve any non-preferred UBIDs from the Import Creation state
                        ubid_models = property_view.state.ubidmodel_set.filter(preferred=False)
                        for ubid_model in ubid_models:
                            new_state.ubidmodel_set.create(
                                ubid=ubid_model.ubid,
                            )

                        # Since we are creating a new relationship when we are manually editing the Properties, then
                        # we need to move the relationships over to the new manually edited record.
                        new_state = self._move_relationships(property_view.state, new_state)
                        new_state.save()

                        # then assign this state to the property view and save the whole view
                        property_view.state = new_state
                        property_view.save()

                        PropertyAuditLog.objects.create(
                            organization=log.organization,
                            parent1=log,
                            parent2=None,
                            parent_state1=log.state,
                            parent_state2=None,
                            state=new_state,
                            name="Manual Edit",
                            description=None,
                            import_filename=log.import_filename,
                            record_type=AUDIT_USER_EDIT,
                        )

                        result.update({"state": new_property_state_serializer.data})
                    else:
                        result.update(
                            {"status": "error", "message": f"Invalid update data with errors: {new_property_state_serializer.errors}"}
                        )
                        return JsonResponse(result, encoder=PintJSONEncoder, status=status.HTTP_422_UNPROCESSABLE_ENTITY)

                # redo assignment of this variable in case this was an initial edit
                property_state_data = PropertyStateSerializer(property_view.state).data

                if "extra_data" in new_property_state_data:
                    property_state_data["extra_data"].update(new_property_state_data["extra_data"])

                property_state_data.update({k: v for k, v in new_property_state_data.items() if k != "extra_data"})

                log = PropertyAuditLog.objects.select_related().filter(state=property_view.state).order_by("-id").first()

                if log.name in {"Manual Edit", "Manual Match", "System Match", "Merge current state in migration"}:
                    # Convert this to using the serializer to save the data. This will override the previous values
                    # in the state object.

                    # Note: We should be able to use partial update here and pass in the changed fields instead of the
                    # entire state_data.
                    updated_property_state_serializer = PropertyStateSerializer(property_view.state, data=property_state_data)
                    if updated_property_state_serializer.is_valid():
                        # create the new property state, and perform an initial save / moving
                        # relationships
                        updated_property_state_serializer.save()

                        result.update({"state": updated_property_state_serializer.data})

                        # save the property view so that the datetime gets updated on the property.
                        property_view.save()

                        Note.create_from_edit(request.user.id, property_view, new_property_state_data, previous_data)

                        try:
                            with transaction.atomic():
                                merge_count, link_count, view_id = match_merge_link(
                                    property_view.state.id,
                                    "PropertyState",
                                    property_view.property.access_level_instance,
                                    property_view.cycle,
                                )
                        except MergeLinkPairError:
                            return JsonResponse(
                                {
                                    "status": "error",
                                    "message": "This change causes the property to perform a forbidden merge and is thus forbidden",
                                },
                                status=status.HTTP_400_BAD_REQUEST,
                            )

                        result.update(
                            {
                                "view_id": view_id,
                                "match_merged_count": merge_count,
                                "match_link_count": link_count,
                            }
                        )

                        return JsonResponse(result, encoder=PintJSONEncoder, status=status.HTTP_200_OK)
                    else:
                        result.update(
                            {"status": "error", "message": f"Invalid update data with errors: {updated_property_state_serializer.errors}"}
                        )
                        return JsonResponse(result, encoder=PintJSONEncoder, status=status.HTTP_422_UNPROCESSABLE_ENTITY)
                else:
                    result = {"status": "error", "message": "Unrecognized audit log name: " + log.name}
                    return JsonResponse(result, status=status.HTTP_422_UNPROCESSABLE_ENTITY)
        else:
            return JsonResponse(result, status=status.HTTP_404_NOT_FOUND)

    def _get_property_view_for_property(self, pk, cycle_pk):
        """
        Return a property view based on the property id and cycle
        :param pk: ID of property (not property view)
        :param cycle_pk: ID of the cycle
        :return: dict, property view and status
        """
        try:
            property_view = PropertyView.objects.select_related("property", "cycle", "state").get(
                property_id=pk, cycle_id=cycle_pk, property__organization_id=self.get_organization(self.request)
            )
            result = {"status": "success", "property_view": property_view}
        except PropertyView.DoesNotExist:
            result = {"status": "error", "message": f"property view with property id {pk} does not exist"}
        except PropertyView.MultipleObjectsReturned:
            result = {"status": "error", "message": f"Multiple property views with id {pk}"}
        return result

    @swagger_auto_schema(
        manual_parameters=[
            AutoSchemaHelper.query_org_id_field(),
            AutoSchemaHelper.query_integer_field("profile_id", required=True, description="ID of a BuildingSync ColumnMappingProfile"),
        ]
    )
    @has_perm_class("can_view_data")
    @has_hierarchy_access(property_view_id_kwarg="pk")
    @action(detail=True, methods=["GET"])
    def building_sync(self, request, pk):
        """
        Return BuildingSync representation of the property
        """
        profile_pk = request.GET.get("profile_id")
        org_id = self.get_organization(self.request)
        try:
            profile_pk = int(profile_pk)
            column_mapping_profile = ColumnMappingProfile.objects.get(
                pk=profile_pk, profile_type__in=[ColumnMappingProfile.BUILDINGSYNC_DEFAULT, ColumnMappingProfile.BUILDINGSYNC_CUSTOM]
            )
        except TypeError:
            return JsonResponse(
                {"success": False, "message": "Query param `profile_id` is either missing or invalid"}, status=status.HTTP_400_BAD_REQUEST
            )
        except ColumnMappingProfile.DoesNotExist:
            return JsonResponse(
                {"success": False, "message": f"Cannot find a BuildingSync ColumnMappingProfile with pk={profile_pk}"},
                status=status.HTTP_400_BAD_REQUEST,
            )

        try:
            property_view = PropertyView.objects.select_related("state").get(pk=pk, cycle__organization_id=org_id)
        except PropertyView.DoesNotExist:
            return JsonResponse(
                {"success": False, "message": "Cannot match a PropertyView with pk=%s" % pk}, status=status.HTTP_400_BAD_REQUEST
            )

        bs = BuildingSync()
        # Check if there is an existing BuildingSync XML file to merge
        bs_file = property_view.state.building_files.order_by("created").last()
        if bs_file is not None and os.path.exists(bs_file.file.path):
            bs.import_file(bs_file.file.path)

        try:
            xml = bs.export_using_profile(property_view.state, column_mapping_profile.mappings)
            return HttpResponse(xml, content_type="application/xml")
        except Exception as e:
            return JsonResponse({"success": False, "message": str(e)}, status=status.HTTP_500_INTERNAL_SERVER_ERROR)

    @swagger_auto_schema(manual_parameters=[AutoSchemaHelper.query_org_id_field()])
    @has_perm_class("can_view_data")
    @has_hierarchy_access(property_view_id_kwarg="pk")
    @action(detail=True, methods=["GET"])
    def hpxml(self, request, pk):
        """
        Return HPXML representation of the property
        """
        org_id = self.get_organization(self.request)
        try:
            property_view = PropertyView.objects.select_related("state").get(pk=pk, cycle__organization_id=org_id)
        except PropertyView.DoesNotExist:
            return JsonResponse({"success": False, "message": "Cannot match a PropertyView with pk=%s" % pk})

        hpxml = HPXML()
        # Check if there is an existing BuildingSync XML file to merge
        hpxml_file = property_view.state.building_files.filter(file_type=BuildingFile.HPXML).order_by("-created").first()
        if hpxml_file is not None and os.path.exists(hpxml_file.file.path):
            hpxml.import_file(hpxml_file.file.path)
            xml = hpxml.export(property_view.state)
            return HttpResponse(xml, content_type="application/xml")
        else:
            # create a new XML from the record, do not import existing XML
            xml = hpxml.export(property_view.state)
            return HttpResponse(xml, content_type="application/xml")

    @swagger_auto_schema(
        manual_parameters=[
            AutoSchemaHelper.path_id_field(description="ID of the property view to update"),
            AutoSchemaHelper.query_org_id_field(),
            AutoSchemaHelper.query_integer_field("cycle_id", required=True, description="ID of the cycle of the property view"),
            AutoSchemaHelper.upload_file_field(
                "file",
                required=True,
                description="BuildingSync file to use",
            ),
            AutoSchemaHelper.form_string_field(
                "file_type",
                required=True,
                description='Either "Unknown" or "BuildingSync"',
            ),
        ],
        request_body=no_body,
    )
    @action(detail=True, methods=["PUT"], parser_classes=(MultiPartParser,))
    @has_perm_class("can_modify_data")
    @has_hierarchy_access(property_view_id_kwarg="pk")
    def update_with_building_sync(self, request, pk):
        """
        Update an existing PropertyView with a building file. Currently only supports BuildingSync.
        """
        if len(request.FILES) == 0:
            return JsonResponse({"success": False, "message": "Must pass file in as a Multipart/Form post"})

        the_file = request.data["file"]
        file_type = BuildingFile.str_to_file_type(request.data.get("file_type", "Unknown"))
        organization_id = self.get_organization(request)
        cycle_id = request.query_params.get("cycle_id", None)

        return self._update_with_building_sync(the_file, file_type, organization_id, cycle_id, pk)

    def batch_update_with_building_sync(self, properties, org_id, cycle_id, progress_key):
        """
        Update a list of PropertyViews with a building file. Currently only supports BuildingSync.
        """
        progress_data = ProgressData.from_key(progress_key)
        if not Cycle.objects.filter(pk=cycle_id):
            logging.warning(f"Cycle {cycle_id} does not exist")
            return progress_data.finish_with_error(f"Cycle {cycle_id} does not exist")

        results = {"success": 0, "failure": 0}
        for property in properties:
            formatted_time = time.strftime("%Y%m%d_%H%M%S", time.localtime(time.time()))
            blob = ContentFile(property["xml"], name=f'at_{property["audit_template_building_id"]}_{formatted_time}.xml')
            response = self._update_with_building_sync(blob, 1, org_id, cycle_id, property["property_view"], property["updated_at"])
            response = json.loads(response.content)
            results["success" if response["success"] else "failure"] += 1

            progress_data.step("Updating Properties...")

        progress_data.finish_with_success(results)

    def _update_with_building_sync(self, the_file, file_type, organization_id, cycle_id, view_id, at_updated=False):
        try:
            cycle = Cycle.objects.get(pk=cycle_id, organization_id=organization_id)
        except Cycle.DoesNotExist:
            return JsonResponse(
                {"success": False, "message": "Cycle ID is missing or Cycle does not exist"}, status=status.HTTP_404_NOT_FOUND
            )

        try:
            # note that this is a "safe" query b/c we should have already returned
            # if the cycle was not within the user's organization
            property_view = PropertyView.objects.select_related("property", "cycle", "state").get(pk=view_id, cycle_id=cycle_id)
        except PropertyView.DoesNotExist:
            return JsonResponse({"status": "error", "message": "property view does not exist"}, status=status.HTTP_404_NOT_FOUND)

        p_status = False
        new_pv_state = None
        building_file = BuildingFile.objects.create(
            file=the_file,
            filename=the_file.name,
            file_type=file_type,
        )

        # passing in the existing propertyview allows it to process the buildingsync file and attach it to the
        # existing propertyview.
        p_status, new_pv_state, new_pv_view, messages = building_file.process(organization_id, cycle, property_view=property_view)

        if p_status and new_pv_state:
            if at_updated:
                # Update the propertyView state and parent state with the at_updated
                for state in [building_file.property_state, property_view.state]:
                    state.extra_data.update({"at_updated_at": at_updated})
                    state.save()

                Column.objects.get_or_create(
                    is_extra_data=True,
                    column_name="at_updated_at",
                    display_name="Audit Template Updated",
                    organization=cycle.organization,
                    table_name="PropertyState",
                )

            return JsonResponse(
                {
                    "success": True,
                    "status": "success",
                    "message": "successfully imported file",
                    "data": {
                        "property_view": PropertyViewAsStateSerializer(new_pv_view).data,
                    },
                }
            )
        else:
            return JsonResponse(
                {"status": "error", "message": f"Could not process building file with messages {messages}"},
                status=status.HTTP_400_BAD_REQUEST,
            )

    @swagger_auto_schema(
        manual_parameters=[
            AutoSchemaHelper.path_id_field(description="ID of the property view to update"),
            AutoSchemaHelper.query_org_id_field(),
            AutoSchemaHelper.query_integer_field("cycle_id", required=True, description="ID of the cycle of the property view"),
            AutoSchemaHelper.query_integer_field(
                "mapping_profile_id", required=True, description="ID of the column mapping profile to use"
            ),
            AutoSchemaHelper.upload_file_field(
                "file",
                required=True,
                description="ESPM property report to use (in XLSX format)",
            ),
        ],
        request_body=no_body,
    )
    @action(detail=True, methods=["PUT"], parser_classes=(MultiPartParser,))
    @has_perm_class("can_modify_data")
    @has_hierarchy_access(property_view_id_kwarg="pk")
    def update_with_espm(self, request, pk):
        """Update an existing PropertyView with an exported singular ESPM file."""
        if len(request.FILES) == 0:
            return JsonResponse(
                {"success": False, "message": "Must pass file in as a multipart/form-data request"}, status=status.HTTP_400_BAD_REQUEST
            )

        the_file = request.data["file"]
        cycle_pk = request.query_params.get("cycle_id", None)
        org_id = self.get_organization(self.request)
        org_inst = Organization.objects.get(pk=org_id)

        # get mapping profile (ensure it is part of the org)
        mapping_profile_id = request.query_params.get("mapping_profile_id", None)
        if not mapping_profile_id:
            return JsonResponse({"success": False, "message": "Must provide a column mapping profile"}, status=status.HTTP_400_BAD_REQUEST)

        column_mapping_profile = org_inst.columnmappingprofile_set.filter(pk=mapping_profile_id)
        if len(column_mapping_profile) == 0:
            return JsonResponse(
                {"success": False, "message": "Could not find ESPM column mapping profile"}, status=status.HTTP_400_BAD_REQUEST
            )
        elif len(column_mapping_profile) > 1:
            return JsonResponse(
                {"success": False, "message": f"Found multiple ESPM column mapping profiles, found {len(column_mapping_profile)}"},
                status=status.HTTP_400_BAD_REQUEST,
            )
        column_mapping_profile = column_mapping_profile[0]

        try:
            Cycle.objects.get(pk=cycle_pk, organization_id=org_id)
        except Cycle.DoesNotExist:
            return JsonResponse(
                {"success": False, "message": "Cycle ID is missing or Cycle does not exist"}, status=status.HTTP_404_NOT_FOUND
            )

        try:
            # note that this is a "safe" query b/c we should have already returned
            # if the cycle was not within the user's organization
            property_view = PropertyView.objects.select_related("property", "cycle", "state").get(pk=pk, cycle_id=cycle_pk)
        except PropertyView.DoesNotExist:
            return JsonResponse({"status": "error", "message": "property view does not exist"}, status=status.HTTP_404_NOT_FOUND)

        # create a new "datafile" object to store the file
        import_record, _ = ImportRecord.objects.get_or_create(
            name="Manual ESPM Records",
            owner=request.user,
            last_modified_by=request.user,
            super_organization_id=org_id,
            access_level_instance_id=self.request.access_level_instance_id,
        )

        filename = the_file.name
        path = os.path.join(settings.MEDIA_ROOT, "uploads", filename)

        # Get a unique filename using the get_available_name method in FileSystemStorage
        s = FileSystemStorage()
        path = s.get_available_name(path)

        # verify the directory exists
        if not os.path.exists(os.path.dirname(path)):
            os.makedirs(os.path.dirname(path))

        # save the file
        with open(path, "wb+") as temp_file:
            for chunk in the_file.chunks():
                temp_file.write(chunk)

        import_file = ImportFile.objects.create(
            cycle_id=cycle_pk,
            import_record=import_record,
            uploaded_filename=filename,
            file=path,
            source_type=SEED_DATA_SOURCES[PORTFOLIO_RAW][1],
            source_program="PortfolioManager",
            source_program_version="1.0",
        )

        # save the raw data, but do it synchronously in the foreground
        tasks.save_raw_espm_data_synchronous(import_file.pk)

        # verify that there is only one property in the file
        import_file.refresh_from_db()
        if import_file.num_rows != 1:
            return JsonResponse(
                {"success": False, "message": f"File must contain exactly one property, found {import_file.num_rows or 0} properties"},
                status=status.HTTP_400_BAD_REQUEST,
            )

        # create the column mappings
        Column.retrieve_mapping_columns(import_file.pk)

        # assign the mappings to the import file id
        Column.create_mappings(column_mapping_profile.mappings, org_inst, request.user, import_file.pk)

        # call the mapping process - but do this in the foreground, not asynchronously.
        tasks.map_data_synchronous(import_file.pk)

        # The data should now be mapped, but since we called the task, we have the IDs of the
        # mapped files, so query for the files.
        new_property_state = PropertyState.objects.filter(
            organization_id=org_id,
            import_file_id=import_file.pk,
            data_state=DATA_STATE_MAPPING,
        )
        if len(new_property_state) == 0:
            return JsonResponse(
                {"success": False, "message": "Could not find newly mapped property state"}, status=status.HTTP_400_BAD_REQUEST
            )
        elif len(new_property_state) > 1:
            return JsonResponse(
                {"success": False, "message": f"Found multiple newly mapped property states, found {len(new_property_state)}"},
                status=status.HTTP_400_BAD_REQUEST,
            )
        new_property_state = new_property_state[0]

        # retrieve the column merge priorities and then save the update new property state.
        # This is called merge protection on the front end.
        priorities = Column.retrieve_priorities(org_id)
        merged_state = save_state_match(property_view.state, new_property_state, priorities)

        # save the merged state to the latest property view
        property_view.state = merged_state
        property_view.save()

        # now save the meters, need a progress_data object to pass to the tasks, although
        # not used.
        progress_data = ProgressData(func_name="meter_import", unique_id=import_file.pk)
        # -- Start --
        # For now, we are duplicating the methods that are called in the tasks in order
        # to circumvent the celery background task management (i.e., run in foreground)
        meters_parser = MetersParser.factory(import_file.local_file, org_id)
        meters_and_readings = meters_parser.meter_and_reading_objs
        for meter_readings in meters_and_readings:
            _save_pm_meter_usage_data_task(meter_readings, import_file.id, progress_data.key)
        # -- End -- of duplicate (and simplified) meter import methods
        progress_data.delete()

        if merged_state:
            return JsonResponse(
                {
                    "success": True,
                    "status": "success",
                    "message": "successfully updated property with ESPM file",
                    "data": {
                        "status": "success",
                        "property_view": PropertyViewAsStateSerializer(property_view).data,
                    },
                },
                status=status.HTTP_200_OK,
            )
        else:
            return JsonResponse({"status": "error", "message": "Could not process ESPM file"}, status=status.HTTP_400_BAD_REQUEST)

    @action(detail=True, methods=["PUT"], parser_classes=(MultiPartParser,))
    @has_perm_class("can_modify_data")
    @has_hierarchy_access(property_view_id_kwarg="pk")
    def upload_inventory_document(self, request, pk):
        """
        Upload an inventory document on a property. Currently only supports PDFs.
        """
        if len(request.FILES) == 0:
            return JsonResponse({"success": False, "message": "Must pass file in as a Multipart/Form post"})

        the_file = request.data["file"]
        file_type = InventoryDocument.str_to_file_type(request.data.get("file_type", "Unknown"))

        # retrieve property ID from property_view
        org_id = self.get_organization(request)
        property_view = PropertyView.objects.get(pk=pk, cycle__organization_id=org_id)
        property_id = property_view.property.id

        # Save File
        try:
            InventoryDocument.objects.create(file=the_file, filename=the_file.name, file_type=file_type, property_id=property_id)

            return JsonResponse(
                {
                    "success": True,
                    "status": "success",
                    "message": "successfully imported file",
                    "data": {
                        "property_view": PropertyViewAsStateSerializer(property_view).data,
                    },
                }
            )
        except Exception as e:
            return JsonResponse({"success": False, "message": str(e)}, status=status.HTTP_500_INTERNAL_SERVER_ERROR)

    @swagger_auto_schema(
        manual_parameters=[AutoSchemaHelper.query_org_id_field()],
        request_body=AutoSchemaHelper.schema_factory(
            {"property_view_ids": ["integer"]},
            required=["property_view_ids"],
            description="A list of property view ids to sync with Salesforce",
        ),
    )
    @api_endpoint_class
    @ajax_request_class
    @action(detail=False, methods=["POST"])
    @has_perm_class("can_modify_data")
    def update_salesforce(self, request):
        """
        Update an existing PropertyView's Salesforce Benchmark object.
        Use an array so it can update one or more properties
        """
        org_id = self.get_organization(request)
        ids = request.data.get("property_view_ids", [])

        # filter ids based on request user's ali
        ali = AccessLevelInstance.objects.get(pk=request.access_level_instance_id)
        checked_ids = PropertyView.objects.filter(
            property__organization_id=org_id,
            pk__in=ids,
            property__access_level_instance__lft__gte=ali.lft,
            property__access_level_instance__rgt__lte=ali.rgt,
        ).values_list("pk", flat=True)

        if not checked_ids:
            # no eligible IDs for this ali
            return JsonResponse({"status": "error", "message": "ID not found"}, status=status.HTTP_404_NOT_FOUND)
        try:
            the_status, messages = update_salesforce_properties(org_id, list(checked_ids))
            if not the_status:
                return JsonResponse(
                    {
                        "status": "error",
                        "message": messages,
                    },
                    status=status.HTTP_400_BAD_REQUEST,
                )
        except Exception as err:
            template = "An exception of type {0} occurred. Arguments:\n{1!r}"
            message = template.format(type(err).__name__, err.args)
            return JsonResponse({"status": "error", "message": message}, status=status.HTTP_400_BAD_REQUEST)

        if the_status:
            message = "successful sync with Salesforce"
            if len(ids) != len(checked_ids):
                message = message + " One or more IDs were not found in SEED and could not be synced"
            return JsonResponse({"success": True, "status": "success", "message": message})
        else:
            return JsonResponse({"status": "error", "message": "failed to sync with Salesforce"}, status=status.HTTP_400_BAD_REQUEST)

    @action(detail=True, methods=["DELETE"])
    @has_perm_class("can_modify_data")
    @has_hierarchy_access(property_view_id_kwarg="pk")
    def delete_inventory_document(self, request, pk):
        """
        Deletes an inventory document from a property
        """

        file_id = request.query_params.get("file_id")

        # retrieve property ID from property_view
        org_id = int(self.get_organization(request))
        property_view = PropertyView.objects.get(pk=pk, cycle__organization_id=org_id)
        property_id = property_view.property.id

        try:
            doc_file = InventoryDocument.objects.get(pk=file_id, property_id=property_id)

        except InventoryDocument.DoesNotExist:
            return JsonResponse(
                {"status": "error", "message": "Could not find inventory document with pk=" + str(file_id)},
                status=status.HTTP_400_BAD_REQUEST,
            )

        # check permissions
        d = Property.objects.filter(organization_id=org_id, pk=property_id)

        if not d.exists():
            return JsonResponse(
                {
                    "status": "error",
                    "message": "user does not have permission to delete the inventory document",
                },
                status=status.HTTP_403_FORBIDDEN,
            )

        # delete file
        doc_file.delete()
        return JsonResponse({"status": "success"})


def diffupdate(old, new):
    """Returns lists of fields changed"""
    changed_fields = []
    changed_extra_data = []
    for k, v in new.items():
        if old.get(k, None) != v or k not in old:
            changed_fields.append(k)
    if "extra_data" in changed_fields:
        changed_fields.remove("extra_data")
        changed_extra_data, _ = diffupdate(old["extra_data"], new["extra_data"])
    return changed_fields, changed_extra_data<|MERGE_RESOLUTION|>--- conflicted
+++ resolved
@@ -581,21 +581,8 @@
         Property.objects.get(pk=new_property_2.id).copy_meters(old_view.property_id)
 
         # Create the views
-<<<<<<< HEAD
-        new_view1 = PropertyView(
-            cycle_id=cycle_id,
-            property=old_property,
-            state=state1
-        )
-        new_view2 = PropertyView(
-            cycle_id=cycle_id,
-            property=new_property_2,
-            state=state2
-        )
-=======
-        new_view1 = PropertyView(cycle_id=cycle_id, property_id=new_property.id, state=state1)
+        new_view1 = PropertyView(cycle_id=cycle_id, property_id=old_property.id, state=state1)
         new_view2 = PropertyView(cycle_id=cycle_id, property_id=new_property_2.id, state=state2)
->>>>>>> 6a819d67
 
         # Mark the merged state as deleted
         merged_state.merge_state = MERGE_STATE_DELETE
