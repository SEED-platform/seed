"""
SEED Platform (TM), Copyright (c) Alliance for Sustainable Energy, LLC, and other contributors.
See also https://github.com/SEED-platform/seed/blob/main/LICENSE.md
"""

import json
import logging
import time
from datetime import datetime

import requests
import xmltodict
from django.http import HttpResponse, JsonResponse
from drf_yasg.utils import swagger_auto_schema
from rest_framework import serializers, status
from rest_framework.decorators import action
from rest_framework.viewsets import GenericViewSet

from seed.utils.api_schema import AutoSchemaHelper

_log = logging.getLogger(__name__)


class PMError(Exception):
    pass


class PortfolioManagerSerializer(serializers.Serializer):
    pass


class PortfolioManagerViewSet(GenericViewSet):
    """
    This ViewSet contains two API views: /template_list/ and /report/ that are used to interface SEED with ESPM
    """

    serializer_class = PortfolioManagerSerializer

    @swagger_auto_schema(
        request_body=AutoSchemaHelper.schema_factory(
            {"username": "string", "password": "string"}, description="ESPM account credentials.", required=["username", "password"]
        ),
        responses={
            200: AutoSchemaHelper.schema_factory(
                {
                    "status": "string",
                    "templates": [{"template_information_1": "string", "template_information_2": "integer", "[other keys...]": "string"}],
                    "message": "string",
                }
            ),
        },
    )
    @action(detail=False, methods=["POST"])
    def template_list(self, request):
        """
        This API view makes a request to ESPM for the list of available report templates, including root templates and
        child data requests.
        ---
        This API responds with a JSON object with two keys: status, which will be a string -
        either error or success.  If successful, a second key, templates, will hold the list of templates from ESPM. If
        not successful, a second key, message, will include an error description that can be presented on the UI.
        """
        if "username" not in request.data:
            return JsonResponse(
                {"status": "error", "message": "Invalid call to PM worker: missing username for PM account"},
                status=status.HTTP_400_BAD_REQUEST,
            )
        if "password" not in request.data:
            return JsonResponse(
                {"status": "error", "message": "Invalid call to PM worker: missing password for PM account"},
                status=status.HTTP_400_BAD_REQUEST,
            )
        username = request.data["username"]
        password = request.data["password"]
        pm = PortfolioManagerImport(username, password)
        try:
            possible_templates = pm.get_list_of_report_templates()
        except PMError as pme:
            return JsonResponse({"status": "error", "message": str(pme)}, status=status.HTTP_400_BAD_REQUEST)
        except Exception as e:
            return JsonResponse({"status": "error", "message": str(e)}, status=status.HTTP_400_BAD_REQUEST)
        return JsonResponse({"status": "success", "templates": possible_templates})

    @swagger_auto_schema(
        request_body=AutoSchemaHelper.schema_factory(
            {
                "username": "string",
                "password": "string",
                "template": {"[copy information from template_list]": "string"},
                "report_format": "string",
            },
            description="ESPM account credentials.",
            required=["username", "password", "template"],
        ),
        responses={
            200: AutoSchemaHelper.schema_factory(
                {
                    "status": "string",
                    "properties": [
                        {"properties_information_1": "string", "properties_information_2": "integer", "[other keys...]": "string"}
                    ],
                    "message": "string",
                }
            ),
        },
    )
    @action(detail=False, methods=["POST"])
    def report(self, request):
        """
        This API view makes a request to ESPM to generate and download a report based on a specific template.
        ---
        This API responds with a JSON object with two keys: status, which will be a string -
        either error or success.  If successful, a second key, properties, will hold the list of properties found in
        this generated report.  If not successful, a second key, message, will include an error description that can be
        presented on the UI.
        """

        if "username" not in request.data:
            _log.debug("Invalid call to PM worker: missing username for PM account: %s" % str(request.data))
            return JsonResponse(
                {"status": "error", "message": "Invalid call to PM worker: missing username for PM account"},
                status=status.HTTP_400_BAD_REQUEST,
            )
        if "password" not in request.data:
            _log.debug("Invalid call to PM worker: missing password for PM account: %s" % str(request.data))
            return JsonResponse(
                {"status": "error", "message": "Invalid call to PM worker: missing password for PM account"},
                status=status.HTTP_400_BAD_REQUEST,
            )
        if "template" not in request.data:
            _log.debug("Invalid call to PM worker: missing template for PM account: %s" % str(request.data))
            return JsonResponse(
                {"status": "error", "message": "Invalid call to PM worker: missing template for PM account"},
                status=status.HTTP_400_BAD_REQUEST,
            )

        username = request.data["username"]
        password = request.data["password"]
        template = request.data["template"]
        # report format defaults to XML if not provided
        report_format = request.data.get("report_format", "XML")

        pm = PortfolioManagerImport(username, password)
        try:
            try:
                if "z_seed_child_row" not in template:
                    _log.debug("Invalid template formulation during portfolio manager data import: %s" % str(template))
                    return JsonResponse(
                        {"status": "error", "message": "Invalid template formulation during portfolio manager data import"},
                        status=status.HTTP_400_BAD_REQUEST,
                    )
                if template["z_seed_child_row"]:
                    content = pm.generate_and_download_child_data_request_report(template, report_format)
                else:
                    content = pm.generate_and_download_template_report(template, report_format)
            except PMError as pme:
                _log.debug(f"{pme!s}: {template!s}")
                return JsonResponse({"status": "error", "message": str(pme)}, status=status.HTTP_400_BAD_REQUEST)

            if report_format == "EXCEL":
                try:
                    # return the Excel file
                    filename = "pm_report_export.xlsx"
                    response = HttpResponse(content_type="application/vnd.openxmlformats-officedocument.spreadsheetml.sheet")
                    response["Content-Disposition"] = f'attachment; filename="{filename}"'
                    response.write(content)
                    return response

                except Exception as e:
                    _log.debug("ERROR downloading EXCEL report: %s" % str(e))
                    return JsonResponse(
                        {"status": "error", "message": "Malformed XML from template download"}, status=status.HTTP_400_BAD_REQUEST
                    )

            # rest is for XML reports
            try:
                content_object = xmltodict.parse(content, dict_constructor=dict)

            except Exception:  # catch all because xmltodict doesn't specify a class of Exceptions
                _log.debug("Malformed XML from template download: %s" % str(content))
                return JsonResponse(
                    {"status": "error", "message": "Malformed XML from template download"}, status=status.HTTP_400_BAD_REQUEST
                )
            try:
                if content_object.get("report", None) is not None:
                    success, properties = pm._parse_properties_v1(content_object)
                else:
                    # assume that v2 is the correct version now
                    success, properties = pm._parse_properties_v2(content_object)
                if not success:
                    return JsonResponse({"status": "error", "message": properties}, status=status.HTTP_400_BAD_REQUEST)

            except (KeyError, TypeError):
                _log.debug(
                    "Processed template successfully, but missing keys -- is the report empty on Portfolio Manager?: %s"
                    % str(content_object)
                )
                return JsonResponse(
                    {
                        "status": "error",
                        "message": "Processed template successfully, but missing keys -- is the report empty on Portfolio Manager?",
                    },
                    status=status.HTTP_400_BAD_REQUEST,
                )

            return JsonResponse({"status": "success", "properties": properties})
        except Exception as e:
            _log.debug(f"{e}: {request.data!s}")
            return JsonResponse({"status": "error", "message": e}, status=status.HTTP_400_BAD_REQUEST)

    @swagger_auto_schema(
        manual_parameters=[AutoSchemaHelper.query_integer_field("id", True, "ID of the ESPM Property to download")],
        request_body=AutoSchemaHelper.schema_factory(
            {
                "username": "string",
                "password": "string",
                "filename": "string",
            },
            description="ESPM account credentials.",
            required=["username", "password"],
        ),
    )
    @action(detail=True, methods=["POST"])
    def download(self, request, pk):
        """Download a single property report from Portfolio Manager. The PK is the
        PM property ID that is on ESPM"""
        if "username" not in request.data:
            _log.debug("Invalid call to PM worker: missing username for PM account: %s" % str(request.data))
            return JsonResponse(
                {"status": "error", "message": "Invalid call to PM worker: missing username for PM account"},
                status=status.HTTP_400_BAD_REQUEST,
            )
        if "password" not in request.data:
            _log.debug("Invalid call to PM worker: missing password for PM account: %s" % str(request.data))
            return JsonResponse(
                {"status": "error", "message": "Invalid call to PM worker: missing password for PM account"},
                status=status.HTTP_400_BAD_REQUEST,
            )

        username = request.data["username"]
        password = request.data["password"]
        if "filename" not in request.data:
            filename = f'pm_{pk}_{datetime.strftime(datetime.now(), "%Y%m%d_%H%M%S")}.xlsx'
        else:
            filename = request.data["filename"]

        pm = PortfolioManagerImport(username, password)
        try:
            content = pm.return_single_property_report(pk)

            # return the excel file as the HTTP response
            response = HttpResponse(content_type="application/vnd.openxmlformats-officedocument.spreadsheetml.sheet")
            response["Content-Disposition"] = f'attachment; filename="{filename}"'
            response.write(content)
            return response

        except PMError as pme:
            _log.debug(f"{pme!s}: PM Property ID {pk}")
            return JsonResponse({"status": "error", "message": str(pme)}, status=status.HTTP_400_BAD_REQUEST)


# TODO: Move this object to /seed/utils/portfolio_manager.py
class PortfolioManagerImport:
    """This class is essentially a wrapper around the ESPM login/template/report operations"""

    def __init__(self, m_username, m_password):
        """To instantiate this class, provide ESPM username and password.  Currently, this constructor doesn't do anything
        except store the credentials.

        :param m_username: The ESPM username
        :param m_password: The ESPM password
        """

        # store the original, unmodified versions -- DO NOT ENCODE THESE
        self.username = m_username
        self.password = m_password
        self.authenticated_headers = None
        _log.debug("Created PortfolioManagerManager for username: %s" % self.username)

        # vars for the URLs if they are used in more than one place.
        self.REPORT_URL = "https://portfoliomanager.energystar.gov/pm/reports/reportData/MY_REPORTS_AND_TEMPLATES"
        # The root URL for downloading the report, code will add the template ID and the XML
        self.DOWNLOAD_REPORT_URL = "https://portfoliomanager.energystar.gov/pm/reports/download"

        self.DOWNLOAD_SINGLE_PROPERTY_REPORT_URL = "https://portfoliomanager.energystar.gov/pm/property"

        # The url for custom downloads, useful for downloading meter data
        self.DOWNLOAD_CUSTOM_REPORT_URL = "https://portfoliomanager.energystar.gov/pm/property/createCustomDownloadSubmit/"

    def login_and_set_cookie_header(self):
        """This method calls out to ESPM to perform a login operation and get a session authentication token.  This token
        is then stored in the proper form to allow authenticated calls into ESPM.

        :return: None
        """

        # First we need to log in to Portfolio Manager
        login_url = "https://portfoliomanager.energystar.gov/pm/j_spring_security_check"
        payload = {"j_username": self.username, "j_password": self.password}
        try:
            response = requests.post(login_url, data=payload, timeout=300)
        except requests.exceptions.SSLError:
            raise PMError("SSL Error in Portfolio Manager Query; check VPN/Network/Proxy.")

        # This returns a 200 even if the credentials are bad, so I'm having to check some text in the response
        if "The username and/or password you entered is not correct. Please try again." in response.content.decode("utf-8"):
            raise PMError("Unsuccessful response from login attempt; aborting.  Check credentials.")

        # Upon successful logging in, we should have received a cookie header that we can reuse later
        if "Cookie" not in response.request.headers:
            raise PMError("Could not find Cookie key in response headers; aborting.")
        cookie_header = response.request.headers["Cookie"]
        if "=" not in cookie_header:
            raise PMError("Malformed Cookie key in response headers; aborting.")
        cookie = cookie_header.split("=")[1]

        # Prepare the fully authenticated headers
        self.authenticated_headers = {
            "Cookie": "JSESSIONID=" + cookie + "; org.springframework.web.servlet.i18n.CookieLocaleResolver.LOCALE=en"
        }

    def get_list_of_report_templates(self):
        """New method to support update to ESPM

        :return: Returns a list of template objects. All rows will have a z_seed_child_row key that is False for main
        rows and True for child rows
        """
        # login if needed
        if not self.authenticated_headers:
            self.login_and_set_cookie_header()

        # get the report data
        try:
            json_authenticated_headers = self.authenticated_headers.copy()
            json_authenticated_headers["Accept"] = "application/json"
            json_authenticated_headers["Content-Type"] = "application/json"
            response = requests.get(self.REPORT_URL, headers=json_authenticated_headers, timeout=300)

        except requests.exceptions.SSLError:
            raise PMError("SSL Error in Portfolio Manager Query; check VPN/Network/Proxy.")
        if not response.status_code == status.HTTP_200_OK:
            raise PMError("Unsuccessful response from report template rows query; aborting.")

        # This endpoint now is JSON and not encoded JSON string. So just return the JSON.
        template_object = response.json()

        # We need to parse the list of report templates
        if "reportTabData" not in template_object:
            raise PMError("Could not find reportTabData key in template response; aborting.")
        templates = template_object["reportTabData"]
        template_response = []
        sorted_templates = sorted(templates, key=lambda x: x["name"])
        for t in sorted_templates:
            t["z_seed_child_row"] = False
            t["display_name"] = t["name"]
            template_response.append(t)
            if "id" not in t or "name" not in t:
                _log.debug("Template from Portfolio Manager was missing id or name field")
                continue
            _log.debug("Found template,\n id=" + str(t["id"]) + "\n name=" + str(t["name"]))
            if t.get("hasChildrenRows"):
                _log.debug("Template row has children data request rows, trying to get them now")
                children_url = f'https://portfoliomanager.energystar.gov/pm/reports/templateChildrenRows/TEMPLATE/{t["id"]}'

                # SSL errors would have been caught earlier in this function and raised, so this should be ok
                children_response = requests.get(children_url, headers=self.authenticated_headers, timeout=300)
                if not children_response.status_code == status.HTTP_200_OK:
                    raise PMError("Unsuccessful response from child row template lookup; aborting.")
                try:
                    # the data are now in the string of the data key of the returned dictionary with an excessive amount of
                    # escaped double quotes.
                    # e.g., response = {"data": "{"customReportsData":"..."}"}
                    decoded = json.loads(children_response.text)  # .encode('utf-8').decode('unicode_escape')

                    # the beginning and end of the string needs to be without the doublequote. Remove the escaped double quotes
                    data_to_parse = (
                        decoded["data"]
                        .replace('"{', "{")
                        .replace('}"', "}")
                        .replace('"[{', "[{")
                        .replace('}]"', "}]")
                        .replace('\\"', '"')
                        .replace('"[]"', "[]")
                    )

                    # print(f'data to parse: {data_to_parse}')
                    child_object = json.loads(data_to_parse)["childrenRows"]
                except ValueError:
                    raise PMError("Malformed JSON response from report template child row query; aborting.")
                _log.debug("Received the following child JSON return: " + json.dumps(child_object, indent=2))
                for child_row in child_object:
                    child_row["z_seed_child_row"] = True
                    child_row["display_name"] = f"  -  {child_row['name']}"
                    template_response.append(child_row)
        return template_response

    @staticmethod
    def get_template_by_name(templates, template_name):
        """
        This method searches through a list of templates for a template that matches the specific template name

        :param templates: A list of template objects, each of which will have a name key
        :param template_name: A string name to match in the list of templates
        :return: Returns a single template object that matches the name, raises a PMExcept if no match
        """

        # Then we need to pick a single report template by name, eventually this is defined by the PM user
        matched_template = next((t for t in templates if t["name"] == template_name), None)
        if not matched_template:
            raise PMError("Could not find a matching template for this name, try a different name")
        _log.debug("Desired report name found, template info: " + json.dumps(matched_template, indent=2))
        return matched_template

    # TODO: Is there a need to call just this instead of generate_and_download...?
    def update_template_report(self, template, start_month, start_year, end_month, end_year, property_ids):
        """This method calls out to ESPM to (re)generate a specific template

        :param template: A specific template object
        :param start_month: reporting period start month
        :param start_year: reporting period start year
        :param end_month: reporting period end month
        :param end_year: reporting period end year
        :property_ids: list of property ids to include in report
        :return: TODO
        """
        # login if needed
        if not self.authenticated_headers:
            self.login_and_set_cookie_header()

        template_report_id = template["id"]
        update_report_url = f"https://portfoliomanager.energystar.gov/pm/reports/generateData/{template_report_id}"

        new_authenticated_headers = self.authenticated_headers.copy()
        new_authenticated_headers["Content-Type"] = "application/x-www-form-urlencoded"

        try:
            response = requests.post(update_report_url, headers=self.authenticated_headers, timeout=300)
        except requests.exceptions.SSLError:
            raise PMError("SSL Error in Portfolio Manager Query; check VPN/Network/Proxy.")
        if not response.status_code == status.HTTP_200_OK:
            raise PMError("Unsuccessful response from POST to update report; aborting.")
        _log.debug(f"Triggered report update,\n status code={response.status_code}\n response headers={response.headers!s}")

        return response.content

    def generate_and_download_template_report(self, matched_template, report_format="XML"):
        """
        This method calls out to ESPM to trigger generation of a report for the supplied template.  The process requires
        calling out to the generateData/ endpoint on ESPM, followed by a waiting period for the template status to be
        updated to complete.  Once complete, a download URL allows download of the report in XML or EXCEL format.

        This response content can be enormous, so ...
        TODO: Evaluate whether we should just download this XML to file here.  It would require re-reading the file
        TODO: afterwards, but it would 1) be downloaded and available for inspection/debugging, and 2) reduce the size
        TODO: of data coming through in memory during these calls, which seems to have been problematic at times

        :param matched_template: A template object down-selected from the full list found using the /template_list/ API
        :return: Full XML data report from ESPM report generation and download process
        """

        # login if needed
        if not self.authenticated_headers:
            self.login_and_set_cookie_header()

        # We should then trigger generation of the report we selected
        template_report_id = matched_template["id"]
        generation_url = f"https://portfoliomanager.energystar.gov/pm/reports/generateData/{template_report_id}"
        try:
            response = requests.post(generation_url, headers=self.authenticated_headers, timeout=300)
        except requests.exceptions.SSLError:
            raise PMError("SSL Error in Portfolio Manager Query; check VPN/Network/Proxy.")
        if not response.status_code == status.HTTP_200_OK:
            raise PMError("Unsuccessful response from POST to trigger report generation; aborting.")
        _log.debug(f"Triggered report generation,\n status code={response.status_code}\n response headers={response.headers!s}")

        # Now we need to wait while the report is being generated
        attempt_count = 0
        report_generation_complete = False
        while attempt_count < 90:
            attempt_count += 1

            # get the report data
            try:
                json_authenticated_headers = self.authenticated_headers.copy()
                json_authenticated_headers["Accept"] = "application/json"
                json_authenticated_headers["Content-Type"] = "application/json"
                response = requests.get(self.REPORT_URL, headers=json_authenticated_headers, timeout=300)
            except requests.exceptions.SSLError:
                raise PMError("SSL Error in Portfolio Manager Query; check VPN/Network/Proxy.")
            if not response.status_code == status.HTTP_200_OK:
                raise PMError("Unsuccessful response from report template rows query; aborting.")

            template_objects = response.json()["reportTabData"]
            for t in template_objects:
                if "id" in t and t["id"] == template_report_id:
                    this_matched_template = t
                    break
            else:
                this_matched_template = None
            if not this_matched_template:
                raise PMError("Could not find a match for this report template id... odd at this point")
            if this_matched_template["pending"] == 1:
                time.sleep(2)
                continue
            else:
                report_generation_complete = True
                break

        if report_generation_complete:
            _log.debug("Report appears to have been generated successfully (attempt_count=" + str(attempt_count) + ")")
        else:
            raise PMError("Template report not generated successfully; aborting.")

        # Finally we can download the generated report
        try:
            response = requests.get(self.download_url(template_report_id, report_format), headers=self.authenticated_headers, timeout=300)
        except requests.exceptions.SSLError:
            raise PMError("SSL Error in Portfolio Manager Query; check VPN/Network/Proxy.")
        if response.status_code != status.HTTP_200_OK:
            error_message = "Unsuccessful response from GET trying to download generated report;"
            error_message += f' Generated report name: {matched_template["name"]};'
            error_message += f"Tried to download report from URL: {self.download_url(template_report_id)};"
            error_message += f"Returned with a status code = {response.status_code};"
            raise PMError(error_message)
        return response.content

    def generate_and_download_child_data_request_report(self, matched_data_request, report_format="XML"):
        """
        Updated for recent update of ESPM

        This method calls out to ESPM to get the report data for a child template (a data request).  For child
        templates, the process simply requires calling out the download URL and getting the data in XML format.

        This response content can be enormous, so the same message applies here as with the main report download method
        where we should consider downloading the file itself instead of passing the XML data around in memory.

        :param matched_data_request: A child template object (template where z_seed_child_row is True)
        :param report_format
        :return: Full XML data report from ESPM report generation and download process
        """

        # login if needed
        if not self.authenticated_headers:
            self.login_and_set_cookie_header()

        # Generate the url to download this file
        try:
            response = requests.get(
                self.download_url(matched_data_request["id"], report_format),
                headers=self.authenticated_headers,
                allow_redirects=True,
                timeout=300,
            )
        except requests.exceptions.SSLError:
            raise PMError("SSL Error in Portfolio Manager Query; check VPN/Network/Proxy.")

        if not response.status_code == status.HTTP_200_OK:
            raise PMError("Unsuccessful response from GET trying to download generated report; aborting.")

        return response.content

    def return_single_property_report(self, pm_property_id: int):
        """Return (in memory) a single property report from ESPM based on the passed
        ESPM Property ID (SEED calls this the pm_property_id). This method returns
        the XLSX file in memory with all the tabs for the single property.

        This method differs from the others in that this it does not need to know
        the template of the report, it is simply the entire ESPM record (meters and all).

        Args:
            pm_property_id (int): The ESPM Property ID to download.

        Returns:
            str: Content of an XLSX file which will need to be persisted
        """
        # login if needed
        if not self.authenticated_headers:
            self.login_and_set_cookie_header()

        # Generate the url to download this file
        try:
            response = requests.get(
                self.download_url_single_report(pm_property_id), headers=self.authenticated_headers, allow_redirects=True, timeout=300
            )

            if response.status_code == status.HTTP_200_OK:
                return response.content
            else:
                raise PMError("Unsuccessful response from GET trying to download single report; aborting.")

        except requests.exceptions.SSLError:
            raise PMError("SSL Error in Portfolio Manager Query; check VPN/Network/Proxy.")

    def generate_and_download_meter_data(self, property_ids, download_format="XML"):
        """
        This method calls out to ESPM to trigger generation of a custom download of energy and water meter data for the supplied list of property ids.  The process requires
        calling out to the createCustomDownloadSubmit/ endpoint on ESPM, followed by a waiting period for the custom download status to be
        updated to complete.  Once complete, a download URL allows download of the meter data in XML or EXCEL format.

        This response content can be enormous, so ...
        TODO: Evaluate whether we should just download this XML to file here.  It would require re-reading the file
        TODO: afterwards, but it would 1) be downloaded and available for inspection/debugging, and 2) reduce the size
        TODO: of data coming through in memory during these calls, which seems to have been problematic at times

        :param property_ids: list of property ids to include in custom download
        :return: Full XML data report from ESPM custom download generation and download process
        """

        # login if needed
        if not self.authenticated_headers:
            self.login_and_set_cookie_header()

        # We should then trigger generation of the custom download for the selected property ids
        generation_url = "https://portfoliomanager.energystar.gov/pm/property/createCustomDownloadSubmit/"
<<<<<<< HEAD
        try:
            response = requests.post(generation_url, headers=self.authenticated_headers, timeout=300)
=======
        payload = (
            "_aggregateMeter=on&"
            + "_basicPropertyInfo=on&"
            + "_designData=on&"
            + "_designTargetsDesignData=on&"
            + "_designUseDesignData=on&"
            + "_designUseDetailDesignData=on&"
            + "_energyDesignData=on&"
            + "_energyMeter=on&"
            + "_energyMeterEntries=on&"
            + "_energyProjects=on&"
            + "_itEnergyMeter=on&"
            + "_itEnergyMeterEntries=on&"
            + "_meterEntries=on&"
            + "_meterType=on&"
            + "_offsitePurchase=on&"
            + "_onsiteRecOwnership=on&"
            + "_plantFlowMeter=on&"
            + "_plantFlowMeterEntries=on&"
            + "_propertyIds=on&"
            + "_propertyUseDetails=on&"
            + "_propertyUses=on&"
            + "_targetAndBaseline=on&"
            + "_wasteMeter=on&"
            + "_wasteMeterEntries=on&"
            + "_waterMeter=on&"
            + "_waterMeterEntries=on&"
            + "basicPropertyInfoCount=0&"
            + "energyMeter=true&"
            + "selectedPropertyIdsAsString=5834384&"
            + "selectionType=MULTIPLE&"
            + "waterMeter=true"
        )

        try:
            response = requests.post(generation_url, headers=self.authenticated_headers, timeout=300, data=payload)
            print(response.status_code)
>>>>>>> 207a50bb
        except requests.exceptions.SSLError:
            raise PMError("SSL Error in Portfolio Manager Query; check VPN/Network/Proxy.")
        if not response.status_code == status.HTTP_200_OK:
            raise PMError("Unsuccessful response from POST to trigger report generation; aborting.")
        _log.debug(f"Triggered report generation,\n status code={response.status_code}\n response headers={response.headers!s}")

        # Now we need to wait while the report is being generated
        attempt_count = 0
        report_generation_complete = False
        while attempt_count < 90:
            attempt_count += 1

            # get the report data
            try:
                json_authenticated_headers = self.authenticated_headers.copy()
                json_authenticated_headers["Accept"] = "application/json"
                json_authenticated_headers["Content-Type"] = "application/json"
                response = requests.get(self.REPORT_URL, headers=json_authenticated_headers, timeout=300)
            except requests.exceptions.SSLError:
                raise PMError("SSL Error in Portfolio Manager Query; check VPN/Network/Proxy.")
            if not response.status_code == status.HTTP_200_OK:
                raise PMError("Unsuccessful response from report template rows query; aborting.")

            template_objects = response.json()["reportTabData"]
            for t in template_objects:
                if "id" in t and t["id"] == template_report_id:
                    this_matched_template = t
                    break
            else:
                this_matched_template = None
            if not this_matched_template:
                raise PMError("Could not find a match for this report template id... odd at this point")
            if this_matched_template["pending"] == 1:
                time.sleep(2)
                continue
            else:
                report_generation_complete = True
                break

        if report_generation_complete:
            _log.debug("Report appears to have been generated successfully (attempt_count=" + str(attempt_count) + ")")
        else:
            raise PMError("Template report not generated successfully; aborting.")

        # Finally we can download the generated report
        try:
            response = requests.get(self.download_url(template_report_id, report_format), headers=self.authenticated_headers, timeout=300)
        except requests.exceptions.SSLError:
            raise PMError("SSL Error in Portfolio Manager Query; check VPN/Network/Proxy.")
        if response.status_code != status.HTTP_200_OK:
            error_message = "Unsuccessful response from GET trying to download generated report;"
            error_message += f' Generated report name: {matched_template["name"]};'
            error_message += f"Tried to download report from URL: {self.download_url(template_report_id)};"
            error_message += f"Returned with a status code = {response.status_code};"
            raise PMError(error_message)
        return response.content

    def _parse_properties_v1(self, xml):
        """Parse the XML (in dict format) response from the ESPM API and return a list of
        properties. This version was implemented prior to 02/13/2023

        Args:
            xml (dict): content to be parsed

        Returns:
            (valid, properties): success and list of properties, or failure and error message
        """
        try:
            possible_properties = xml["report"]["informationAndMetrics"]["row"]
            if isinstance(possible_properties, list):
                properties = possible_properties
            elif isinstance(possible_properties, dict):
                properties = [possible_properties]
            else:  # OrderedDict hints that a 'preview' report was generated, anything else is an unhandled case
                _log.debug("Property list was not a list...was a preview report template used on accident?: %s" % str(possible_properties))
                return False, "Property list was not a list...was a preview report template used on accident?"
        except (KeyError, TypeError):
            _log.debug("Processed template successfully, but missing keys -- is the report empty on Portfolio Manager?: %s" % str(xml))
            return False, "Processed template successfully, but missing keys -- is the report empty on Portfolio Manager?"

        return True, properties

    def _parse_properties_v2(self, xml):
        """Parse the XML (in dict format) response from the ESPM API and return a list of
        properties. This version was implemented after 02/13/2023

        Args:
            xml (dict): content to be parsed

        Returns:
            (valid, return_data): success and list of properties, or failure and error message
        """

        def _flatten_property_metrics(pm):
            """convert the property metrics into a flat dictionary and type case the nils"""
            data = {}
            for metric in pm["metric"]:
                if isinstance(metric["value"], dict) and metric["value"]["@xsi:nil"] == "true":
                    data[metric["@name"]] = None
                    continue

                # all other values are treated as strings. Eventually SEED will type cast
                # these values.
                data[metric["@name"]] = metric["value"]
            return data

        return_data = []
        try:
            possible_properties = xml["reportData"]["informationAndMetrics"]["propertyMetrics"]
            if isinstance(possible_properties, list):
                properties = possible_properties
            elif isinstance(possible_properties, dict):
                properties = [possible_properties]
            else:  # OrderedDict hints that a 'preview' report was generated, anything else is an unhandled case
                _log.debug("Property list was not a list...was a preview report template used on accident?: %s" % str(possible_properties))
                return False, "Property list was not a list...was a preview report template used on accident?"

            for p in properties:
                return_data.append(_flatten_property_metrics(p))
        except (KeyError, TypeError):
            _log.debug("Processed template successfully, but missing keys -- is the report empty on Portfolio Manager?: %s" % str(xml))
            return False, "Processed template successfully, but missing keys -- is the report empty on Portfolio Manager?"

        return True, return_data

    def download_url(self, template_id, report_format="XML"):
        """helper method to assemble the download url for a given template id. Default format is XML"""
        return f"{self.DOWNLOAD_REPORT_URL}/{template_id}/{report_format}?testEnv=false&filterResponses=false"

    def download_url_single_report(self, pm_property_id: int) -> str:
        """helper method to assemble the download url for a single property report.

        Args:
            pm_property_id (int): PM Property ID to download

        Returns:
            str: URL
        """
        url = f"{self.DOWNLOAD_SINGLE_PROPERTY_REPORT_URL}/{pm_property_id}/download/{pm_property_id}.xlsx"
        _log.debug(f"ESPM single property download URL is {url}")
        return url<|MERGE_RESOLUTION|>--- conflicted
+++ resolved
@@ -287,6 +287,9 @@
         # The url for custom downloads, useful for downloading meter data
         self.DOWNLOAD_CUSTOM_REPORT_URL = "https://portfoliomanager.energystar.gov/pm/property/createCustomDownloadSubmit/"
 
+        # The url for custom downloads, useful for downloading meter data
+        self.DOWNLOAD_CUSTOM_REPORT_URL = "https://portfoliomanager.energystar.gov/pm/property/createCustomDownloadSubmit/"
+
     def login_and_set_cookie_header(self):
         """This method calls out to ESPM to perform a login operation and get a session authentication token.  This token
         is then stored in the proper form to allow authenticated calls into ESPM.
@@ -612,10 +615,6 @@
 
         # We should then trigger generation of the custom download for the selected property ids
         generation_url = "https://portfoliomanager.energystar.gov/pm/property/createCustomDownloadSubmit/"
-<<<<<<< HEAD
-        try:
-            response = requests.post(generation_url, headers=self.authenticated_headers, timeout=300)
-=======
         payload = (
             "_aggregateMeter=on&"
             + "_basicPropertyInfo=on&"
@@ -653,7 +652,6 @@
         try:
             response = requests.post(generation_url, headers=self.authenticated_headers, timeout=300, data=payload)
             print(response.status_code)
->>>>>>> 207a50bb
         except requests.exceptions.SSLError:
             raise PMError("SSL Error in Portfolio Manager Query; check VPN/Network/Proxy.")
         if not response.status_code == status.HTTP_200_OK:
