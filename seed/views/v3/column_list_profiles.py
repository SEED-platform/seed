# !/usr/bin/env python
"""
SEED Platform (TM), Copyright (c) Alliance for Sustainable Energy, LLC, and other contributors.
See also https://github.com/SEED-platform/seed/blob/main/LICENSE.md
"""

import json

from django.http import JsonResponse
from django.utils.decorators import method_decorator
from drf_yasg.utils import swagger_auto_schema
from rest_framework import status
from rest_framework.response import Response

from seed.filters import ColumnListProfileFilterBackend
from seed.lib.superperms.orgs.decorators import has_perm_class
from seed.models import (
    VIEW_LIST,
    VIEW_LIST_INVENTORY_TYPE,
    VIEW_LIST_PROPERTY,
    VIEW_LOCATION_TYPES,
    Column,
    ColumnListProfile,
    Organization,
)
from seed.serializers.column_list_profiles import ColumnListProfileSerializer
from seed.utils.api import OrgValidateMixin
from seed.utils.api_schema import AutoSchemaHelper, swagger_auto_schema_org_query_param
from seed.utils.viewsets import SEEDOrgNoPatchOrOrgCreateModelViewSet


@method_decorator(
    name="create",
    decorator=[
        swagger_auto_schema_org_query_param,
        has_perm_class("requires_root_member_access"),
    ],
)
@method_decorator(
    name="update",
    decorator=[
        swagger_auto_schema_org_query_param,
        has_perm_class("requires_root_member_access"),
    ],
)
@method_decorator(
    name="destroy",
    decorator=[
        swagger_auto_schema_org_query_param,
        has_perm_class("requires_root_member_access"),
    ],
)
class ColumnListProfileViewSet(OrgValidateMixin, SEEDOrgNoPatchOrOrgCreateModelViewSet):
    """
    API endpoint for returning Column List Profiles

    create:
        Create a new list profile. The list of columns is an array of column primary keys. If using Swagger, then
        this will be enters as a list with returns between each primary key.

        JSON POST Example:

            {
                "name": "some new name 3",
                "profile_location": "List View Profile",
                "inventory_type": "Tax Lot",
                "columns": [
                    {"id": 1, "pinned": false, "order": 10},
                    {"id": 5, "pinned": true, "order": 14},
                    {"id": 7, "pinned": true, "order": 14}
                ]
            }

    """

    serializer_class = ColumnListProfileSerializer
    model = ColumnListProfile
    filter_backends = (ColumnListProfileFilterBackend,)
    pagination_class = None
    # force_parent = True  # Ideally the column list profiles would inherit from the parent,
    # but not yet.

    # Overridden to augment with protected ComStock list profile if enabled
    def retrieve(self, request, *args, **kwargs):
        org_id = self.get_organization(self.request)

        try:
            org = Organization.objects.get(pk=org_id)
        except Organization.DoesNotExist:
            return JsonResponse(
                {"status": "error", "message": "organization with id %s does not exist" % org_id}, status=status.HTTP_404_NOT_FOUND
            )

<<<<<<< HEAD
        if org.comstock_enabled and kwargs['pk'] == 'null':
            return JsonResponse(
                {
                    'status': 'success',
                    'data': {
                        'id': None,
                        'name': 'ComStock',
                        'profile_location': VIEW_LOCATION_TYPES[VIEW_LIST][1],
                        'inventory_type': VIEW_LIST_INVENTORY_TYPE[VIEW_LIST_PROPERTY][1],
                        'columns': self.list_comstock_columns(org_id)
                    }
                },
                status=status.HTTP_200_OK
            )

        clp = ColumnListProfile.objects.filter(pk=kwargs['pk']).prefetch_related("derived_columns__column", "columnlistprofilecolumn_set__column").first()
        if clp is None:
            return JsonResponse({
                'status': 'error',
                'message': 'column list profile with id {} does not exist'.format(kwargs['pk'])
            }, status=status.HTTP_404_NOT_FOUND)
=======
        if not org.comstock_enabled or kwargs["pk"] != "null":
            return super().retrieve(request, args, kwargs)

        result = {
            "status": "success",
            "data": {
                "id": None,
                "name": "ComStock",
                "profile_location": VIEW_LOCATION_TYPES[VIEW_LIST][1],
                "inventory_type": VIEW_LIST_INVENTORY_TYPE[VIEW_LIST_PROPERTY][1],
                "columns": self.list_comstock_columns(org_id),
            },
        }
>>>>>>> 947b66a3

        return JsonResponse(
            {
                'status': 'success',
                'data': self.get_serializer(clp).data
            },
            status=status.HTTP_200_OK
        )

    # Overridden to augment with protected ComStock list profile if enabled
    @swagger_auto_schema(
        manual_parameters=[
            AutoSchemaHelper.query_org_id_field(
                required=False, description="Optional org id which overrides the users (default) current org id"
            ),
            AutoSchemaHelper.query_string_field(name="inventory_type", required=True, description="'Property' or 'Tax Lot' for filtering."),
            AutoSchemaHelper.query_string_field(
                name="profile_location", required=True, description="'List View Profile' or 'Detail View Profile' for filtering."
            ),
        ]
    )
    def list(self, request, *args, **kwargs):
        org_id = self.get_organization(self.request)
        brief = json.loads(request.query_params.get("brief", "false"))

        try:
            org = Organization.objects.get(pk=org_id)
        except Organization.DoesNotExist:
            return JsonResponse(
                {"status": "error", "message": "organization with id %s does not exist" % org_id}, status=status.HTTP_404_NOT_FOUND
            )

        inventory_type = request.query_params.get("inventory_type")
        profile_location = request.query_params.get("profile_location")
        queryset = self.filter_queryset(self.get_queryset())

        if brief:
            results = list(queryset.values("id", "name", "profile_location", "inventory_type"))
        else:
            queryset = queryset.prefetch_related("derived_columns__column", "columnlistprofilecolumn_set__column")
            results = self.get_serializer(queryset, many=True).data

        if org.comstock_enabled and inventory_type != "Tax Lot" and profile_location != "Detail View Profile":
            # Add ComStock columns
            results.append(
                {
                    "id": None,
                    "name": "ComStock",
                    "profile_location": profile_location,
                    "inventory_type": inventory_type,
                    "columns": None if brief else self.list_comstock_columns(org_id),
                }
            )

        return Response(results)

    @staticmethod
    def list_comstock_columns(org_id):
        comstock_columns = Column.objects.filter(organization_id=org_id, comstock_mapping__isnull=False).order_by("comstock_mapping")

        results = []
        for index, column in enumerate(comstock_columns):
            results.append(
                {
                    "id": column.id,
                    "pinned": False,
                    "order": index + 1,
                    "column_name": column.column_name,
                    "table_name": column.table_name,
                    "comstock_mapping": column.comstock_mapping,
                }
            )

        return results<|MERGE_RESOLUTION|>--- conflicted
+++ resolved
@@ -91,51 +91,33 @@
                 {"status": "error", "message": "organization with id %s does not exist" % org_id}, status=status.HTTP_404_NOT_FOUND
             )
 
-<<<<<<< HEAD
-        if org.comstock_enabled and kwargs['pk'] == 'null':
+        if org.comstock_enabled and kwargs["pk"] == "null":
             return JsonResponse(
                 {
-                    'status': 'success',
-                    'data': {
-                        'id': None,
-                        'name': 'ComStock',
-                        'profile_location': VIEW_LOCATION_TYPES[VIEW_LIST][1],
-                        'inventory_type': VIEW_LIST_INVENTORY_TYPE[VIEW_LIST_PROPERTY][1],
-                        'columns': self.list_comstock_columns(org_id)
-                    }
+                    "status": "success",
+                    "data": {
+                        "id": None,
+                        "name": "ComStock",
+                        "profile_location": VIEW_LOCATION_TYPES[VIEW_LIST][1],
+                        "inventory_type": VIEW_LIST_INVENTORY_TYPE[VIEW_LIST_PROPERTY][1],
+                        "columns": self.list_comstock_columns(org_id),
+                    },
                 },
-                status=status.HTTP_200_OK
+                status=status.HTTP_200_OK,
             )
 
-        clp = ColumnListProfile.objects.filter(pk=kwargs['pk']).prefetch_related("derived_columns__column", "columnlistprofilecolumn_set__column").first()
+        clp = (
+            ColumnListProfile.objects.filter(pk=kwargs["pk"])
+            .prefetch_related("derived_columns__column", "columnlistprofilecolumn_set__column")
+            .first()
+        )
         if clp is None:
-            return JsonResponse({
-                'status': 'error',
-                'message': 'column list profile with id {} does not exist'.format(kwargs['pk'])
-            }, status=status.HTTP_404_NOT_FOUND)
-=======
-        if not org.comstock_enabled or kwargs["pk"] != "null":
-            return super().retrieve(request, args, kwargs)
+            return JsonResponse(
+                {"status": "error", "message": "column list profile with id {} does not exist".format(kwargs["pk"])},
+                status=status.HTTP_404_NOT_FOUND,
+            )
 
-        result = {
-            "status": "success",
-            "data": {
-                "id": None,
-                "name": "ComStock",
-                "profile_location": VIEW_LOCATION_TYPES[VIEW_LIST][1],
-                "inventory_type": VIEW_LIST_INVENTORY_TYPE[VIEW_LIST_PROPERTY][1],
-                "columns": self.list_comstock_columns(org_id),
-            },
-        }
->>>>>>> 947b66a3
-
-        return JsonResponse(
-            {
-                'status': 'success',
-                'data': self.get_serializer(clp).data
-            },
-            status=status.HTTP_200_OK
-        )
+        return JsonResponse({"status": "success", "data": self.get_serializer(clp).data}, status=status.HTTP_200_OK)
 
     # Overridden to augment with protected ComStock list profile if enabled
     @swagger_auto_schema(
