--- conflicted
+++ resolved
@@ -145,199 +145,7 @@
     data_name = 'cycles'
     filter_class = CycleFilterSet
 
-<<<<<<< HEAD
-    @api_endpoint_class
-    @ajax_request_class
-    def retrieve(self, request, pk=None):
-        """
-        Retrieves a cycle
-        ---
-        parameters:
-            - name: organization_id
-              description: The organization_id for this user's organization
-              required: true
-              paramType: query
-        """
-        # make sure query org id is in this user's orgs
-        org_id_in_query = request.query_params.get('organization_id', None)
-        cycles = Cycle.objects.filter(
-            organization_id=org_id_in_query, pk=pk
-        )
-        if cycles.exists():
-            cycle = cycles[0]
-        else:
-            return JsonResponse({
-                'status': 'error',
-                'message': 'Could not access cycle with id={}'.format(pk)
-            }, status=status.HTTP_403_FORBIDDEN)
-        return JsonResponse({'status': 'success', 'cycle': model_to_dict(cycle)})
-
-    @api_endpoint_class
-    @ajax_request_class
-    @has_perm_class('requires_viewer')
-    def list(self, request):
-        """
-        List all the cycles
-        ---
-        parameters:
-            - name: organization_id
-              description: The organization_id for this user's organization
-              required: true
-              paramType: query
-        """
-        org_id = int(request.query_params.get('organization_id', None))
-        valid_orgs = OrganizationUser.objects.filter(
-            user_id=request.user.id
-        ).values_list('organization_id', flat=True).order_by('organization_id')
-        if org_id not in valid_orgs:
-            return JsonResponse({
-                'status': 'error',
-                'message': 'Cannot access cycles for this organization id',
-            }, status=status.HTTP_403_FORBIDDEN)
-
-        tmp_cycles = Cycle.objects.filter(
-            organization_id=org_id
-        ).order_by('name')
-        cycles = []
-        for cycle in tmp_cycles:
-            cycles.append(model_to_dict(cycle))
-        return JsonResponse({'status': 'success', 'cycles': cycles})
-
-    @api_endpoint_class
-    @ajax_request_class
-    @has_perm_class('can_modify_data')
-    def create(self, request):
-        """
-        Creates a new cycle.
-        ---
-        parameters:
-            - name: organization_id
-              description: The organization_id
-              required: true
-              paramType: query
-        type:
-            status:
-                required: true
-                type: string
-                description: either success or error
-            message:
-                type: string
-                description: error message, if any
-            name:
-                type: string
-                description: Name of the cycle that was created
-            cycle:
-                type: dict
-                description: cycle that was created as JSON
-        """
-
-        body = request.data
-        org_id = int(request.query_params.get('organization_id', None))
-        try:
-            org = Organization.objects.get(pk=org_id)
-        except Organization.DoesNotExist:
-            return JsonResponse({'status': 'error', 'message': 'organization_id not provided'},
-                                status=status.HTTP_400_BAD_REQUEST)
-        record = Cycle.objects.create(
-            organization=org,
-            user=request.user,
-            name=body['name'],
-            start=body['start'],
-            end=body['end'],
-            created=timezone.now()
-        )
-        return JsonResponse(
-            {
-                'status': 'success',
-                'id': record.pk,
-                'name': record.name,
-                'cycle': model_to_dict(record),
-            }
-            # TODO: this should return 201
-        )
-
-    @api_endpoint_class
-    @ajax_request_class
-    @has_perm_class('can_modify_data')
-    def update(self, request, pk=None):
-        """
-        Updates a cycle
-        ---
-        type:
-            status:
-                required: true
-                type: string
-                description: either success or error
-            message:
-                type: string
-                description: error message, if any
-        parameters:
-            - name: organization_id
-              description: The organization_id
-              required: true
-              paramType: query
-        """
-        body = request.data
-        organization_id = int(
-            request.query_params.get('organization_id', None))
-        cycle = Cycle.objects.filter(pk=pk, organization_id=organization_id)
-        cycle.update(
-            name=body['name'],
-            start=body['start'],
-            end=body['end']
-        )
-        cycle = cycle[0]
-        return JsonResponse({'status': 'success', 'cycles': model_to_dict(cycle)})
-
-    @api_endpoint_class
-    @ajax_request_class
-    @has_perm_class('can_modify_data')
-    def destroy(self, request, pk=None):
-        """
-        Deletes a cycle
-        ---
-        type:
-            status:
-                required: true
-                type: string
-                description: either success or error
-            message:
-                type: string
-                description: error message, if any
-        parameters:
-            - name: organization_id
-              description: The organization_id
-              required: true
-              paramType: query
-        """
-
-        organization_id = int(
-            request.query_params.get('organization_id', None))
-        # check if user has access to the dataset
-        cycle = Cycle.objects.filter(
-            organization_id=organization_id, pk=pk
-        )
-        if not cycle.exists():
-            return JsonResponse({
-                'status': 'error',
-                'message': 'cannot access cycle at this organization id and cycle id',
-            }, status=status.HTTP_403_FORBIDDEN)
-        else:
-            cycle = cycle[0]
-
-        # Check that cycle is empty
-        num_properties = PropertyView.objects.filter(cycle=cycle).count()
-        num_taxlots = TaxLotView.objects.filter(cycle=cycle).count()
-
-        if num_properties > 0 or num_taxlots > 0:
-            return {'status': 'error', 'message': 'Cycle not empty'}
-        else:
-            cycle.delete()
-
-        return JsonResponse({'status': 'success'})
-=======
     def perform_create(self, serializer):
         org_id = self.get_organization(self.request)
         user = self.request.user
-        serializer.save(organization_id=org_id, user=user)
->>>>>>> 24dfe978
+        serializer.save(organization_id=org_id, user=user)