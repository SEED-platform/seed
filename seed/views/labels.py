--- conflicted
+++ resolved
@@ -27,17 +27,12 @@
 from seed.models import (
     StatusLabel as Label,
     Property,
-<<<<<<< HEAD
     TaxLot,
 )
 
 from seed.serializers.labels import (
     LabelSerializer,
-=======
-    TaxLot
->>>>>>> 859b350d
-)
-from seed.serializers.labels import LabelSerializer
+)
 
 # missing from DRF specified in requirements
 status.HTTP_422_UNPROCESSABLE_ENTITY = 422
