--- conflicted
+++ resolved
@@ -22,12 +22,6 @@
 )
 
 from seed.lib.superperms.orgs.decorators import has_perm
-<<<<<<< HEAD
-from seed.models import Column
-from seed.lib.superperms.orgs.models import Organization, OrganizationUser
-from seed.utils.api import api_endpoint
-import itertools
-=======
 from seed.models import (
     Column, Cycle, PropertyView, TaxLotView, TaxLotState, TaxLotProperty
 )
@@ -39,7 +33,6 @@
 )
 from seed.utils.api import api_endpoint, drf_api_endpoint
 
->>>>>>> 697fc220
 
 # Global toggle that controls whether or not to display the raw extra
 # data fields in the columns returned for the view.
@@ -174,63 +167,6 @@
 @ajax_request
 @login_required
 @has_perm('requires_viewer')
-<<<<<<< HEAD
-def get_property(request):
-
-    property_id = request.GET.get('property_id')
-    organization_id = request.GET.get('organization_id')
-    cycle_id = request.GET.get('cycle_id')
-
-    property_view = PropertyView.objects.select_related('property', 'cycle', 'state') \
-        .get(property_id=property_id, cycle_id=cycle_id, property__organization_id=organization_id)
-
-    p = model_to_dict(property_view.property)
-    p['state'] = model_to_dict(property_view.state)
-    p['cycle'] = {'id': cycle_id}
-
-    return p
-
-# DMCQ: Temporary stub, should be replaced by proper implementation
-@require_organization_id
-@require_organization_membership
-@api_endpoint
-@ajax_request
-@login_required
-@has_perm('requires_viewer')
-def update_property(request, property):
-
-    property_id = request.GET.get('property_id')
-    organization_id = request.GET.get('organization_id')
-    cycle_id = request.GET.get('cycle_id')
-    property_state = request.GET.get('state')
-
-    # Return invalid request if params aren't all ok?
-
-    # TODO : How to update Property ...
-
-    return {"status": "success"}
-
-
-# DMCQ: Temporary stub, should be replaced by proper implementation
-@require_organization_id
-@require_organization_membership
-@api_endpoint
-@ajax_request
-@login_required
-@has_perm('requires_viewer')
-def delete_properties(request, property):
-
-    return {"status": "success"}
-
-
-@require_organization_id
-@require_organization_membership
-@api_endpoint
-@ajax_request
-@login_required
-@has_perm('requires_viewer')
-=======
->>>>>>> 697fc220
 def get_taxlots(request):
     page = request.GET.get('page', 1)
 
@@ -367,79 +303,6 @@
 @ajax_request
 @login_required
 @has_perm('requires_viewer')
-<<<<<<< HEAD
-def get_taxlot(request):
-
-    taxlot_id = request.GET.get('taxlot_id')
-    cycle_id = request.GET.get('cycle_id')
-    organization_id = request.GET.get('organization_id')
-
-    taxlot_view = TaxLotView.objects.select_related('taxlot', 'cycle', 'state') \
-        .get(taxlot_id=taxlot_id, cycle_id=cycle_id, taxlot__organization_id=organization_id)
-
-    # Properties on this lot
-    property_view_pks = TaxLotProperty.objects.filter(taxlot_view_id=taxlot_view.pk).values_list('property_view_id',
-                                                                                                 flat=True)
-    property_views = PropertyView.objects.filter(pk__in=property_view_pks).select_related('cycle', 'state')
-
-    l = model_to_dict(taxlot_view)
-    l['state'] = model_to_dict(taxlot_view.state)
-    l['taxlot'] = model_to_dict(taxlot_view.taxlot)
-    l['cycle'] = model_to_dict(taxlot_view.cycle)
-    l['properties'] = []
-
-    for prop in property_views:
-        l['properties'].append(model_to_dict(prop))
-
-    return l
-
-
-# DMCQ: Temporary stub, should be replaced by proper
-# implementation, probably in a different (TaxLot) view py file.
-@require_organization_id
-@require_organization_membership
-@api_endpoint
-@ajax_request
-@login_required
-@has_perm('requires_viewer')
-def update_taxlot(request):
-
-    return {'status': 'success'}
-
-
-# DMCQ: Temporary stub, should be replaced by proper
-# implementation, probably in a different (TaxLot) view py file.
-@require_organization_id
-@require_organization_membership
-@api_endpoint
-@ajax_request
-@login_required
-@has_perm('requires_viewer')
-def delete_taxlots(request):
-
-    return {"status": "success"}
-
-# DMCQ: Temporary stub, should be replaced by proper
-# implementation, probably in a different (TaxLot) view py file.
-@require_organization_id
-@require_organization_membership
-@api_endpoint
-@ajax_request
-@login_required
-@has_perm('requires_viewer')
-def update_taxlot_labels(request):
-
-    return {"status": "success"}
-
-
-@require_organization_id
-@require_organization_membership
-@api_endpoint
-@ajax_request
-@login_required
-@has_perm('requires_viewer')
-=======
->>>>>>> 697fc220
 def get_cycles(request):
     cycles = Cycle.objects.filter(organization_id=request.GET['organization_id'])
     response = []
