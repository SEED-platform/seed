--- conflicted
+++ resolved
@@ -426,15 +426,10 @@
               paramType: query
         """
         organization_id = int(request.query_params.get('organization_id'))
-<<<<<<< HEAD
-        organization = Organization.objects.get(pk=organization_id)
-
-        columns = Column.retrieve_all(organization_id, 'property')
-        unitted_columns = [add_pint_unit_suffix(organization, x) for x in columns]
-=======
         only_used = request.query_params.get('only_used', False)
         columns = Column.retrieve_all(organization_id, 'property', only_used)
->>>>>>> 6a387f16
+        organization = Organization.objects.get(pk=organization_id)
+        unitted_columns = [add_pint_unit_suffix(organization, x) for x in columns]
 
         return JsonResponse({'status': 'success', 'columns': unitted_columns})
 
