--- conflicted
+++ resolved
@@ -625,9 +625,6 @@
                     if (
                             log.parent1_id is None and log.parent2_id is None) or log.name == 'Manual Edit':
                         done_searching = True
-<<<<<<< HEAD
-                    elif log.name == 'Merge current state in migration':
-=======
                     else:
                         tree = log.parent1
                         log = tree
@@ -648,7 +645,6 @@
                         else:
                             tree = log.parent2
                     if log.parent1.name in ['Import Creation', 'Manual Edit']:
->>>>>>> bf3f163a
                         record = record_dict(log.parent1)
                         history.append(record)
                         if log.parent1.name == 'Import Creation':
