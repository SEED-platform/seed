--- conflicted
+++ resolved
@@ -4,11 +4,6 @@
 :copyright (c) 2014 - 2016, The Regents of the University of California, through Lawrence Berkeley National Laboratory (subject to receipt of any required approvals from the U.S. Department of Energy) and contributors. All rights reserved.  # NOQA
 :author
 """
-<<<<<<< HEAD
-
-import datetime
-=======
->>>>>>> fbebff88
 import itertools
 import json
 
