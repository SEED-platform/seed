--- conflicted
+++ resolved
@@ -273,15 +273,11 @@
               paramType: query
         """
         organization_id = int(request.query_params.get('organization_id'))
-<<<<<<< HEAD
         organization = Organization.objects.get(pk=organization_id)
 
-        columns = Column.retrieve_all(organization_id, 'taxlot')
-        unitted_columns = [add_pint_unit_suffix(organization, x) for x in columns]
-=======
         only_used = request.query_params.get('only_used', False)
         columns = Column.retrieve_all(organization_id, 'taxlot', only_used)
->>>>>>> 6a387f16
+        unitted_columns = [add_pint_unit_suffix(organization, x) for x in columns]
 
         return JsonResponse({'status': 'success', 'columns': unitted_columns})
 
