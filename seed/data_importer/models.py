# !/usr/bin/env python
# encoding: utf-8
"""
:copyright (c) 2014 - 2016, The Regents of the University of California, through Lawrence Berkeley National Laboratory (subject to receipt of any required approvals from the U.S. Department of Energy) and contributors. All rights reserved.  # NOQA
:author
"""
import csv
import datetime
import hashlib
import json
import math
import tempfile
from urllib import unquote

from django.contrib.auth.models import User
from django.contrib.contenttypes.fields import GenericForeignKey
from django.contrib.contenttypes.models import ContentType
from django.core.exceptions import ObjectDoesNotExist
from django.core.urlresolvers import reverse
from django.db import models
from django.db.models import Q
from django.db.models.signals import post_save
from django.utils.timesince import timesince
from django_extensions.db.models import TimeStampedModel

from config.utils import de_camel_case
from seed.data_importer.managers import NotDeletedManager
<<<<<<< HEAD
from seed.lib.mappings import mapper
from seed.lib.mcm.reader import ROW_DELIMITER
=======
>>>>>>> efb8d8cd
from seed.lib.superperms.orgs.models import Organization as SuperOrganization
from seed.utils.cache import (
    set_cache_raw, set_cache_state, get_cache, get_cache_raw,
    get_cache_state, delete_cache
)

<<<<<<< HEAD
=======

ROW_DELIMITER = "|#*#|"

>>>>>>> efb8d8cd
SOURCE_FACILITY_ID_MAX_LEN = 40

STATUS_UPLOADING = 0
STATUS_MACHINE_MAPPING = 1
STATUS_MAPPING = 2
STATUS_MACHINE_CLEANING = 3
STATUS_CLEANING = 4
STATUS_READY_TO_PRE_MERGE = 5
STATUS_PRE_MERGING = 6
STATUS_READY_TO_MERGE = 7
STATUS_MERGING = 8
STATUS_LIVE = 9
STATUS_UNKNOWN = 10
STATUS_MATCHING = 11

# TODO: use these instead of the others defined in models.py
IMPORT_STATII = [
    (STATUS_UPLOADING, "Uploading"),
    (STATUS_MACHINE_MAPPING, "Machine Mapping"),
    (STATUS_MAPPING, "Needs Mapping"),
    (STATUS_MACHINE_CLEANING, "Machine Cleaning"),
    (STATUS_CLEANING, "Needs Cleaning"),
    (STATUS_READY_TO_PRE_MERGE, "Ready to Merge"),
    (STATUS_PRE_MERGING, "Merging"),
    (STATUS_READY_TO_MERGE, "Merge Complete"),
    (STATUS_MERGING, "Importing"),
    (STATUS_LIVE, "Live"),
    (STATUS_UNKNOWN, "Unknown"),
    (STATUS_MATCHING, "Matching")
]


class DuplicateDataError(RuntimeError):

    def __init__(self, id):
        super(DuplicateDataError, self).__init__()
        self.id = id


class NotDeletableModel(models.Model):
    deleted = models.BooleanField(default=False)

    objects = NotDeletedManager()
    default_manager = NotDeletedManager()
    raw_objects = models.Manager()

    def delete(self, *args, **kwargs):
        self.deleted = True
        self.save()

    class Meta:
        abstract = True


class ImportRecord(NotDeletableModel):
    name = models.CharField(max_length=255, blank=True, null=True, verbose_name="Name Your Dataset",
                            default="Unnamed Dataset")
    app = models.CharField(max_length=64, blank=False, null=False, verbose_name='Destination App',
                           help_text='The application (e.g. BPD or SEED) for this dataset',
                           default='seed')
    owner = models.ForeignKey('landing.SEEDUser', blank=True, null=True)
    start_time = models.DateTimeField(blank=True, null=True)
    finish_time = models.DateTimeField(blank=True, null=True)
    created_at = models.DateTimeField(blank=True, null=True)
    updated_at = models.DateTimeField(blank=True, null=True, auto_now=True)
    last_modified_by = models.ForeignKey('landing.SEEDUser', related_name="modified_import_records",
                                         blank=True,
                                         null=True)
    notes = models.TextField(blank=True, null=True)
    merge_analysis_done = models.BooleanField(default=False)
    merge_analysis_active = models.BooleanField(default=False)
    merge_analysis_queued = models.BooleanField(default=False)
    premerge_analysis_done = models.BooleanField(default=False)
    premerge_analysis_active = models.BooleanField(default=False)
    premerge_analysis_queued = models.BooleanField(default=False)
    matching_active = models.BooleanField(default=False)
    matching_done = models.BooleanField(default=False)
    is_imported_live = models.BooleanField(default=False)
    keep_missing_buildings = models.BooleanField(default=True)
    status = models.IntegerField(default=0, choices=IMPORT_STATII)
    import_completed_at = models.DateTimeField(blank=True, null=True)
    merge_completed_at = models.DateTimeField(blank=True, null=True)
    mcm_version = models.IntegerField(blank=True, null=True)
    super_organization = models.ForeignKey(
        SuperOrganization, blank=True, null=True, related_name='import_records'
    )

    # destination_taxonomy = models.ForeignKey('lin.Taxonomy', blank=True, null=True)
    # source_taxonomy = models.ForeignKey('lin.Taxonomy', blank=True, null=True)

    def __unicode__(self):
        return "ImportRecord %s: %s, started at %s" % (self.pk, self.name, self.start_time)

    class Meta:
        ordering = ("-updated_at",)

    def delete(self, *args, **kwargs):
        super(ImportRecord, self).delete(*args, **kwargs)
        for f in self.files:
            f.delete()

    @property
    def files(self):
        return self.importfile_set.all().order_by("file")

    @property
    def num_files(self):
        if not hasattr(self, "_num_files"):
            self._num_files = self.importfile_set.count()
        return self._num_files

    @property
    def num_files_mapped(self):
        return self.files.filter(num_mapping_errors=0, initial_mapping_done=True).count()

    @property
    def num_files_to_map(self):
        return self.num_files - self.num_files_mapped

    @property
    def percent_files_mapped(self):
        if self.num_files > 0:
            return int(round(100.0 * self.num_files_mapped / self.num_files))
        return 0

    @property
    def num_files_cleaned(self):
        return self.files.filter(coercion_mapping_done=True, num_coercion_errors=0).count()

    @property
    def num_files_to_clean(self):
        return self.num_files - self.num_files_cleaned

    @property
    def percent_files_cleaned(self):
        if self.num_files > 0:
            return int(round(100.0 * self.num_files_cleaned / self.num_files))
        return 0

    @property
    def num_files_merged(self):
        return self.num_ready_for_import

    @property
    def num_files_to_merge(self):
        return self.num_not_ready_for_import

    @property
    def percent_files_ready_to_merge(self):
        if self.num_files > 0:
            return int(round(100.0 * self.num_files_merged / self.num_files))
        return 0

    @property
    def num_ready_for_import(self):
        if not hasattr(self, "_num_ready_for_import"):
            completed = 0
            for f in self.files:
                if f.ready_to_import:
                    completed += 1
            self._num_ready_for_import = completed

        return self._num_ready_for_import

    @property
    def num_not_ready_for_import(self):
        return self.num_files - self.num_ready_for_import

    @property
    def ready_for_import(self):
        return self.num_not_ready_for_import == 0

    @property
    def percent_ready_for_import_by_file_count(self):
        try:
            percent_ready = 100.00 * self.num_ready_for_import / self.num_files
        except ZeroDivisionError:
            percent_ready = 0
        return percent_ready

    @property
    def percent_ready_for_import(self):
        if not hasattr(self, "_percent_ready_for_import"):
            total = 0
            completed = 0
            for f in self.files:
                total += f.num_tasks_total or 0
                completed += f.num_tasks_complete or 0
            if total == 0:
                self._percent_ready_for_import = 0
            else:
                self._percent_ready_for_import = math.floor(100.0 * completed / total)

        return self._percent_ready_for_import

    @property
    def num_failed_tablecolumnmappings(self):
        if not hasattr(self, "_num_failed_tablecolumnmappings"):
            total = 0
            for f in self.files:
                total += f.num_failed_tablecolumnmappings
            self._num_failed_tablecolumnmappings = total
        return self._num_failed_tablecolumnmappings

    @property
    def num_coercion_errors(self):
        if not hasattr(self, "_num_failed_num_coercion_errors"):
            total = 0
            for f in self.files:
                total += f.num_coercion_errors

            self._num_failed_num_coercion_errors = total
        return self._num_failed_num_coercion_errors

    @property
    def num_validation_errors(self):
        if not hasattr(self, "_num_failed_validation_errors"):
            total = 0
            for f in self.files:
                total += f.num_validation_errors
            self._num_failed_validation_errors = total
        return self._num_failed_validation_errors

    @property
    def num_rows(self):
        if not hasattr(self, "_num_rows"):
            total = 0
            for f in self.files:
                total += f.num_rows
            self._num_rows = total
        return self._num_rows

    @property
    def num_columns(self):
        if not hasattr(self, "_num_columns"):
            total = 0
            for f in self.files:
                total += f.num_columns
            self._num_columns = total
        return self._num_columns

    @property
    def total_file_size(self):
        if not hasattr(self, "_total_file_size"):
            total = 0
            for f in self.files:
                total += f.file_size_in_bytes
            self._total_file_size = total
        return self._total_file_size

    @property
    def total_correct_mappings(self):
        if self.percent_ready_for_import != 100:
            return (100 / (100 - self.percent_ready_for_import)) * (
                self.num_validation_errors + self.num_coercion_errors + self.num_failed_tablecolumnmappings)
        else:
            return 100

    @property
    def merge_progress_key(self):
        """
        Cache key used to track percentage completion for merge task.
        """
        return "merge_progress_pct_%s" % self.pk

    @property
    def match_progress_key(self):
        """
        Cache key used to track percentage completion for merge task.
        """
        return "match_progress_pct_%s" % self.pk

    @property
    def merge_status_key(self):
        """
        Cache key used to set/get status messages for merge task.
        """
        return "merge_import_record_status_%s" % self.pk

    @property
    def pct_merge_complete(self):
        return get_cache(self.merge_progress_key)['progress']

    @property
    def merge_seconds_remaining_key(self):
        return "merge_seconds_remaining_%s" % self.pk

    @property
    def premerge_progress_key(self):
        return "premerge_progress_pct_%s" % self.pk

    @property
    def pct_premerge_complete(self):
        return get_cache(self.premerge_progress_key)['progress']

    @property
    def premerge_seconds_remaining_key(self):
        return "premerge_seconds_remaining_%s" % self.pk

    @property
    def MAPPING_ACTIVE_KEY(self):
        return "IR_MAPPING_ACTIVE%s" % self.pk

    @property
    def MAPPING_QUEUED_KEY(self):
        return "IR_MAPPING_QUEUED%s" % self.pk

    @property
    def estimated_seconds_remaining(self):
        return get_cache_raw(self.merge_seconds_remaining_key)

    @property
    def merge_status(self):
        return get_cache(self.merge_status_key)['status']

    @property
    def premerge_estimated_seconds_remaining(self):
        return get_cache_raw(self.premerge_seconds_remaining_key)

    @property
    def matched_buildings(self):
        return self.buildingimportrecord_set.filter(was_in_database=True,
                                                    is_missing_from_import=False)

    @property
    def num_matched_buildings(self):
        return self.matched_buildings.count()

    @property
    def new_buildings(self):
        return self.buildingimportrecord_set.filter(was_in_database=False,
                                                    is_missing_from_import=False)

    @property
    def num_new_buildings(self):
        return self.new_buildings.count()

    @property
    def missing_buildings(self):
        return self.buildingimportrecord_set.filter(is_missing_from_import=True)

    @property
    def num_missing_buildings(self):
        return self.missing_buildings.count()

    @property
    def num_buildings_imported_total(self):
        return self.buildingimportrecord_set.all().count()

    @property
    def status_percent(self):
        if self.status == STATUS_MACHINE_CLEANING:
            total_percent = 0
            num_mapping = 0
            for f in self.files:
                if f.cleaning_progress_pct and f.num_columns is not None and f.num_rows is not None:
                    total_percent += f.cleaning_progress_pct * f.num_columns * f.num_rows
                    num_mapping += 100.0 * f.num_columns * f.num_rows
            if num_mapping > 0:
                return 100.0 * total_percent / num_mapping
            else:
                return 0
        elif self.status == STATUS_CLEANING or self.status == STATUS_MAPPING:
            return 100.0 * self.status_numerator / self.status_denominator
        elif self.premerge_analysis_active:
            return self.pct_premerge_complete or 100.0
        elif self.merge_analysis_active:
            return self.pct_merge_complete or 100.0
        elif self.is_imported_live:
            return 100.0
        else:
            return self.percent_files_ready_to_merge

    @property
    def status_numerator(self):
        if self.status == STATUS_CLEANING:
            return self.num_files_cleaned
        elif self.status == STATUS_MAPPING:
            return self.num_files_mapped
        return 0

    @property
    def status_denominator(self):
        return self.num_files

    # URLS
    @property
    def app_namespace(self):
        if self.app == 'bpd':
            return 'data_importer'
        else:
            return self.app

    @property
    def pre_merge_url(self):
        return reverse("%s:start_pre_merge" % self.app_namespace, args=(self.pk,))

    @property
    def worksheet_url(self):
        return reverse("%s:worksheet" % self.app_namespace, args=(self.pk,))

    @property
    def add_files_url(self):
        return reverse("%s:new_import" % self.app_namespace, args=(self.pk,))

    @property
    def status_url(self):
        if self.status <= STATUS_READY_TO_PRE_MERGE:
            return self.worksheet_url
        elif self.status < STATUS_READY_TO_MERGE:
            return self.premerge_progress_url
        elif self.status < STATUS_MERGING:
            return self.start_merge_url
        elif self.status < STATUS_LIVE:
            return self.merge_progress_url
        else:
            return self.worksheet_url

    @property
    def is_not_in_progress(self):
        return self.status < STATUS_LIVE

    @property
    def premerge_progress_url(self):
        return reverse("data_importer:pre_merge", args=(self.pk,))

    @property
    def merge_progress_url(self):
        return reverse("data_importer:merge_progress", args=(self.pk,))

    @property
    def start_merge_url(self):
        return reverse("%s:merge" % self.app_namespace, args=(self.pk,))

    @property
    def merge_url(self):
        return reverse("%s:merge" % self.app_namespace, args=(self.pk,))

    @property
    def dashboard_url(self):
        return reverse("%s:dashboard" % self.app_namespace, args=(self.pk,))

    @property
    def search_url(self):
        return reverse("data_importer:search", args=(self.pk,))

    @property
    def delete_url(self):
        return reverse("%s:delete" % self.app_namespace, args=(self.pk,))

    @property
    def save_import_meta_url(self):
        return reverse("data_importer:save_import_meta", args=(self.pk,))

    @property
    def display_as_in_progress(self):
        return self.status in [STATUS_MACHINE_MAPPING, STATUS_MACHINE_CLEANING, STATUS_PRE_MERGING,
                               STATUS_MERGING]

    @property
    def is_mapping_or_cleaning(self):
        return self.status in [STATUS_MAPPING, STATUS_CLEANING, ]

    @property
    def status_is_live(self):
        return self.status == STATUS_LIVE

    def mark_merged(self):
        """
        Marks the ImportRecord as having been processed (via merge_import_record())
        """
        self.merge_analysis_done = True
        self.merge_analysis_active = False
        self.is_imported_live = True
        self.import_completed_at = datetime.datetime.now()
        self.save()

    def mark_merge_started(self):
        """
        Marks the ImportRecord as having a merge in progress.
        """
        self.merge_analysis_done = False
        self.merge_analysis_active = True
        self.merge_analysis_queued = False
        self.save()

    @property
    def summary_analysis_active(self):
        return get_cache_state(self.__class__.SUMMARY_ANALYSIS_ACTIVE_KEY(self.pk), False)

    @property
    def summary_analysis_queued(self):
        return get_cache_state(self.__class__.SUMMARY_ANALYSIS_QUEUED_KEY(self.pk), False)

    @classmethod
    def SUMMARY_ANALYSIS_ACTIVE_KEY(cls, pk):
        return "SUMMARY_ANALYSIS_ACTIVE%s" % pk

    @classmethod
    def SUMMARY_ANALYSIS_QUEUED_KEY(cls, pk):
        return "SUMMARY_ANALYSIS_QUEUED%s" % pk

    @property
    def form(self, data=None):
        from seed.data_importer import ImportRecordForm
        return ImportRecordForm(data, instance=self)

    def prefixed_pk(self, pk, max_len_before_prefix=(SOURCE_FACILITY_ID_MAX_LEN - len('IMP1234-'))):
        """This is a total hack to support prefixing until source_facility_id
        is turned into a proper pk.  Prefixes a given pk with the import_record"""
        if len("%s" % pk) > max_len_before_prefix:
            m = hashlib.md5()
            m.update(pk)
            digest = m.hexdigest()
            # TODO: precompute this if condition based on md5 alg and SFID MAX LEN
            if len(digest) > max_len_before_prefix:
                digest = digest[:max_len_before_prefix]
            transformed_pk = digest
        else:
            transformed_pk = pk
        return "IMP%s-%s" % (self.pk, transformed_pk)

    @property
    def to_json(self):
        try:
            last_modified_by = ""
            try:
                if self.last_modified_by:
                    last_modified_by = self.last_modified_by.email or ""
            except User.DoesNotExist:
                pass
            return json.dumps({
                'name': self.name,
                'app': self.app,
                'last_modified_time_ago': timesince(self.updated_at).split(",")[0],
                'last_modified_seconds_ago': -1 * (
                    self.updated_at - datetime.datetime.now()).total_seconds(),
                'last_modified_by': last_modified_by,
                'notes': self.notes,
                'merge_analysis_done': self.merge_analysis_done,
                'merge_analysis_active': self.merge_analysis_active,
                'merge_analysis_queued': self.merge_analysis_queued,
                'premerge_analysis_done': self.premerge_analysis_done,
                'premerge_analysis_active': self.premerge_analysis_active,
                'premerge_analysis_queued': self.premerge_analysis_queued,
                'matching_active': self.matching_active,
                'matching_done': self.matching_done,
                'is_imported_live': self.is_imported_live,
                'num_files': self.num_files,
                'keep_missing_buildings': self.keep_missing_buildings,
                'dashboard_url': self.dashboard_url,
                'delete_url': self.delete_url,
                'search_url': self.search_url,
                'status_url': self.status_url,
                'display_as_in_progress': self.display_as_in_progress,
                'worksheet_url': self.worksheet_url,
                'is_not_in_progress': self.is_not_in_progress,
                'save_import_meta_url': self.save_import_meta_url,
                'percent_files_ready_to_merge': self.percent_files_ready_to_merge,
                'status': self.status,
                'status_text': IMPORT_STATII[self.status][1],
                'status_percent': round(self.status_percent, 0),
                'status_numerator': self.status_numerator,
                'status_denominator': self.status_denominator,
                'status_is_live': self.status_is_live,
                'is_mapping_or_cleaning': self.is_mapping_or_cleaning,
                'num_buildings_imported_total': self.num_buildings_imported_total,
            })
        except:
            from traceback import print_exc
            print_exc()
            return {}

    @property
    def worksheet_progress_json(self):
        progresses = []
        some_file_has_mapping_active = not get_cache_state(self.MAPPING_ACTIVE_KEY, False)
        try:
            for f in self.files:
                progresses.append({
                    'pk': f.pk,
                    'filename': f.filename_only,
                    'delete_url': reverse("%s:delete_file" % self.app_namespace, args=(f.pk,)),
                    'mapping_url': reverse("%s:mapping" % self.app_namespace, args=(f.pk,)),
                    'cleaning_url': reverse("%s:cleaning" % self.app_namespace, args=(f.pk,)),
                    'matching_url': reverse("%s:matching" % self.app_namespace, args=(f.pk,)),
                    'num_columns': f.num_columns,
                    'num_rows': f.num_rows,
                    'num_mapping_complete': f.num_mapping_complete,
                    'num_mapping_total': f.num_mapping_total,
                    'num_mapping_remaining': f.num_mapping_remaining,
                    'mapping_active': f.mapping_active,
                    'some_file_has_mapping_active': some_file_has_mapping_active,
                    'coercion_mapping_active': f.coercion_mapping_active,
                    'cleaning_progress_pct': round(f.cleaning_progress_pct, 1),
                    'num_cleaning_remaining': f.num_cleaning_remaining,
                    'num_cleaning_complete': f.num_cleaning_complete,
                    'num_cleaning_total': f.num_cleaning_total,
                    'export_ready': f.export_ready,
                    'export_generation_pct_complete': int(round(f.export_generation_pct_complete)),
                    'export_url': f.export_url,
                    'worksheet_url': self.worksheet_url,
                    'generate_url': f.generate_url,
                    'premerge_progress_url': f.premerge_progress_url,
                    'merge_progress_url': f.merge_progress_url,
                    'force_restart_cleaning_url': f.force_restart_cleaning_url,
                    'is_espm': f.is_espm,
                })
        except:
            from traceback import print_exc
            print_exc()
        return json.dumps(progresses)


class ImportFile(NotDeletableModel, TimeStampedModel):
    import_record = models.ForeignKey(ImportRecord)
    cycle = models.ForeignKey('seed.Cycle', blank=True, null=True)
    file = models.FileField(
        upload_to="data_imports", max_length=500, blank=True, null=True
    )
    export_file = models.FileField(
        upload_to="data_imports/exports", blank=True, null=True
    )
    file_size_in_bytes = models.IntegerField(blank=True, null=True)
    cached_first_row = models.TextField(blank=True, null=True)
    cached_second_to_fifth_row = models.TextField(blank=True, null=True)
    num_columns = models.IntegerField(blank=True, null=True)
    num_rows = models.IntegerField(blank=True, null=True)
    num_mapping_warnings = models.IntegerField(default=0)
    num_mapping_errors = models.IntegerField(default=0)
    mapping_error_messages = models.TextField(blank=True, null=True)
    num_validation_errors = models.IntegerField(blank=True, null=True)
    num_tasks_total = models.IntegerField(blank=True, null=True)
    num_tasks_complete = models.IntegerField(blank=True, null=True)
    num_coercion_errors = models.IntegerField(blank=True, null=True, default=0)
    num_coercions_total = models.IntegerField(blank=True, null=True, default=0)
    has_header_row = models.BooleanField(default=True)
    # New MCM values
    raw_save_done = models.BooleanField(default=False)
    raw_save_completion = models.IntegerField(blank=True, null=True)
    mapping_done = models.BooleanField(default=False)
    mapping_completion = models.IntegerField(blank=True, null=True)
    matching_done = models.BooleanField(default=False)
    matching_completion = models.IntegerField(blank=True, null=True)
    source_type = models.CharField(
        null=True, blank=True, max_length=63,
    )
    # program names should match a value in common.mapper.Programs
    source_program = models.CharField(blank=True, max_length=80)  # don't think that this is used
    # program version is in format "x.y[.z]"
    source_program_version = models.CharField(blank=True, max_length=40)  # don't think this is used

    def __unicode__(self):
        return "%s" % self.file.name

    def save(self, in_validation=False, *args, **kwargs):
        super(ImportFile, self).save(*args, **kwargs)
        try:
            if not in_validation:
                queue_update_status_for_import_record(self.import_record.pk)
        except ImportRecord.DoesNotExist:
            pass
            # If we're deleting.

    @property
    def from_portfolio_manager(self):
        return self._strcmp(self.source_program, 'PortfolioManager')

    def _strcmp(self, a, b, ignore_ws=True, ignore_case=True):
        """Easily controlled loose string-matching."""
        if ignore_ws:
            a, b = a.strip(), b.strip()
        if ignore_case:
            a, b = a.lower(), b.lower()
        return a == b

    @property
    def local_file(self):
        if not hasattr(self, "_local_file"):
            temp_file = tempfile.NamedTemporaryFile(mode='w+b', bufsize=1024, delete=False)
            for chunk in self.file.chunks(1024):
                temp_file.write(chunk)
            temp_file.flush()
            temp_file.close()
            self.file.close()
            self._local_file = open(temp_file.name, 'rU')

        self._local_file.seek(0)
        return self._local_file

    @property
    def data_rows(self):
        """Iterable of rows, made of iterable of column values of the raw data"""
        csv_reader = csv.reader(self.local_file)
        for row in csv_reader:
            yield row

    @property
    def cleaned_data_rows(self):
        """Iterable of rows, made of iterable of column values of cleaned data"""
        for row in self.data_rows:
            cleaned_row = []
            for tcm in self.tablecolumnmappings:
                val = u"%s" % row[tcm.order - 1]
                try:
                    if tcm.datacoercions.all().filter(source_string=val).count() > 0:
                        cleaned_row.append(
                            tcm.datacoercions.all().filter(source_string=val)[0].destination_value)
                    else:
                        cleaned_row.append(val)
                except:
                    print "problem with val: %s" % val
                    from traceback import print_exc
                    print_exc()
            yield cleaned_row

    def cache_first_rows(self):
        self.file.seek(0)

        counter = 0
        csv_reader = csv.reader(self.local_file)
        NUM_LINES_TO_CAPTURE = 6
        for row in csv_reader:
            counter += 1
            if counter <= NUM_LINES_TO_CAPTURE:
                if counter == 1:
                    self.cached_first_row = ROW_DELIMITER.join(row)
                    self.cached_second_to_fifth_row = ""
                else:
                    self.cached_second_to_fifth_row += "%s\n" % ROW_DELIMITER.join(row)

        self.num_rows = counter
        if self.has_header_row:
            self.num_rows = self.num_rows - 1
        self.num_columns = len(self.first_row_columns)

    @property
    def first_row_columns(self):
        if not hasattr(self, "_first_row_columns"):
            self._first_row_columns = self.cached_first_row.split(ROW_DELIMITER)
        return self._first_row_columns

    @property
    def second_to_fifth_rows(self):
        if not hasattr(self, "_second_to_fifth_row"):
            if self.cached_second_to_fifth_row == "":
                self._second_to_fifth_row = []
            else:
                self._second_to_fifth_row = [r.split(ROW_DELIMITER) for r in
                                             self.cached_second_to_fifth_row.splitlines()]

        return self._second_to_fifth_row

    @property
    def tablecolumnmappings(self):
        return self.tablecolumnmapping_set.all().filter(active=True).order_by("order", ).distinct()

    @property
    def tablecolumnmappings_failed(self):
        return self.tablecolumnmappings.filter(
            Q(destination_field="") | Q(destination_field=None) | Q(destination_model="") | Q(
                destination_model=None)).exclude(ignored=True).filter(active=True).distinct()

    @property
    def num_failed_tablecolumnmappings(self):
        return self.tablecolumnmappings_failed.count()

    def tablecolumnmapping_formset(self, *args, **kwargs):
        from seed.data_importer import TableColumnMappingFormSet
        formset = TableColumnMappingFormSet(queryset=self.tablecolumnmappings)
        return formset

    @property
    def num_mapping_total(self):
        return self.tablecolumnmappings.count()

    @property
    def num_mapping_remaining(self):
        return self.num_mapping_errors or 0

    @property
    def num_mapping_complete(self):
        num = (self.num_mapping_total or self.num_mapping_remaining) - self.num_mapping_remaining
        if num < 0:
            num = 0
        return num

    @property
    def num_cleaning_total(self):
        return self.num_coercions_total or self.num_cleaning_remaining or 0

    @property
    def num_cleaning_remaining(self):
        return self.num_coercion_errors

    @property
    def num_cleaning_complete(self):
        num = self.num_cleaning_total - self.num_cleaning_remaining
        if num < 0:
            num = 0
        return num

    @property
    def filename_only(self):
        name = unquote(self.file.name)
        return name[name.rfind("/") + 1:name.rfind(".")]

    @property
    def ready_to_import(self):
        return self.num_coercion_errors == 0 and self.num_mapping_errors == 0  # and self.num_validation_errors == 0

    @property
    def num_cells(self):
        return self.num_rows * self.num_columns

    @property
    def tcm_json(self):
        # JSON used to render the mapping interface.
        tcms = []
        try:
            row_number = 0
            for tcm in self.tablecolumnmappings:
                row_number += 1
                error_message_text = ""
                if tcm.error_message_text:
                    error_message_text = tcm.error_message_text.replace("\n", "<br>")

                first_rows = ["", "", "", "", ""]
                if tcm.first_five_rows:
                    first_rows = ["%s" % r for r in tcm.first_five_rows]
                tcms.append({
                    'row_number': row_number,
                    'pk': tcm.pk,
                    'destination_model': tcm.destination_model,
                    'destination_field': tcm.destination_field,
                    'order': tcm.order,
                    'ignored': tcm.ignored,
                    'confidence': tcm.confidence,
                    'was_a_human_decision': tcm.was_a_human_decision,
                    'error_message_text': error_message_text,
                    'active': tcm.active,
                    'is_mapped': tcm.is_mapped,
                    'header_row': tcm.first_row,
                    'first_rows': first_rows,
                })
        except:
            from traceback import print_exc
            print_exc()

        return json.dumps(tcms)

    @property
    def tcm_errors_json(self):
        # JSON used to render the mapping interface.
        tcms = []
        try:
            row_number = 0
            for tcm in self.tablecolumnmappings:
                row_number += 1
                error_message_text = ""
                if tcm.error_message_text:
                    error_message_text = tcm.error_message_text.replace("\n", "<br>")

                tcms.append({
                    'row_number': row_number,
                    'pk': tcm.pk,
                    'order': tcm.order,
                    'is_mapped': tcm.is_mapped,
                    'error_message_text': error_message_text,
                })
        except:
            from traceback import print_exc
            print_exc()

        return json.dumps(tcms)

    @property
    def tcm_fields_to_save(self):
        t = TableColumnMapping()
        return t.fields_to_save

    @property
    def QUEUED_TCM_SAVE_COUNTER_KEY(self):
        return "QUEUED_TCM_SAVE_%s" % self.pk

    @property
    def QUEUED_TCM_DATA_KEY(self):
        return "QUEUED_TCM_DATA_KEY%s" % self.pk

    @property
    def UPDATING_TCMS_KEY(self):
        return "UPDATING_TCMS_KEY%s" % self.pk

    def update_tcms_from_save(self, json_data, save_counter):
        # Check save_counter vs queued_save_counters.
        queued_save_counter = get_cache_raw(self.QUEUED_TCM_SAVE_COUNTER_KEY, None)
        if not queued_save_counter or save_counter > queued_save_counter:
            if not get_cache_state(self.UPDATING_TCMS_KEY, None):
                set_cache_state(self.UPDATING_TCMS_KEY, True)
                for d in json.loads(json_data):

                    tcm = TableColumnMapping.objects.get(pk=d["pk"])
                    for field_name in TableColumnMapping.fields_to_save:
                        if not field_name == "pk":
                            setattr(tcm, field_name, d[field_name])
                    tcm.was_a_human_decision = True
                    tcm.save()

                if get_cache_raw(self.QUEUED_TCM_SAVE_COUNTER_KEY, False) is not False:
                    queued_data = get_cache_raw(self.QUEUED_TCM_DATA_KEY)
                    queued_time = get_cache_raw(self.QUEUED_TCM_SAVE_COUNTER_KEY)
                    delete_cache(self.QUEUED_TCM_DATA_KEY)
                    delete_cache(self.QUEUED_TCM_SAVE_COUNTER_KEY)
                    delete_cache(self.UPDATING_TCMS_KEY)
                    self.update_tcms_from_save(queued_data, queued_time)

                delete_cache(self.UPDATING_TCMS_KEY)
                delete_cache(self.QUEUED_TCM_DATA_KEY)
                delete_cache(self.QUEUED_TCM_SAVE_COUNTER_KEY)
                return True

            else:
                set_cache_raw(self.QUEUED_TCM_SAVE_COUNTER_KEY, save_counter)
                set_cache_raw(self.QUEUED_TCM_DATA_KEY, json_data)
        return False

    @property
    def CLEANING_PROGRESS_KEY(self):
        return "CLEANING_PROGRESS_KEY%s" % self.pk

    @property
    def cleaning_progress_pct(self):
        if not self.coercion_mapping_active and not self.coercion_mapping_queued and self.num_coercions_total > 0:
            return 100.0
        if self.coercion_mapping_active:
            return get_cache(self.CLEANING_PROGRESS_KEY)['progress']
        elif self.coercion_mapping_queued or not self.coercion_mapping_done:
            return 0.0
        else:
            return 100.0

    @classmethod
    def CLEANING_QUEUED_CACHE_KEY_GENERATOR(cls, pk):
        return "CLEANING_QUEUED_CACHE_KEY%s" % pk

    @property
    def CLEANING_QUEUED_CACHE_KEY(self):
        return self.__class__.CLEANING_QUEUED_CACHE_KEY_GENERATOR(self.pk)

    @classmethod
    def CLEANING_ACTIVE_CACHE_KEY_GENERATOR(cls, pk):
        return "CLEANING_ACTIVE_CACHE_KEY%s" % pk

    @property
    def CLEANING_ACTIVE_CACHE_KEY(self):
        return self.__class__.CLEANING_ACTIVE_CACHE_KEY_GENERATOR(self.pk)

    @property
    def coercion_mapping_active(self):
        return get_cache_state(self.CLEANING_ACTIVE_CACHE_KEY, False)

    @property
    def coercion_mapping_queued(self):
        return get_cache_state(self.CLEANING_QUEUED_CACHE_KEY, False)

    @property
    def SAVE_COUNTER_CACHE_KEY(self):
        return "SAVE_COUNTER_KEY%s" % self.pk

    @property
    def EXPORT_READY_CACHE_KEY(self):
        return "EXPORT_READY%s" % self.pk

    @property
    def EXPORT_PCT_COMPLETE_CACHE_KEY(self):
        return "EXPORT_PCT_COMPLETE%s" % self.pk

    @property
    def EXPORT_QUEUED_CACHE_KEY(self):
        return "EXPORT_QUEUED%s" % self.pk

    @property
    def export_ready(self):
        return get_cache_state(self.EXPORT_READY_CACHE_KEY,
                               True) and self.export_file is not None and self.export_file != ""

    @property
    def export_generation_pct_complete(self):
        return get_cache_state(self.EXPORT_PCT_COMPLETE_CACHE_KEY, False)

    @property
    def export_url(self):
        ns = self.import_record.app_namespace
        return reverse("%s:download_export" % ns, args=(self.pk,))

    @property
    def generate_url(self):
        ns = self.import_record.app_namespace
        return reverse("%s:prepare_export" % ns, args=(self.pk,))

    @property
    def merge_progress_url(self):
        return reverse("data_importer:merge_progress", args=(self.pk,))

    @property
    def premerge_progress_url(self):
        return reverse("data_importer:pre_merge_progress", args=(self.pk,))

    @property
    def force_restart_cleaning_url(self):
        return reverse("data_importer:force_restart_cleaning", args=(self.pk,))

    def find_unmatched_states(self, kls):
        """Get unmatched property states' id info from an import file.

        :rtype: list of tuples, field values specified in BS_VALUES_LIST.

        NB: This does not return a queryset!
        NJA: This function is a straight copy/update to find_unmatched_property_states
        """

        from seed.models import (
            PropertyState,
            TaxLotState,
            DATA_STATE_MAPPING
        )

        assert kls in [PropertyState, TaxLotState], "Must be one of our State objects!"

        return kls.objects.filter(
            # TODO: I would really like to remove this source_type field if at all possible
            # source_type__in=[COMPOSITE_BS, ASSESSED_RAW, PORTFOLIO_RAW, GREEN_BUTTON_RAW],
            data_state__in=[DATA_STATE_MAPPING],
            import_file=self.id,
        )

        return

    def find_unmatched_property_states(self):
        """Get unmatched property states' id info from an import file.

        # TODO - Fix Comment
        :rtype: list of tuples, field values specified in BS_VALUES_LIST.

        NB: This does not return a queryset!

        """

        from seed.models import PropertyState
        return self.find_unmatched_states(PropertyState)

    def find_unmatched_tax_lot_states(self):
        """Get unmatched property states' id info from an import file.

        # TODO - Fix Comment
        :rtype: list of tuples, field values specified in BS_VALUES_LIST.

        NB: This does not return a queryset!

        """

        from seed.models import TaxLotState
        return self.find_unmatched_states(TaxLotState)


class TableColumnMapping(models.Model):
    app = models.CharField(max_length=64, default='')
    source_string = models.TextField()
    import_file = models.ForeignKey(ImportFile)
    destination_model = models.CharField(max_length=255, blank=True, null=True)
    destination_field = models.CharField(max_length=255, blank=True, null=True)
    order = models.IntegerField(blank=True, null=True)
    confidence = models.FloatField(default=0)
    ignored = models.BooleanField(default=False)
    was_a_human_decision = models.BooleanField(default=False)
    error_message_text = models.TextField(blank=True, null=True)
    active = models.BooleanField(default=True)

    fields_to_save = ["pk", "destination_model", "destination_field", "ignored"]

    class Meta:
        ordering = ("order",)

    def __unicode__(self, *args, **kwargs):
        return "%s from %s -> %s (%s)" % (
            self.source_string, self.import_file, self.destination_model, self.destination_field,)

    def save(self, *args, **kwargs):
        if not self.app:
            self.app = self.import_file.import_record.app
        if self.ignored or not self.is_mapped:
            self.error_message_text = ""
        super(TableColumnMapping, self).save(*args, **kwargs)

    @property
    def source_string_sha(self):
        if not hasattr(self, "_source_string_sha"):
            m = hashlib.md5()
            m.update(self.source_string)
            self._source_string_sha = m.hexdigest()
        return self._source_string_sha

    @property
    def combined_model_and_field(self):
        return "%s.%s" % (self.destination_model, self.destination_field)

    @property
    def friendly_destination_model(self):
        return "%s" % (de_camel_case(self.destination_model),)

    @property
    def friendly_destination_field(self):
        return "%s" % (self.destination_field.replace("_", " ").replace("-", "").capitalize(),)

    @property
    def friendly_destination_model_and_field(self):
        if self.ignored:
            return "Ignored"
        elif self.destination_field and self.destination_model:
            return "%s: %s" % (self.friendly_destination_model, self.friendly_destination_field,)
        return "Unmapped"

    @property
    def datacoercions(self):
        return self.datacoercionmapping_set.all().filter(active=True)

    @property
    def datacoercion_errors(self):
        return self.datacoercionmapping_set.all().filter(active=True, valid_destination_value=False)

    @property
    def first_row(self):
        if not hasattr(self, "_first_row"):
            first_row = None
            try:
                first_row = self.import_file.first_row_columns[self.order - 1]
            except:
                pass

            self._first_row = first_row
        return self._first_row

    @property
    def first_five_rows(self):
        if not hasattr(self, "_first_five_rows"):
            first_rows = []
            for r in self.import_file.second_to_fifth_rows:
                try:
                    if r[self.order - 1]:
                        first_rows.append(r[self.order - 1])
                    else:
                        first_rows.append('')
                except:
                    first_rows.append('')
                    pass

            self._first_five_rows = first_rows

        return self._first_five_rows

    @property
    def destination_django_field(self):
        """commented out by AKL, not needed for SEED and removes dependency on
           libs.
        """
        # return find_field_named(self.destination_field, self.destination_model, get_class=True)
        return None

    @property
    def destination_django_field_has_choices(self):
        return self.destination_django_field.choices != []

    @property
    def destination_django_field_choices(self):
        try:
            return sorted(self.destination_django_field.choices, key=lambda choice: choice[1])
        except:
            return self.destination_django_field.choices

    @property
    def validation_rules(self):
        return self.validationrule_set.all()

    @property
    def is_mapped(self):
        return self.ignored or (
            self.destination_field is not None and self.destination_model is not None and self.destination_field != "" and self.destination_model != "")


class DataCoercionMapping(models.Model):
    table_column_mapping = models.ForeignKey(TableColumnMapping)
    source_string = models.TextField()
    source_type = models.CharField(max_length=50)
    destination_value = models.CharField(max_length=255, blank=True, null=True)
    destination_type = models.CharField(max_length=255, blank=True, null=True)
    is_mapped = models.BooleanField(default=False)
    confidence = models.FloatField(default=0)
    was_a_human_decision = models.BooleanField(default=False)
    valid_destination_value = models.BooleanField(default=False)
    active = models.BooleanField(default=True)

    def __unicode__(self, *args, **kwargs):
        return "%s (%s) -> %s (%s)" % (
            self.source_string, self.source_type, self.destination_value, self.destination_type,)

    def save(self, *args, **kwargs):
        try:
            assert self.destination_value is not None
            field = self.table_column_mapping.destination_django_field
            field.to_python(self.destination_value)
            if hasattr(field, "choices") and field.choices != []:
                assert self.destination_value in [f[0] for f in field.choices] or \
                    "%s" % self.destination_value in [f[0] for f in field.choices]
            self.valid_destination_value = True
        except:
            self.valid_destination_value = False
        self.is_mapped = (
            self.confidence > 0.6 or self.was_a_human_decision) and self.valid_destination_value
        super(DataCoercionMapping, self).save(*args, **kwargs)

    @property
    def source_string_sha(self):
        if not hasattr(self, "_source_string_sha"):
            m = hashlib.md5()
            m.update(self.source_string)
            self._source_string_sha = m.hexdigest()
        return self._source_string_sha


class ValidationRule(models.Model):
    table_column_mapping = models.ForeignKey(TableColumnMapping)
    passes = models.BooleanField(default=False)


class RangeValidationRule(ValidationRule):
    max_value = models.FloatField(blank=True, null=True)
    min_value = models.FloatField(blank=True, null=True)
    limit_min = models.BooleanField(default=False)
    limit_max = models.BooleanField(default=False)

    def __unicode__(self, *args, **kwargs):
        return "%s<x<%s" % (self.min_value, self.max_value,)


class ValidationOutlier(models.Model):
    rule = models.ForeignKey(ValidationRule)
    value = models.TextField(blank=True, null=True)


class BuildingImportRecord(models.Model):
    import_record = models.ForeignKey(ImportRecord)
    building_model_content_type = models.ForeignKey(ContentType, blank=True, null=True)
    building_pk = models.CharField(max_length=SOURCE_FACILITY_ID_MAX_LEN, blank=True, null=True)
    building_record = GenericForeignKey('building_model_content_type', 'building_pk')
    was_in_database = models.BooleanField(default=False)
    is_missing_from_import = models.BooleanField(default=False)

    def __unicode__(self, *args, **kwargs):
        return "%s" % (self.building_record,)


def queue_update_status_for_import_record(pk):
    """edited by AKL to trim down data_importer"""
    # if not cache.get(ImportRecord.SUMMARY_ANALYSIS_ACTIVE_KEY(pk), False) and not cache.get(ImportRecord.SUMMARY_ANALYSIS_QUEUED_KEY(pk), False) and not "test" in sys.argv:
    return None


def update_status_from_import_record(sender, instance, **kwargs):
    try:
        queue_update_status_for_import_record(instance.pk)
    except ObjectDoesNotExist:
        pass


def update_status_from_import_file(sender, instance, **kwargs):
    try:
        queue_update_status_for_import_record(instance.import_record.pk)
    except ObjectDoesNotExist:
        pass


def update_status_from_tcm(sender, instance, **kwargs):
    try:
        queue_update_status_for_import_record(instance.import_file.import_record.pk)
    except ObjectDoesNotExist:
        pass


def update_status_from_dcm(sender, instance, **kwargs):
    try:
        queue_update_status_for_import_record(
            instance.table_column_mapping.import_file.import_record.pk)
    except ObjectDoesNotExist:
        pass


post_save.connect(update_status_from_import_record, sender=ImportRecord)
# post_save.connect(update_status_from_import_file, sender=ImportFile)
# post_save.connect(update_status_from_tcm, sender=TableColumnMapping)
# post_save.connect(update_status_from_dcm, sender=DataCoercionMapping)<|MERGE_RESOLUTION|>--- conflicted
+++ resolved
@@ -25,23 +25,12 @@
 
 from config.utils import de_camel_case
 from seed.data_importer.managers import NotDeletedManager
-<<<<<<< HEAD
-from seed.lib.mappings import mapper
-from seed.lib.mcm.reader import ROW_DELIMITER
-=======
->>>>>>> efb8d8cd
 from seed.lib.superperms.orgs.models import Organization as SuperOrganization
 from seed.utils.cache import (
     set_cache_raw, set_cache_state, get_cache, get_cache_raw,
     get_cache_state, delete_cache
 )
 
-<<<<<<< HEAD
-=======
-
-ROW_DELIMITER = "|#*#|"
-
->>>>>>> efb8d8cd
 SOURCE_FACILITY_ID_MAX_LEN = 40
 
 STATUS_UPLOADING = 0
