# !/usr/bin/env python
"""
SEED Platform (TM), Copyright (c) Alliance for Sustainable Energy, LLC, and other contributors.
See also https://github.com/SEED-platform/seed/blob/main/LICENSE.md
"""

import datetime as dt
import math

from celery import shared_task
from celery.utils.log import get_task_logger
from django.contrib.postgres.aggregates.general import ArrayAgg
from django.db import IntegrityError, transaction
from django.db.models import Subquery

from seed.data_importer.models import ImportFile
from seed.decorators import lock_and_track
from seed.lib.merging import merging
from seed.lib.progress_data.progress_data import ProgressData
from seed.models import (
    DATA_STATE_DELETE,
    DATA_STATE_MAPPING,
    DATA_STATE_MATCHING,
    DATA_STATE_UNKNOWN,
    MERGE_STATE_MERGED,
    MERGE_STATE_NEW,
    MERGE_STATE_UNKNOWN,
    Column,
    Cycle,
    PropertyAuditLog,
    PropertyState,
    PropertyView,
    TaxLotAuditLog,
    TaxLotState,
    TaxLotView,
)
from seed.models.auditlog import AUDIT_IMPORT
from seed.utils.match import (
    MultipleALIError,
    NoAccessError,
    NoViewsError,
    empty_criteria_filter,
    match_merge_link,
    matching_criteria_column_names,
    matching_filter_criteria,
    update_sub_progress_total,
)
from seed.utils.merge import merge_states_with_views
from seed.utils.ubid import get_jaccard_index, merge_ubid_models

_log = get_task_logger(__name__)


def log_debug(message):
    _log.debug('{}: {}'.format(message, dt.datetime.now().strftime('%Y-%m-%d %H:%M:%S')))


@shared_task
@lock_and_track
def match_and_link_incoming_properties_and_taxlots(file_pk, progress_key, sub_progress_key, property_state_ids_by_cycle=None):
    """
    Utilizes the helper function match_and_link_incoming_properties_and_taxlots_by_cycle

    :param file_pk: ImportFile Primary Key
    :param property_state_ids_by_cycle: A dictionary that with cycle ids as the keys
    and an array of associated property states as the values
    :return results: dict
    """

    import_file = ImportFile.objects.get(pk=file_pk)
    org = import_file.import_record.super_organization

    if property_state_ids_by_cycle is None:
        # Get lists and counts of all the properties and tax lots based on the import file.
        incoming_properties = import_file.find_unmatched_property_states()
        incoming_tax_lots = import_file.find_unmatched_tax_lot_states()
        cycle = import_file.cycle

        results = match_and_link_incoming_properties_and_taxlots_by_cycle(
            file_pk, progress_key, sub_progress_key, incoming_properties, incoming_tax_lots, cycle
        )

    else:
        results_list = []
        for cycle_id, property_state_ids in property_state_ids_by_cycle.items():
            # Get lists and counts of all the properties and tax lots based on the import file.
            incoming_properties = PropertyState.objects.filter(pk__in=property_state_ids, organization=org)
            incoming_tax_lots = import_file.find_unmatched_tax_lot_states()

            cycle = Cycle.objects.get(id=cycle_id)
            results_list.append(
                match_and_link_incoming_properties_and_taxlots_by_cycle(
                    file_pk, progress_key, sub_progress_key, incoming_properties, incoming_tax_lots, cycle
                )
            )

        # combine array of dictionaries in results_list into results
        results = {}
        for dict in results_list:
            for key, value in dict.items():
                results[key] = results.get(key, 0) + value

    results['import_file_records'] = import_file.num_rows

    return results


def match_and_link_incoming_properties_and_taxlots_by_cycle(
    file_pk, progress_key, sub_progress_key, incoming_properties, incoming_tax_lots, cycle
):
    """
    Match incoming the properties and taxlots. Then, search for links for them.

    The process starts by identifying the incoming PropertyStates
    then TaxLotStates of an ImportFile. The steps are exactly the same for each:
        - Remove duplicates amongst the -States within the ImportFile.
        - Merge together any matches amongst the -States within the ImportFile.
        - Parse through the remaining -States to ultimately associate them
          to -Views of the current Cycle.
            - Filter duplicates of existing -States.
            - Merge incoming -States into existing -States if they match,
              keeping the existing -View.
        - For these -Views, search for matches across Cycles for linking.

    Throughout the process, the results are captured and a summary of this is
    returned as a dict.

    :param file_pk: ImportFile Primary Key
    :param cycle: cycle object
    :return results: dict
    """
    from seed.data_importer.tasks import pair_new_states

    import_file = ImportFile.objects.get(pk=file_pk)
    progress_data = ProgressData.from_key(progress_key)
    update_sub_progress_total(100, sub_progress_key)

    # Don't query the org table here, just get the organization from the import_record
    org = import_file.import_record.super_organization

    # Set the progress to started - 33%
    progress_data.step('Matching data')

    # Set defaults
    # property - within file
    property_initial_incoming_count = 0
    property_duplicates_within_file_count = 0
    property_duplicates_within_file_errors = []
    property_merges_within_file_count = 0
    property_merges_within_file_errors = []

    # property - within existing records
    property_merges_between_existing_count = 0

    # property - introduce file to existing
    property_duplicates_against_existing_count = 0
    merged_property_views = []
    merged_property_state_errors = []
    linked_property_views = []
    linked_property_state_errors = []
    new_property_views = []
    new_property_state_errors = []

    # taxlot - within  file
    tax_lot_initial_incoming_count = 0
    tax_lot_duplicates_within_file_count = 0
    tax_lot_duplicates_within_file_errors = []
    tax_lot_merges_within_file_count = 0
    tax_lot_merges_within_file_errors = []

    # taxlot - within existing records
    taxlot_merges_between_existing_count = 0

    # taxlot - introduce file to existing
    taxlot_duplicates_against_existing_count = 0
    merged_taxlot_views = []
    merged_taxlot_state_errors = []
    linked_taxlot_views = []
    linked_taxlot_state_errors = []
    new_taxlot_views = []
    new_taxlot_state_errors = []

    # Get lists and counts of all the properties and tax lots based on the import file.
    property_initial_incoming_count = incoming_properties.count()
    tax_lot_initial_incoming_count = incoming_tax_lots.count()

    if incoming_properties.exists():
        # If importing BuildingSync, we will not just skip duplicates like we normally
        # do. Since we don't skip them, they will eventually get merged into their "duplicate".
        # We do this b/c though the property data might be the same, the Scenarios, Measures,
        # or Meters might have been updated. The merging flow is able to "transfer"
        # this data, while skipping duplicates cannot.
        merge_duplicates = import_file.from_buildingsync

        # Within the ImportFile, filter out the duplicates.
        log_debug('Start Properties filter_duplicate_states')
        if merge_duplicates:
            promoted_property_ids, property_duplicates_within_file_count = incoming_properties.values_list('id', flat=True), 0
        else:
            promoted_property_ids, property_duplicates_within_file_errors, property_duplicates_within_file_count = filter_duplicate_states(
                incoming_properties,
                sub_progress_key,
            )

        # Within the ImportFile, merge -States together based on user defined matching_criteria
        log_debug('Start Properties inclusive_match_and_merge')
        promoted_property_ids, property_merges_within_file_count, property_merges_within_file_errors = inclusive_match_and_merge(
            promoted_property_ids,
            org,
            PropertyState,
            sub_progress_key,
        )

        # Filter Cycle-wide duplicates then merge and/or assign -States to -Views
        log_debug('Start Properties states_to_views')
        (
            property_merges_between_existing_count,
            property_duplicates_against_existing_count,
            merged_property_views,
            merged_property_state_errors,  # TODO: we don't do anything with these. they should probably be deleted.
            new_property_views,
            errored_new_property_states,
        ) = states_to_views(
            promoted_property_ids,
            org,
            import_file.import_record.access_level_instance,
            cycle,
            PropertyState,
            sub_progress_key,
            merge_duplicates,
        )

        # Look for links across Cycles
        log_debug('Start Properties link_views')
        (
            merged_property_views,
            # no merged_property_state_errors, they got off the ride before linking
            linked_property_views,  # note: view that merge _and_ linked are in merged_property_views, not linked_property_views
            linked_property_state_errors,
            new_property_views,
            new_property_state_errors,
        ) = link_views_and_states(
            merged_property_views,
            new_property_views,
            errored_new_property_states,
            PropertyView,
            cycle,
            import_file.import_record.access_level_instance,
            sub_progress_key,
        )

        # TODO: the states and Property should probably be deleted too
        errored_linked_property_views = PropertyView.objects.filter(state__in=linked_property_state_errors)
        errored_linked_property_views.delete()

    if incoming_tax_lots.exists():
        # Within the ImportFile, filter out the duplicates.
        log_debug('Start TaxLots filter_duplicate_states')
        promoted_tax_lot_ids, tax_lot_duplicates_within_file_errors, tax_lot_duplicates_within_file_count = filter_duplicate_states(
            incoming_tax_lots,
            sub_progress_key,
        )

        # Within the ImportFile, merge -States together based on user defined matching_criteria
        log_debug('Start TaxLots inclusive_match_and_merge')
        promoted_tax_lot_ids, tax_lot_merges_within_file_count, tax_lot_merges_within_file_errors = inclusive_match_and_merge(
            promoted_tax_lot_ids,
            org,
            TaxLotState,
            sub_progress_key,
        )

        # Filter Cycle-wide duplicates then merge and/or assign -States to -Views
        log_debug('Start TaxLots states_to_views')
        (
            taxlot_merges_between_existing_count,
            taxlot_duplicates_against_existing_count,
            merged_taxlot_views,
            merged_taxlot_state_errors,  # TODO: we don't do anything with these. they should probably be deleted.
            new_taxlot_views,
            errored_new_taxlot_states,
        ) = states_to_views(
            promoted_tax_lot_ids,
            org,
            import_file.import_record.access_level_instance,
            cycle,
            TaxLotState,
            sub_progress_key,
        )

        # Look for links across Cycles
        log_debug('Start TaxLots link_views')
        (
            merged_taxlot_views,
            # no merged_taxlot_state_errors, they got off the ride before linking
            linked_taxlot_views,  # note: view that merge _and_ linked are in merged_taxlot_views, not linked_taxlot_views
            linked_taxlot_state_errors,
            new_taxlot_views,
            new_taxlot_state_errors,
        ) = link_views_and_states(
            merged_taxlot_views,
            new_taxlot_views,
            errored_new_taxlot_states,
            TaxLotView,
            cycle,
            import_file.import_record.access_level_instance,
            sub_progress_key,
        )

        # TODO: the states and taxlot should probably be deleted too
        errored_linked_taxlot_views = TaxLotView.objects.filter(state__in=linked_taxlot_state_errors)
        errored_linked_taxlot_views.delete()

    log_debug('Start pair_new_states')
    progress_data.step('Pairing data')
    pair_new_states(
        linked_property_views + new_property_views + merged_property_views,
        linked_taxlot_views + new_taxlot_views + merged_taxlot_views,
        sub_progress_key,
    )

    return {
        # property - within file
        'property_initial_incoming': property_initial_incoming_count,
        'property_duplicates_within_file': property_duplicates_within_file_count,
        'property_duplicates_within_file_errors': len(property_duplicates_within_file_errors),
        'property_merges_within_file': property_merges_within_file_count,
        'property_merges_within_file_errors': len(property_merges_within_file_errors),
        # property - within existing records
        'property_merges_between_existing': property_merges_between_existing_count,
        # property - introduce file to existing
        'property_duplicates_against_existing': property_duplicates_against_existing_count,
        'property_merges_against_existing': len(merged_property_views),
        'property_merges_against_existing_errors': len(merged_property_state_errors),
        'property_links_against_existing': len(linked_property_views),
        'property_links_against_existing_errors': len(linked_property_state_errors),
        'property_new': len(new_property_views),
        'property_new_errors': len(new_property_state_errors),
        # taxlot - within  file
        'tax_lot_initial_incoming': tax_lot_initial_incoming_count,
        'tax_lot_duplicates_within_file': tax_lot_duplicates_within_file_count,
        'tax_lot_duplicates_within_file_errors': len(tax_lot_duplicates_within_file_errors),
        'tax_lot_merges_within_file': tax_lot_merges_within_file_count,
        'tax_lot_merges_within_file_errors': len(tax_lot_merges_within_file_errors),
        # taxlot - within existing records
        'tax_lot_merges_between_existing': taxlot_merges_between_existing_count,
        # taxlot - introduce file to existing
        'tax_lot_duplicates_against_existing': taxlot_duplicates_against_existing_count,
        'tax_lot_merges_against_existing': len(merged_taxlot_views),
        'tax_lot_merges_against_existing_errors': len(merged_taxlot_state_errors),
        'tax_lot_links_against_existing': len(linked_taxlot_views),
        'tax_lot_links_against_existing_errors': len(linked_taxlot_state_errors),
        'tax_lot_new': len(new_taxlot_views),
        'tax_lot_new_errored': len(new_taxlot_state_errors),
    }


def link_views_and_states(merged_views, new_views, errored_new_states, ViewClass, cycle, ali, sub_progress_key):  # noqa: N803
    shared_args = [ViewClass, cycle, ali, sub_progress_key]

    # merged_property_views are attached to properties that existed in the db prior to import, so it
    # REALLY should not fail.
    (
        merged_and_linked_views,
        merged_views,
        _merge_and_linked_states_errors,
        _,
    ) = link_states([v.state for v in merged_views], *shared_args)

    # new_views may try to link invalidly if the existing records has a different ali. In that case,
    # the new record should have never been created.
    (
        linked_views_a,
        new_views,
        linked_state_errors_a,
        _,
    ) = link_states([v.state for v in new_views], *shared_args)

    # errored_new_states are new states without alis that also didn't merge. If they don't link or
    # try to link invalidly, we throw them out. As there are not yet attached to a record, successfully
    # not linking is not an option.
    (
        linked_views_b,
        _,
        linked_state_errors_b,
        new_state_errors,
    ) = link_states(errored_new_states, *shared_args)

    merged_views += merged_and_linked_views
    linked_views = linked_views_a + linked_views_b
    linked_state_errors = linked_state_errors_a + linked_state_errors_b

    return merged_views, linked_views, linked_state_errors, new_views, new_state_errors


def filter_duplicate_states(unmatched_states, sub_progress_key):
    """
    Takes a QuerySet of -States and flags then separates exact duplicates. This
    method returns two items:
        - list of IDs of unique -States + IDs for representative -States of duplicates
        - count of duplicates that were filtered out of the original set

    Sets of IDs for duplicate -States are captured in lists.

    The list being returned is created by taking one member of each of
    the duplicate sets. The IDs that were not taken are used to
    flag the corresponding -States with DATA_STATE_DELETE.

    :param unmatched_states: QS
    :return: canonical_state_ids, errors_state_ids, duplicate_count
    """
    sub_progress_data = update_sub_progress_total(4, sub_progress_key)
    sub_progress_data.step('Matching Data (1/6): Filtering Duplicate States')

    states_grouped_by_hash = unmatched_states.values('hash_object').annotate(
        duplicate_sets=ArrayAgg('id'), duplicate_sets_ali=ArrayAgg('raw_access_level_instance_id')
    )

    sub_progress_data.step('Matching Data (1/6): Filtering Duplicate States')

    # For group of states with the same ali, find and select the canonical_state
    # For consistency, take the first member of each of the duplicate sets
    canonical_state_ids = []
    duplicate_state_ids = []
    errors_state_ids = []
    for states in states_grouped_by_hash:
        state_ids = [{'id': id, 'ali_id': ali_id} for id, ali_id in zip(states['duplicate_sets'], states['duplicate_sets_ali'])]
        state_ids.sort(key=lambda x: x['id'])
        states_with_ali = [s for s in state_ids if s['ali_id'] is not None]
        present_ali_ids = {s['ali_id'] for s in states_with_ali}

        # None have alis, just choose first
        if len(present_ali_ids) == 0:
            canonical_state = state_ids[0]

        # One ali! choose the first non-null
        elif len(present_ali_ids) == 1:
            canonical_state = states_with_ali[0]

        # More than one ali was specified! all are of these duplicates are invalid
        else:
            errors_state_ids += [s['id'] for s in state_ids]
            continue

        canonical_state_ids.append(canonical_state['id'])
        state_ids.remove(canonical_state)
        duplicate_state_ids += [s['id'] for s in state_ids]

    sub_progress_data.step('Matching Data (1/6): Filtering Duplicate States')
    duplicate_count = unmatched_states.filter(pk__in=duplicate_state_ids).update(data_state=DATA_STATE_DELETE)

    sub_progress_data.step('Matching Data (1/6): Filtering Duplicate States')
    sub_progress_data.finish_with_success()
    return canonical_state_ids, errors_state_ids, duplicate_count


def inclusive_match_and_merge(unmatched_state_ids, org, StateClass, sub_progress_key):  # noqa: N803
    """
    Takes a list of unmatched_state_ids, combines matches of the corresponding
    -States, and returns a set of IDs of the remaining -States.

    :param unmatched_state_ids: list
    :param org: Organization object
    :param StateClass: PropertyState or TaxLotState
    :return: promoted_ids: list
    """
    column_names = matching_criteria_column_names(org.id, StateClass.__name__)

    sub_progress_data = update_sub_progress_total(100, sub_progress_key)

    # IDs of -States with all matching criteria equal to None are initially promoted
    # as they're not eligible for matching.
    promoted_ids = list(
        StateClass.objects.filter(pk__in=unmatched_state_ids, **empty_criteria_filter(StateClass, column_names)).values_list(
            'id', flat=True
        )
    )

    # Update the list of IDs whose states haven't been checked for matches.
    unmatched_state_ids = list(set(unmatched_state_ids) - set(promoted_ids))
    # Group IDs by -States that match each other
    matched_id_groups = (
        StateClass.objects.filter(id__in=unmatched_state_ids)
        .values(*column_names)
        .annotate(matched_ids=ArrayAgg('id'))
        .values_list('matched_ids', flat=True)
    )

    # Collapse groups of matches found in the previous step into 1 -State per group
    merges_within_file = 0
    errored_states = []
    priorities = Column.retrieve_priorities(org)
    batch_size = math.ceil(len(matched_id_groups) / 100)
    for idx, ids in enumerate(matched_id_groups):
        if len(ids) == 1:
            # If there's only 1, no merging is needed, so just promote the ID.
            promoted_ids += ids
        else:
            states = list(StateClass.objects.filter(pk__in=ids).order_by('-id'))
            raw_ali_ids = {s.raw_access_level_instance for s in states if s.raw_access_level_instance is not None}
            if len(raw_ali_ids) > 1:
                errored_states += states
                continue

            merge_state = states.pop()

            merges_within_file += len(states)

            while len(states) > 0:
                newer_state = states.pop()
                merge_state = save_state_match(merge_state, newer_state, priorities)

            promoted_ids.append(merge_state.id)
        if batch_size > 0 and idx % batch_size == 0:
            sub_progress_data.step('Matching Data (2/6): Inclusive Matching and Merging')

    sub_progress_data.finish_with_success()

    # Flag the soon-to-be promoted ID -States as having gone through matching
    StateClass.objects.filter(pk__in=promoted_ids).update(data_state=DATA_STATE_MATCHING)

    return promoted_ids, merges_within_file, errored_states


def states_to_views(unmatched_state_ids, org, access_level_instance, cycle, StateClass, sub_progress_key, merge_duplicates=False):  # noqa: N803
    """
    The purpose of this method is to take incoming -States and, apply them to a
    -View. In the process of doing so, -States could be flagged for "deletion"
    (and not applied to a -View), merged with existing -States, or found to be
    brand new. Regardless, the goal is to ultimately associate -States to -Views.

    For incoming -States needing to be matched to an existing -State, merge
    them and take the existing -State's -View to be the -View for the new merged
    state.

    For directly promote-able -States, a new -View and canonical object
    (Property or TaxLot) are created for it.

    :param unmatched_states: list
    :param org: Organization object
    :param cycle: Cycle object
    :param StateClass: PropertyState or TaxLotState
    :param merge_duplicates: bool, if True, we keep the duplicates and merge them
        instead of skipping them. This is used when importing BuildingSync files.
    :return: processed_views, duplicate_count, new + matched counts
    """
    table_name = StateClass.__name__

    sub_progress_data = update_sub_progress_total(100, sub_progress_key)

    if table_name == 'PropertyState':
        ViewClass = PropertyView
    elif table_name == 'TaxLotState':
        ViewClass = TaxLotView

    # Identify existing used -States
    existing_cycle_views = ViewClass.objects.filter(cycle_id=cycle)
    existing_states = StateClass.objects.filter(pk__in=Subquery(existing_cycle_views.values('state_id')))

    if merge_duplicates:
        duplicate_states = StateClass.objects.none()
        duplicate_count = 0
    else:
        # Apply DATA_STATE_DELETE to incoming duplicate -States of existing -States in Cycle
        duplicate_states = StateClass.objects.filter(
            pk__in=unmatched_state_ids, hash_object__in=Subquery(existing_states.values('hash_object'))
        )
        duplicate_count = duplicate_states.update(data_state=DATA_STATE_DELETE)

    column_names = matching_criteria_column_names(org.id, table_name)

    # For the remaining incoming -States (filtering those duplicates), identify
    # -States with all matching criteria being None. These aren't eligible for matching.
    empty_matching_criteria = empty_criteria_filter(StateClass, column_names)
    promote_states = StateClass.objects.filter(pk__in=unmatched_state_ids, **empty_matching_criteria).exclude(
        pk__in=Subquery(duplicate_states.values('id'))
    )

    # Identify and filter out -States that have been "handled".
    handled_states = promote_states | duplicate_states
    unmatched_states = StateClass.objects.filter(pk__in=unmatched_state_ids).exclude(pk__in=Subquery(handled_states.values('id')))

    # For the remaining -States, search for a match within the -States that are attached to -Views.
    # If one match is found, pass that along.
    # If multiple matches are found, merge them together, pass along the resulting record.
    # Otherwise, add current -State to be promoted as is.
    merged_between_existing_count = 0
    merge_state_pairs = []
    batch_size = math.ceil(len(unmatched_states) / 100)

    for idx, state in enumerate(unmatched_states):
        matching_criteria = matching_filter_criteria(state, column_names)
        # compare ubids via jaccard index instead of a direct match, drop from matching criteria
        check_jaccard = False
        if 'ubid' in matching_criteria:
            check_jaccard = bool(matching_criteria.get('ubid'))
            ubid = matching_criteria.pop('ubid')

        existing_state_matches = StateClass.objects.filter(
            pk__in=Subquery(existing_cycle_views.values('state_id')),
            **matching_criteria,
        )

        if check_jaccard:
            existing_state_matches = [
<<<<<<< HEAD
                state for state in existing_state_matches if check_jaccard_match(ubid, state.ubid, org.ubid_threshold)
=======
                state
                for state in existing_state_matches
                if check_jaccard_match(ubid, state.ubid, org.ubid_threshold, matching_criteria)
>>>>>>> a37c858b
            ]

        count = len(existing_state_matches)

        if count > 1:
            merged_between_existing_count += count
            existing_state_ids = [state.id for state in sorted(existing_state_matches, key=lambda state: state.updated)]
            # The following merge action ignores merge protection and prioritizes -States by most recent AuditLog
            merged_state = merge_states_with_views(existing_state_ids, org.id, 'System Match', StateClass)
            merge_state_pairs.append((merged_state, state))
        elif count == 1:
            merge_state_pairs.append((existing_state_matches[0], state))
        else:
            promote_states = promote_states | StateClass.objects.filter(pk=state.id)

        if batch_size > 0 and idx % batch_size == 0:
            sub_progress_data.step('Matching Data (3/6): Merging Unmatched States')

    sub_progress_data = update_sub_progress_total(100, sub_progress_key, finish=True)

    # Process -States into -Views either directly (promoted_ids) or post-merge (merge_state_pairs).
    _log.debug(f'There are {len(merge_state_pairs)} merge_state_pairs and {promote_states.count()} promote_states')
    priorities = Column.retrieve_priorities(org.pk)
    try:
        with transaction.atomic():
            # For each merge_state_pairs, try to merge the new state into the existing property views
            merged_views = []
            merged_state_ids = []
            errored_merged_states = []
            batch_size = math.ceil(len(merge_state_pairs) / 100)
            for idx, state_pair in enumerate(merge_state_pairs):
                existing_state, newer_state = state_pair
<<<<<<< HEAD
                existing_view = ViewClass.objects.get(state_id=existing_state.id)
                existing_obj = getattr(existing_view, 'property' if table_name == 'PropertyState' else 'taxlot')
=======
                existing_view = ViewClass.objects.filter(state_id=existing_state.id).first()
                if not existing_view:
                    continue
                existing_obj = getattr(existing_view, "property" if table_name == 'PropertyState' else "taxlot")
>>>>>>> a37c858b

                # ensure that new ali and existing ali match and that we have access to existing ali.
                new_ali = newer_state.raw_access_level_instance
                if new_ali is None:
                    if not (
                        existing_obj.access_level_instance == access_level_instance
                        or existing_obj.access_level_instance.is_descendant_of(access_level_instance)
                    ):
                        errored_merged_states.append(newer_state)
                        continue
                elif existing_obj.access_level_instance != new_ali:
                    errored_merged_states.append(newer_state)
                    continue

                # Merge -States and assign new/merged -State to existing -View
                merged_state = save_state_match(existing_state, newer_state, priorities)
                merge_ubid_models([existing_state.id], merged_state.id, StateClass)
                existing_view.state = merged_state
                existing_view.save()

                merged_views.append(existing_view)
                merged_state_ids.append(merged_state.id)
                if batch_size > 0 and idx % batch_size == 0:
                    sub_progress_data.step('Matching Data (4/6): Merging State Pairs')

            sub_progress_data = update_sub_progress_total(100, sub_progress_key, finish=True)

            # For each state that doesn't merge into an existing property, promote it, creating a new property
            new_views = []
            promoted_state_ids = []
            errored_new_states = []
            batch_size = math.ceil(len(promote_states) / 100)
            for idx, state in enumerate(promote_states):
                created_view = state.promote(cycle)
                if created_view is None:
                    errored_new_states.append(state)
                else:
                    promoted_state_ids.append(state.id)
                    new_views.append(created_view)
                if batch_size > 0 and idx % batch_size == 0:
                    sub_progress_data.step('Matching Data (5/6): Promoting States')
            sub_progress_data.finish_with_success()

    except IntegrityError as e:
        raise IntegrityError('Could not merge results with error: %s' % (e))

    # update merge_state while excluding any states that were a product of a previous, file-inclusive merge
    StateClass.objects.filter(pk__in=promoted_state_ids).exclude(merge_state=MERGE_STATE_MERGED).update(merge_state=MERGE_STATE_NEW)
    StateClass.objects.filter(pk__in=merged_state_ids).update(data_state=DATA_STATE_MATCHING, merge_state=MERGE_STATE_MERGED)

    return (
        merged_between_existing_count,
        duplicate_count,
        list(set(merged_views)),  # so no dupes, I think?
        errored_merged_states,
        new_views,
        errored_new_states,
    )


def link_states(states, ViewClass, cycle, highest_ali, sub_progress_key):  # noqa: N803
    """
    Run each of the given -States through a linking round.

    For details on the actual linking logic, please refer to the the
    match_merge_link() method.
    """

    sub_progress_data = update_sub_progress_total(100, sub_progress_key)

    if ViewClass == PropertyView:
        state_class_name = 'PropertyState'
    else:
        state_class_name = 'TaxLotState'

    linked_views = []
    unlinked_views = []
    invalid_link_states = []
    unlinked_states = []

    batch_size = math.ceil(len(states) / 100)
    for idx, state in enumerate(states):
        try:
            _merge_count, _link_count, view_id = match_merge_link(state.id, state_class_name, highest_ali=highest_ali, cycle=cycle)
        except (MultipleALIError, NoAccessError):
            invalid_link_states.append(state.id)
            continue
        except NoViewsError:
            unlinked_states.append(state.id)
            continue

        view = ViewClass.objects.get(pk=view_id)
        if _link_count == 0:
            unlinked_views.append(view)
        else:
            linked_views.append(view)

        if batch_size > 0 and idx % batch_size == 0:
            sub_progress_data.step('Matching Data (6/6): Merging Views')

    sub_progress_data.finish_with_success()

    return linked_views, unlinked_views, invalid_link_states, unlinked_states


def save_state_match(state1, state2, priorities):
    """
    Merge the contents of state2 into state1

    :param state1: PropertyState or TaxLotState
    :param state2: PropertyState or TaxLotState
    :param priorities: dict, column names and the priorities of the merging of data. This includes
    all of the priorities for the columns, not just the priorities for the selected taxlotstate.
    :return: state1, after merge
    """
    merged_state = type(state1).objects.create(organization=state1.organization)

    merged_state = merging.merge_state(merged_state, state1, state2, priorities[merged_state.__class__.__name__])

    AuditLogClass = PropertyAuditLog if isinstance(merged_state, PropertyState) else TaxLotAuditLog

    if AuditLogClass.objects.filter(state=state1).count() == 0:
        # If there is no audit log for state1, then there is an error!
        # get the info of the object that is causing the issue
        raise Exception(f'No audit log for merging of (base) state. Base {state1.id}, Incoming {state2.id}')

    if AuditLogClass.objects.filter(state=state2).count() == 0:
        # If there is no audit log for state1, then there is an error!
        # get the info of the object that is causing the issue
        raise Exception(f'No audit log for merging of (incoming) state. Base {state1.id}, Incoming {state2.id}')

    # NJACHECK - is this logic correct?
    state_1_audit_log = AuditLogClass.objects.filter(state=state1).first()
    state_2_audit_log = AuditLogClass.objects.filter(state=state2).first()

    AuditLogClass.objects.create(
        organization=state1.organization,
        parent1=state_1_audit_log,
        parent2=state_2_audit_log,
        parent_state1=state1,
        parent_state2=state2,
        state=merged_state,
        name='System Match',
        description='Automatic Merge',
        import_filename=None,
        record_type=AUDIT_IMPORT,
    )

    # If the two states being merged were just imported from the same import file, carry the import_file_id into the new
    # state. Also merge the lot_number fields so that pairing can work correctly on the resulting merged record
    # Possible conditions:
    # state1.data_state = 2, state1.merge_state = 0 and state2.data_state = 2, state2.merge_state = 0
    # state1.data_state = 0, state1.merge_state = 2 and state2.data_state = 2, state2.merge_state = 0
    if state1.import_file_id == state2.import_file_id and ((
        state1.data_state == DATA_STATE_MAPPING
        and state1.merge_state == MERGE_STATE_UNKNOWN
        and state2.data_state == DATA_STATE_MAPPING
        and state2.merge_state == MERGE_STATE_UNKNOWN
    ) or (
        state1.data_state == DATA_STATE_UNKNOWN
        and state1.merge_state == MERGE_STATE_MERGED
        and state2.data_state == DATA_STATE_MAPPING
        and state2.merge_state == MERGE_STATE_UNKNOWN
    )):
        merged_state.import_file_id = state1.import_file_id

        if isinstance(merged_state, PropertyState):
            joined_lots = set()
            if state1.lot_number:
                joined_lots = joined_lots.union(state1.lot_number.split(';'))
            if state2.lot_number:
                joined_lots = joined_lots.union(state2.lot_number.split(';'))
            if joined_lots:
                merged_state.lot_number = ';'.join(joined_lots)

    # Set the merged_state to merged
    merged_state.merge_state = MERGE_STATE_MERGED
    merged_state.save()

    return merged_state


def check_jaccard_match(ubid, state_ubid, ubid_threshold, matching_criteria):
    """
    Use jaccard index between an incoming ubid and an existing state_ubid to determine if states are 'matching'

    :param ubid: string, incoming ubid
    :param state_ubid: string, existing state's ubid
    :param ubid_threshold: float, organization's ubid_threshold
    :param matching_criteria: dict, organization's matching criteria with ubid removed
    """
    # If state_ubid is None and ubid is the only matching_criteria, no match
    if not state_ubid and not matching_criteria:
        return False

    # If state_ubid is None and matching_criteria exists, get_jaccard_index will default to 1.0
    # allowing the remaining matching criteria to determine if it's a match
    jaccard_index = get_jaccard_index(ubid, state_ubid)

    if ubid_threshold == 0:
        return jaccard_index > ubid_threshold
    else:
        return jaccard_index >= ubid_threshold<|MERGE_RESOLUTION|>--- conflicted
+++ resolved
@@ -603,13 +603,7 @@
 
         if check_jaccard:
             existing_state_matches = [
-<<<<<<< HEAD
-                state for state in existing_state_matches if check_jaccard_match(ubid, state.ubid, org.ubid_threshold)
-=======
-                state
-                for state in existing_state_matches
-                if check_jaccard_match(ubid, state.ubid, org.ubid_threshold, matching_criteria)
->>>>>>> a37c858b
+                state for state in existing_state_matches if check_jaccard_match(ubid, state.ubid, org.ubid_threshold, matching_criteria)
             ]
 
         count = len(existing_state_matches)
@@ -642,15 +636,10 @@
             batch_size = math.ceil(len(merge_state_pairs) / 100)
             for idx, state_pair in enumerate(merge_state_pairs):
                 existing_state, newer_state = state_pair
-<<<<<<< HEAD
-                existing_view = ViewClass.objects.get(state_id=existing_state.id)
-                existing_obj = getattr(existing_view, 'property' if table_name == 'PropertyState' else 'taxlot')
-=======
                 existing_view = ViewClass.objects.filter(state_id=existing_state.id).first()
                 if not existing_view:
                     continue
-                existing_obj = getattr(existing_view, "property" if table_name == 'PropertyState' else "taxlot")
->>>>>>> a37c858b
+                existing_obj = getattr(existing_view, 'property' if table_name == 'PropertyState' else 'taxlot')
 
                 # ensure that new ali and existing ali match and that we have access to existing ali.
                 new_ali = newer_state.raw_access_level_instance
