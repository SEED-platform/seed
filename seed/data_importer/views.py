--- conflicted
+++ resolved
@@ -5,6 +5,7 @@
 :author
 """
 import base64
+import datetime
 import csv
 import hashlib
 import hmac
@@ -282,15 +283,12 @@
                 'message': "Must pass pm_data in the request body."
             }, status=status.HTTP_400_BAD_REQUEST)
 
-<<<<<<< HEAD
         # base file name (will be appended with a random string to ensure uniqueness if multiple on the same day)
         today_date = datetime.datetime.today().strftime('%Y-%m-%d')
         file_name = "pm_import_%s.csv" % today_date
 
-=======
->>>>>>> 0aa5b76b
         # create a folder to keep pm_import files
-        path = os.path.join(settings.MEDIA_ROOT, "uploads", "pm_imports", "pm_import.csv")
+        path = os.path.join(settings.MEDIA_ROOT, "uploads", "pm_imports", file_name)
 
         # Get a unique filename using the get_available_name method in FileSystemStorage
         s = FileSystemStorage()
