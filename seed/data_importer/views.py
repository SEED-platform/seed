--- conflicted
+++ resolved
@@ -776,23 +776,7 @@
                 status=status.HTTP_500_INTERNAL_SERVER_ERROR
             )
 
-<<<<<<< HEAD
         return audit_entry[0]
-=======
-        audit_entry = merged_record.first()
-        state_id1 = audit_entry.parent_state1_id
-
-        # check if we are returning as subset of the fields (as values)
-        if fields:
-            if state_id1 != state_id:
-                parent = state_model.objects.filter(id=audit_entry.parent_state1_id).values(*fields)
-                return parent[0] if len(parent) else None
-            else:
-                parent = state_model.objects.filter(id=audit_entry.parent_state2_id).values(*fields)
-                return parent[0] if len(parent) else None
-        else:
-            return audit_entry.parent_state1 if state_id1 != state_id else audit_entry.parent_state2
->>>>>>> 7c973ef9
 
     @api_endpoint_class
     @ajax_request_class
