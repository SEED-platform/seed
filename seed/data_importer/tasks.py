# !/usr/bin/env python
# encoding: utf-8
"""
:copyright (c) 2014 - 2021, The Regents of the University of California, through Lawrence Berkeley National Laboratory (subject to receipt of any required approvals from the U.S. Department of Energy) and contributors. All rights reserved.  # NOQA
:author
"""

from __future__ import absolute_import

import collections
import copy
import hashlib
import json
import os
import traceback
from _csv import Error
from builtins import str
from collections import namedtuple
from datetime import date, datetime
from itertools import chain
from math import ceil
import zipfile
import tempfile

from celery import chord, shared_task
from celery import chain as celery_chain
from celery.utils.log import get_task_logger
from django.contrib.gis.geos import GEOSGeometry
from django.core.files.uploadedfile import SimpleUploadedFile
from django.db import IntegrityError, DataError
from django.db import connection, transaction
from django.db.utils import ProgrammingError
from django.utils import timezone as tz
from django.utils.timezone import make_naive
from past.builtins import basestring
from unidecode import unidecode

from seed.building_sync import validation_client
from seed.building_sync.building_sync import BuildingSync
from seed.data_importer.equivalence_partitioner import EquivalencePartitioner
from seed.data_importer.match import (
    match_and_link_incoming_properties_and_taxlots,
)
from seed.data_importer.meters_parser import MetersParser
from seed.data_importer.models import (
    ImportFile,
    ImportRecord,
    STATUS_READY_TO_MERGE,
)
from seed.data_importer.utils import usage_point_id
from seed.lib.mcm import cleaners, mapper, reader
from seed.lib.mcm.mapper import expand_rows
from seed.lib.mcm.utils import batch
from seed.lib.xml_mapping import reader as xml_reader
from seed.lib.progress_data.progress_data import ProgressData
from seed.lib.superperms.orgs.models import Organization
from seed.models import (
    ASSESSED_BS,
    ASSESSED_RAW,
    PORTFOLIO_BS,
    PORTFOLIO_RAW,
    BUILDINGSYNC_RAW,
    Column,
    ColumnMapping,
    Meter,
    PropertyState,
    PropertyView,
    TaxLotView,
    TaxLotState,
    DATA_STATE_IMPORT,
    DATA_STATE_MAPPING,
    DATA_STATE_MATCHING,
    DATA_STATE_DELETE,
    DATA_STATE_UNKNOWN)
from seed.models import BuildingFile
from seed.models import PropertyAuditLog
from seed.models import TaxLotAuditLog
from seed.models import TaxLotProperty
from seed.models.auditlog import AUDIT_IMPORT
from seed.models.data_quality import (
    DataQualityCheck,
    Rule,
)
from seed.utils.buildings import get_source_type
from seed.utils.geocode import geocode_buildings, MapQuestAPIKeyError
from seed.utils.ubid import decode_unique_ids

# from seed.utils.cprofile import cprofile

_log = get_task_logger(__name__)

STR_TO_CLASS = {'TaxLotState': TaxLotState, 'PropertyState': PropertyState}


@shared_task(ignore_result=True)
def check_data_chunk(model, ids, dq_id):
    if model == 'PropertyState':
        qs = PropertyState.objects.filter(id__in=ids)
    elif model == 'TaxLotState':
        qs = TaxLotState.objects.filter(id__in=ids)
    else:
        qs = None
    organization = qs.first().organization
    super_organization = organization.get_parent()
    d = DataQualityCheck.retrieve(super_organization.id)
    d.check_data(model, qs.iterator())
    d.save_to_cache(dq_id, organization.id)


@shared_task(ignore_result=True)
def finish_checking(progress_key):
    """
    Chord that is called after the data quality check is complete

    :param identifier: import file primary key
    :return: dict, results from queue
    """
    progress_data = ProgressData.from_key(progress_key)
    progress_data.finish_with_success()
    return progress_data.result()


def do_checks(org_id, propertystate_ids, taxlotstate_ids, import_file_id=None):
    """
    Run the dq checks on the data

    :param org_id:
    :param propertystate_ids:
    :param taxlotstate_ids:
    :param import_file_id: int, if present, find the data to check by the import file id
    :return:
    """
    # If import_file_id, then use that as the identifier, otherwise, initialize_cache will
    # create a new random id
    cache_key, dq_id = DataQualityCheck.initialize_cache(import_file_id, org_id)

    progress_data = ProgressData(func_name='check_data', unique_id=dq_id)
    progress_data.delete()

    if import_file_id:
        propertystate_ids = list(
            PropertyState.objects.filter(import_file=import_file_id).exclude(
                data_state__in=[DATA_STATE_UNKNOWN, DATA_STATE_IMPORT,
                                DATA_STATE_DELETE]).values_list('id', flat=True)
        )
        taxlotstate_ids = list(
            TaxLotState.objects.filter(import_file=import_file_id).exclude(
                data_state__in=[DATA_STATE_UNKNOWN, DATA_STATE_IMPORT,
                                DATA_STATE_DELETE]).values_list('id', flat=True)
        )

    tasks = _data_quality_check_create_tasks(
        org_id, propertystate_ids, taxlotstate_ids, dq_id
    )
    progress_data.total = len(tasks)
    progress_data.save()
    if tasks:
        # specify the chord as an immutable with .si
        chord(tasks, interval=15)(finish_checking.si(progress_data.key))
    else:
        progress_data.finish_with_success()

    # always return something so that the code works with always eager
    return progress_data.result()


@shared_task(ignore_result=True)
def finish_mapping(import_file_id, mark_as_done, progress_key):
    import_file = ImportFile.objects.get(pk=import_file_id)
    progress_data = ProgressData.from_key(progress_key)

    # Do not set the mapping_done flag unless mark_as_done is set. This allows an actual
    # user to review the mapping before it is saved and matching starts.
    if mark_as_done:
        import_file.mapping_done = True
        import_file.save()

    # Set all statuses to Done, etc
    states = ('done', 'active', 'queued')
    actions = ('merge_analysis', 'premerge_analysis')

    # Really all these status attributes are tedious.
    import_record = ImportRecord.objects.get(pk=import_file.import_record.pk)
    for action in actions:
        for state in states:
            value = False
            if state == 'done':
                value = True
            setattr(import_record, '{0}_{1}'.format(action, state), value)

    import_record.finish_time = tz.now()
    import_record.status = STATUS_READY_TO_MERGE
    import_record.save()

    return progress_data.finish_with_success()


def _build_cleaner(org):
    """Return a cleaner instance that knows about a mapping's unit types

    :param org: organization instance
    :returns: cleaner instance

    This tells us how to try to cast types during cleaning, based on the Column
    definition in the database.

    Here we're also dealing with Pint with a tuple 'type' acting as a sort of
    parameterized type like `Pint(SquareMetres)` ... just using `pint` as the
    type doesn't tell the whole story of the type ...  eg. the "type" is
    ('quantity', 'm**2') and the cleaner can dispatch sensibly on this.

    Note that this is generally going to be on the *raw* column. Let's assume
    an example where incoming data has created raw columns 'Gross Building Area
    (m2)' and 'Gross Building Area (ft2)' ...  we'll need to disambiguate a
    mapping to mapped column 'gross_building_area' based on the raw column
    name.
    """

    def _translate_unit_to_type(unit):
        if unit is None or unit == 'String':
            return 'string'

        return unit.lower()

    # start with the predefined types
    ontology = {'types': Column.retrieve_db_types()['types']}

    query_set = Column.objects.filter(organization=org, units_pint__isnull=False)
    for column in query_set:
        # DON'T OVERRIDE DEFAULT COLUMNS WITH DATA FROM RAW COLUMNS
        # THIS CAN HAPPEN IF YOU UPLOAD A FILE WITH A HEADER IDENTICAL TO THE DEFAULT COLUMN_NAME THAT ALSO HAS UNITS
        # LIKE 'site_eui' OR 'source_eui'
        # if column.column_name not in ontology['types']:
        # add available pint types as a tuple type
        ontology['types'][column.column_name] = ('quantity', column.units_pint)

    # find all the extra data columns with units and add them as well
    for column in Column.objects.filter(organization=org,
                                        is_extra_data=True).select_related('unit'):
        if column.unit:
            column_type = _translate_unit_to_type(column.unit.get_unit_type_display())
            ontology['types'][column.column_name] = column_type

    return cleaners.Cleaner(ontology)


@shared_task(ignore_result=True)
def map_row_chunk(ids, file_pk, source_type, prog_key, **kwargs):
    """Does the work of matching a mapping to a source type and saving

    :param ids: list of PropertyState IDs to map.
    :param file_pk: int, the PK for an ImportFile obj.
    :param source_type: int, represented by either ASSESSED_RAW or PORTFOLIO_RAW.
    :param prog_key: string, key of the progress key
    """
    progress_data = ProgressData.from_key(prog_key)
    import_file = ImportFile.objects.get(pk=file_pk)
    save_type = PORTFOLIO_BS
    if source_type == ASSESSED_RAW:
        save_type = ASSESSED_BS
    elif source_type == BUILDINGSYNC_RAW:
        save_type = BUILDINGSYNC_RAW

    org = Organization.objects.get(pk=import_file.import_record.super_organization.pk)

    # get all the table_mappings that exist for the organization
    table_mappings = ColumnMapping.get_column_mappings_by_table_name(org)

    # Remove any of the mappings that are not in the current list of raw columns because this
    # can really mess up the mapping of delimited_fields.
    # Ideally the table_mapping method would be attached to the import_file_id, someday...
    list_of_raw_columns = import_file.first_row_columns
    if list_of_raw_columns:
        for table, mappings in table_mappings.copy().items():
            for raw_column_name in mappings.copy():
                if raw_column_name not in list_of_raw_columns:
                    del table_mappings[table][raw_column_name]

        # check that the dictionaries are not empty, if empty, then delete.
        for table in table_mappings.copy():
            if not table_mappings[table]:
                del table_mappings[table]

    map_cleaner = _build_cleaner(org)

    # *** BREAK OUT INTO SEPARATE METHOD ***
    # figure out which import field is defined as the unique field that may have a delimiter of
    # individual values (e.g. tax lot ids). The definition of the delimited field is currently
    # hard coded
    try:
        delimited_fields = {}
        if 'TaxLotState' in table_mappings:
            tmp = list(table_mappings['TaxLotState'].keys())[
                list(table_mappings['TaxLotState'].values()).index(ColumnMapping.DELIMITED_FIELD)
            ]
            delimited_fields['jurisdiction_tax_lot_id'] = {
                'from_field': tmp,
                'to_table': 'TaxLotState',
                'to_field_name': 'jurisdiction_tax_lot_id',
            }

    except ValueError:
        delimited_fields = {}
        # field does not exist in mapping list, so ignoring

    # _log.debug("my table mappings are {}".format(table_mappings))
    # _log.debug("delimited_field that will be expanded and normalized: {}".format(delimited_fields))

    # If a single file is being imported into both the tax lot and property table, then add
    # an extra custom mapping for the cross-related data. If the data are not being imported into
    # the property table then make sure to skip this so that superfluous property entries are
    # not created.
    if 'PropertyState' in table_mappings:
        if delimited_fields and delimited_fields['jurisdiction_tax_lot_id']:
            table_mappings['PropertyState'][
                delimited_fields['jurisdiction_tax_lot_id']['from_field']] = (
                'PropertyState', 'lot_number', 'Lot Number', False)
    # *** END BREAK OUT ***
    try:
        with transaction.atomic():
            # yes, there are three cascading for loops here. sorry :(
            for table, mappings in table_mappings.items():
                if not table:
                    continue

                # This may be historic, but we need to pull out the extra_data_fields here to pass
                # into mapper.map_row. apply_columns are extra_data columns (the raw column names)
                extra_data_fields = []
                footprint_details = {}
                for k, v in mappings.items():
                    # the 3rd element is the is_extra_data flag.
                    # Need to convert this to a dict and not a tuple.
                    if v[3]:
                        extra_data_fields.append(k)

                    if v[1] in ['taxlot_footprint', 'property_footprint']:
                        footprint_details['raw_field'] = k
                        footprint_details['obj_field'] = v[1]

                # All the data live in the PropertyState.extra_data field when the data are imported
                data = PropertyState.objects.filter(id__in=ids).only('extra_data',
                                                                     'bounding_box').iterator()

                # Since we are importing CSV, then each extra_data field will have the same fields.
                # So save the map_model_obj outside of for loop to pass into the `save_column_names`
                # methods
                map_model_obj = None

                # Loop over all the rows
                for original_row in data:
                    # expand the row into multiple rows if needed with the delimited_field replaced
                    # with a single value. This minimizes the need to rewrite the downstream code.
                    expand_row = False
                    for k, d in delimited_fields.items():
                        if d['to_table'] == table:
                            expand_row = True
                    # _log.debug("Expand row is set to {}".format(expand_row))

                    delimited_field_list = []
                    for _, v in delimited_fields.items():
                        delimited_field_list.append(v['from_field'])

                    # _log.debug("delimited_field_list is set to {}".format(delimited_field_list))

                    # The raw data upon import is in the extra_data column
                    for row in expand_rows(
                        original_row.extra_data, delimited_field_list, expand_row
                    ):
                        map_model_obj = mapper.map_row(
                            row,
                            mappings,
                            STR_TO_CLASS[table],
                            extra_data_fields,
                            cleaner=map_cleaner,
                            **kwargs
                        )

                        # save cross related data, that is data that needs to go into the other
                        # model's collection as well.

                        # Assign some other arguments here
                        map_model_obj.bounding_box = original_row.bounding_box
                        map_model_obj.import_file = import_file
                        map_model_obj.source_type = save_type
                        map_model_obj.organization = import_file.import_record.super_organization
                        if hasattr(map_model_obj, 'data_state'):
                            map_model_obj.data_state = DATA_STATE_MAPPING
                        if hasattr(map_model_obj, 'clean'):
                            map_model_obj.clean()

                        # There is a potential thread safe issue here:
                        # This method is called in parallel on production systems, so we need to
                        # make sure that the object hasn't already been created. For example, in
                        # the test data the tax lot id is the same for many rows. Make sure
                        # to only create/save the object if it hasn't been created before.
                        if hash_state_object(map_model_obj, include_extra_data=False) == \
                            hash_state_object(
                                STR_TO_CLASS[table](organization=map_model_obj.organization),
                                include_extra_data=False):
                            # Skip this object as it has no data...
                            _log.warn(
                                "Skipping property or taxlot during mapping because it is identical to another row")
                            continue

                        # If a footprint was provided but footprint was not populated/valid,
                        # create a new extra_data column to store the raw, invalid data.
                        # Also create a new rule for this new column
                        if footprint_details.get('obj_field'):
                            if getattr(map_model_obj, footprint_details['obj_field']) is None:
                                _store_raw_footprint_and_create_rule(footprint_details, table, org, import_file,
                                                                     original_row, map_model_obj)

                        # There was an error with a field being too long [> 255 chars].
                        map_model_obj.save()

                        # if importing BuildingSync create a BuildingFile for the property
                        if source_type == BUILDINGSYNC_RAW:
                            raw_ps_id = original_row.id
                            xml_filename = import_file.raw_property_state_to_filename.get(str(raw_ps_id))
                            if xml_filename is None:
                                raise Exception('Expected ImportFile to have the raw PropertyStates id in its raw_property_state_to_filename dict')

                            from_zipfile = import_file.uploaded_filename.endswith('.zip')
                            # if user uploaded a zipfile, find the xml file related to this property and use it
                            # else, the user uploaded a sole xml file and we can just use that one.
                            if from_zipfile:
                                with zipfile.ZipFile(import_file.file, 'r', zipfile.ZIP_STORED) as openzip:
                                    new_file = SimpleUploadedFile(
                                        name=xml_filename,
                                        content=openzip.read(xml_filename),
                                        content_type='application/xml')
                            else:
                                xml_filename = import_file.uploaded_filename
                                if xml_filename == '':
                                    raise Exception('Expected ImportFiles uploaded_filename to be non-empty')
                                new_file = SimpleUploadedFile(
                                    name=xml_filename,
                                    content=import_file.file.read(),
                                    content_type='application/xml'
                                )

                            building_file = BuildingFile.objects.create(
                                file=new_file,
                                filename=xml_filename,
                                file_type=BuildingFile.BUILDINGSYNC,
                            )

                            # link the property state to the building file
                            building_file.property_state = map_model_obj
                            building_file.save()

                        # Create an audit log record for the new map_model_obj that was created.

                        AuditLogClass = PropertyAuditLog if isinstance(
                            map_model_obj, PropertyState) else TaxLotAuditLog
                        AuditLogClass.objects.create(
                            organization=org,
                            state=map_model_obj,
                            name='Import Creation',
                            description='Creation from Import file.',
                            import_filename=import_file,
                            record_type=AUDIT_IMPORT
                        )

                # Make sure that we've saved all of the extra_data column names from the first item
                # in list
                if map_model_obj:
                    Column.save_column_names(map_model_obj)
    except IntegrityError as e:
        progress_data.finish_with_error('Could not map_row_chunk with error', str(e))
        raise IntegrityError("Could not map_row_chunk with error: %s" % str(e))
    except DataError as e:
        _log.error(traceback.format_exc())
        progress_data.finish_with_error('Invalid data found', str(e))
        raise DataError("Invalid data found: %s" % str(e))
    except TypeError as e:
        _log.error('Error mapping data with error: %s' % str(e))
        progress_data.finish_with_error('Invalid type found while mapping data', str(e))
        raise DataError("Invalid type found while mapping data: %s" % str(e))

    progress_data.step()

    return True


def _store_raw_footprint_and_create_rule(footprint_details, table, org, import_file, original_row, map_model_obj):
    column_name = footprint_details['raw_field'] + ' (Invalid Footprint)'

    column_mapping_for_cache = {
        'from_field': column_name,
        'from_units': None,
        'to_field': column_name,
        'to_table_name': table
    }

    column_mapping = column_mapping_for_cache.copy()
    column_mapping['to_field_display_name'] = column_name

    # Create column without updating the mapped columns cache, then update cache separately
    Column.create_mappings([column_mapping], org, import_file.import_record.last_modified_by)

    cached_column_mapping = json.loads(import_file.cached_mapped_columns)
    cached_column_mapping.append(column_mapping_for_cache)
    import_file.save_cached_mapped_columns(cached_column_mapping)

    map_model_obj.extra_data[column_name] = original_row.extra_data[footprint_details['raw_field']]

    rule = {
        'table_name': table,
        'field': column_name,
        'rule_type': Rule.RULE_TYPE_CUSTOM,
        'severity': Rule.SEVERITY_ERROR,
    }

    dq, _created = DataQualityCheck.objects.get_or_create(organization=org.id)
    dq.add_rule_if_new(rule)


def _map_data_create_tasks(import_file_id, progress_key):
    """
    Get all of the raw data and process it using appropriate mapping.
    @lock_and_track returns a progress_key

    :param import_file_id: int, the id of the import_file we're working with.
    :param mark_as_done: bool, tell finish_mapping that import_file.mapping_done is True
    :return:
    """
    progress_data = ProgressData.from_key(progress_key)
    import_file = ImportFile.objects.get(pk=import_file_id)

    # If we haven't finished saving, we should not proceed with mapping
    # Re-queue this task.
    # if not import_file.raw_save_done:
    #     _log.debug("_map_data raw_save_done is false, queueing the task until raw_save finishes")
    #     map_data.apply_async(args=[import_file_id], countdown=60, expires=120)
    #     return progress_data.finish_with_error('waiting for raw data save.')

    source_type_dict = {
        'Portfolio Raw': PORTFOLIO_RAW,
        'Assessed Raw': ASSESSED_RAW,
        'BuildingSync Raw': BUILDINGSYNC_RAW
    }
    source_type = source_type_dict.get(import_file.source_type, ASSESSED_RAW)

    qs = PropertyState.objects.filter(
        import_file=import_file,
        source_type=source_type,
        data_state=DATA_STATE_IMPORT,
    ).only('id').iterator()

    id_chunks = [[obj.id for obj in chunk] for chunk in batch(qs, 100)]

    progress_data.total = len(id_chunks)
    progress_data.save()
    tasks = [map_row_chunk.si(ids, import_file_id, source_type, progress_data.key)
             for ids in id_chunks]

    return tasks


def _data_quality_check_create_tasks(org_id, property_state_ids, taxlot_state_ids, dq_id):
    """
    Entry point into running data quality checks.

    Get the mapped data and run the data_quality class against it in chunks. The
    mapped data are pulled from the PropertyState(or Taxlot) table.

    @lock_and_track returns a progress_key

    :param org_id:
    :param property_state_ids: list, list of property state IDs to check
    :param taxlot_state_ids: list, list of tax lot state IDs to check
    :param dq_id: str, for retrieving progress status
    """
    # Initialize the data quality checks with the organization here. It is important to do it here
    # since the .retrieve method in the check_data_chunk method will result in a race condition if celery is
    # running in parallel.
    DataQualityCheck.retrieve(org_id)

    tasks = []
    if property_state_ids:
        id_chunks = [[obj for obj in chunk] for chunk in batch(property_state_ids, 100)]
        for ids in id_chunks:
            tasks.append(check_data_chunk.s("PropertyState", ids, dq_id))

    if taxlot_state_ids:
        id_chunks_tl = [[obj for obj in chunk] for chunk in batch(taxlot_state_ids, 100)]
        for ids in id_chunks_tl:
            tasks.append(check_data_chunk.s("TaxLotState", ids, dq_id))

    return tasks


def map_data(import_file_id, remap=False, mark_as_done=True):
    """
    Map data task. By default this method will run through the mapping and mark it as complete.
    :param import_file_id: Import File ID
    :param remap: bool, if remapping, then delete previous objects from the database
    :param mark_as_done: bool, if skip review then the mapping_done flag will be set to true at the
    end.
    :return: JSON
    """
    import_file = ImportFile.objects.get(pk=import_file_id)

    # Clear out the previously mapped data
    DataQualityCheck.initialize_cache(import_file_id, import_file.import_record.super_organization.id)

    # Check for duplicate column headers
    column_headers = import_file.first_row_columns or []
    duplicate_tracker = collections.defaultdict(lambda: 0)
    for header in column_headers:
        duplicate_tracker[header] += 1
        if duplicate_tracker[header] > 1:
            raise Exception("Duplicate column found in file: %s" % (header))

    if remap:
        # Check to ensure that import files has not already been matched/merged.
        if import_file.matching_done or import_file.matching_completion:
            result = {
                'status': 'warning',
                'progress': 100,
                'message': 'Mapped buildings already merged',
            }
            return result

        # Delete properties already mapped for this file.
        PropertyState.objects.filter(
            import_file=import_file,
            data_state=DATA_STATE_MAPPING,
        ).delete()

        # Delete properties already mapped for this file.
        TaxLotState.objects.filter(
            import_file=import_file,
            data_state=DATA_STATE_MAPPING,
        ).delete()

        # Reset various flags
        import_file.mapping_done = False
        import_file.mapping_completion = None
        import_file.save()

    # delete the prog key -- in case it exists
    progress_data = ProgressData(func_name='map_data', unique_id=import_file_id)
    progress_data.delete()

    tasks = _map_data_create_tasks(import_file_id, progress_data.key)
    if tasks:
        chord(tasks)(finish_mapping.si(import_file_id, mark_as_done, progress_data.key))
    else:
        _log.debug("Not creating finish_mapping chord, calling directly")
        finish_mapping.si(import_file_id, mark_as_done, progress_data.key)

    return progress_data.result()


@shared_task(ignore_result=True)
def _save_raw_data_chunk(chunk, file_pk, progress_key):
    """
    Save the raw data to the database

    :param chunk: list, ids to process
    :param file_pk: ImportFile Primary Key
    :param progress_key: string, Progress Key to append progress
    :return: Bool, Always true
    """
    import_file = ImportFile.objects.get(pk=file_pk)

    # Save our "column headers" and sample rows for F/E.
    source_type = get_source_type(import_file)

    # BuildingSync only: track property state ID to its source filename
    raw_property_state_to_filename = {}
    try:
        with transaction.atomic():
            for c in chunk:
                raw_property = PropertyState(
                    organization=import_file.import_record.super_organization)
                raw_property.import_file = import_file

                # sanitize c and remove any diacritics
                new_chunk = {}
                for k, v in c.items():
                    # remove extra spaces surrounding keys.
                    key = k.strip()

                    source_filename = None
                    if key == "bounding_box":  # capture bounding_box GIS field on raw record
                        raw_property.bounding_box = v
                    elif key == "_source_filename":  # grab source filename (for BSync)
                        source_filename = v
                    elif isinstance(v, basestring):
                        new_chunk[key] = unidecode(v)
                    elif isinstance(v, (datetime, date)):
                        raise TypeError(
                            "Datetime class not supported in Extra Data. Needs to be a string.")
                    else:
                        new_chunk[key] = v
                raw_property.extra_data = new_chunk
                raw_property.source_type = source_type
                raw_property.data_state = DATA_STATE_IMPORT
                raw_property.organization = import_file.import_record.super_organization
                raw_property.save()

                if source_filename is not None:
                    raw_property_state_to_filename[str(raw_property.id)] = source_filename

    except IntegrityError as e:
        raise IntegrityError("Could not save_raw_data_chunk with error: %s" % (e))

    # Indicate progress
    progress_data = ProgressData.from_key(progress_key)
    progress_data.step()

    return raw_property_state_to_filename


@shared_task(ignore_result=True)
def finish_raw_save(results, file_pk, progress_key):
    """
    Finish importing the raw file.

    If the file is a PM Meter Usage or GreenButton import, remove the cycle association.
    If the file is of one of those types and a summary is provided, add import results
    to this summary and save it to the ProgressData.

    :param results: List of results from the parent task
    :param file_pk: ID of the file that was being imported
    :param progress_key: string, Progress Key to append progress
    :param summary: Summary to be saved on ProgressData as a message
    :return: results: results from the other tasks before the chord ran
    """
    progress_data = ProgressData.from_key(progress_key)
    import_file = ImportFile.objects.get(pk=file_pk)
    import_file.raw_save_done = True

    if import_file.source_type in ['PM Meter Usage', 'GreenButton'] and progress_data.summary() is not None:
        import_file.cycle_id = None

        new_summary = _append_meter_import_results_to_summary(results, progress_data.summary())
        finished_progress_data = progress_data.finish_with_success(new_summary)
    else:
        finished_progress_data = progress_data.finish_with_success()

    if import_file.source_type == 'BuildingSync Raw':
        for result in results:
            import_file.raw_property_state_to_filename.update(result)

    import_file.save()

    return finished_progress_data


def cache_first_rows(import_file, parser):
    """Cache headers, and rows 2-6 for validation/viewing.

    :param import_file: ImportFile inst.
    :param parser: MCMParser instance.
    """

    # return the first row of the headers which are cleaned
    first_row = parser.headers
    first_five_rows = parser.first_five_rows

    # _log.debug(first_five_rows)

    import_file.cached_second_to_fifth_row = "\n".join(first_five_rows)
    if first_row:
        first_row = reader.ROW_DELIMITER.join(first_row)
    import_file.cached_first_row = first_row or ''
    import_file.save()


@shared_task
def _save_greenbutton_data_create_tasks(file_pk, progress_key):
    """
    Create GreenButton import tasks. Notably, 1 GreenButton import contains
    data for 1 Property and 1 energy type. Subsequently, this means 1
    GreenButton import contains MeterReadings for only 1 Meter.

    By first getting or creating the single Meter for this file's MeterReadings,
    the ID of this Meter can be passed to the individual tasks that will
    actually create the readings.
    """
    progress_data = ProgressData.from_key(progress_key)

    import_file = ImportFile.objects.get(pk=file_pk)
    org_id = import_file.cycle.organization.id
    property_id = import_file.matching_results_data['property_id']

    # matching_results_data gets cleared out since the field wasn't meant for this
    import_file.matching_results_data = {}
    import_file.save()

    parser = reader.GreenButtonParser(import_file.local_file)
    raw_meter_data = list(parser.data)

    meters_parser = MetersParser(org_id, raw_meter_data, source_type=Meter.GREENBUTTON, property_id=property_id)
    meter_readings = meters_parser.meter_and_reading_objs[0]  # there should only be one meter (1 property, 1 type/unit)

    readings = meter_readings['readings']
    meter_only_details = {k: v for k, v in meter_readings.items() if k != 'readings'}
    meter, _created = Meter.objects.get_or_create(**meter_only_details)
    meter_id = meter.id

    meter_usage_point_id = usage_point_id(meter.source_id)

    chunk_size = 1000

    # add in the proposed_imports into the progress key to be used later. (This used to be the summary).
    progress_data.update_summary(meters_parser.proposed_imports)
    progress_data.total = ceil(len(readings) / chunk_size)
    progress_data.save()

    tasks = []
    # Add in the save raw data chunks to the background tasks
    for batch_readings in batch(readings, chunk_size):
        tasks.append(_save_greenbutton_data_task.s(batch_readings, meter_id, meter_usage_point_id, progress_data.key))

    return chord(tasks, interval=15)(finish_raw_save.s(file_pk, progress_data.key))


@shared_task
def _save_greenbutton_data_task(readings, meter_id, meter_usage_point_id, progress_key):
    """
    This method defines an individual task to save MeterReadings for a single
    Meter. Each task returns the results of the import.

    The query creates or updates readings while associating them to the meter
    via raw SQL upsert. Specifically, meter_id, start_time, and end_time must be
    unique or an update occurs. Otherwise, a new reading entry is created.

    If the query leads to an error regarding trying to update the same row
    within the same query, the error is logged in the results and none of the
    readings for that batch are saved.
    """
    progress_data = ProgressData.from_key(progress_key)
    meter = Meter.objects.get(pk=meter_id)

    result = {}
    result_summary_key = "{} - {} - {}".format(
        meter.property_id,
        meter_usage_point_id,
        meter.get_type_display()
    )

    try:
        with transaction.atomic():
            reading_strings = [
                f"({meter_id}, '{reading['start_time'].isoformat(' ')}', '{reading['end_time'].isoformat(' ')}', {reading['reading']}, '{reading['source_unit']}', {reading['conversion_factor']})"
                for reading
                in readings
            ]

            sql = (
                'INSERT INTO seed_meterreading(meter_id, start_time, end_time, reading, source_unit, conversion_factor)' +
                ' VALUES ' + ', '.join(reading_strings) +
                ' ON CONFLICT (meter_id, start_time, end_time)' +
                ' DO UPDATE SET reading = EXCLUDED.reading, source_unit = EXCLUDED.source_unit, conversion_factor = EXCLUDED.conversion_factor' +
                ' RETURNING reading;'
            )
            with connection.cursor() as cursor:
                cursor.execute(sql)
                result[result_summary_key] = {'count': len(cursor.fetchall())}
    except ProgrammingError as e:
        if 'ON CONFLICT DO UPDATE command cannot affect row a second time' in str(e):
            result[result_summary_key] = {'error': 'Overlapping readings.'}
        else:
            progress_data.finish_with_error('data failed to import')
            raise e
    except Exception as e:
        progress_data.finish_with_error('data failed to import')
        raise e

    # Indicate progress
    progress_data.step()

    return result


@shared_task
def _save_pm_meter_usage_data_task(meter_readings, file_pk, progress_key):
    """
    This method defines an individual task to get or create a single Meter and its
    corresponding MeterReadings. Each task returns the results of the import.

    Within the query, get or create the meter without it's readings. Then,
    create or update readings while associating them to the meter via raw SQL upsert.
    Specifically, meter_id, start_time, and end_time must be unique or an update
    occurs. Otherwise, a new reading entry is created.

    If the query leads to an error regarding trying to update the same row
    within the same query, the error is logged in the results and all the
    MeterReadings and their Meter (if that was created in this transaction) are
    not saved.
    """
    progress_data = ProgressData.from_key(progress_key)

    result = {}
    try:
        with transaction.atomic():
            readings = meter_readings['readings']
            meter_only_details = {k: v for k, v in meter_readings.items() if k != 'readings'}

            meter, _created = Meter.objects.get_or_create(**meter_only_details)

            reading_strings = [
                f"({meter.id}, '{reading['start_time'].isoformat(' ')}', '{reading['end_time'].isoformat(' ')}', {reading['reading']}, '{reading['source_unit']}', {reading['conversion_factor']})"
                for reading
                in readings
            ]

            sql = (
                'INSERT INTO seed_meterreading(meter_id, start_time, end_time, reading, source_unit, conversion_factor)' +
                ' VALUES ' + ', '.join(reading_strings) +
                ' ON CONFLICT (meter_id, start_time, end_time)' +
                ' DO UPDATE SET reading = EXCLUDED.reading, source_unit = EXCLUDED.source_unit, conversion_factor = EXCLUDED.conversion_factor' +
                ' RETURNING reading;'
            )
            with connection.cursor() as cursor:
                cursor.execute(sql)
                key = "{} - {} - {}".format(
                    meter.property_id,
                    meter.source_id,
                    meter.get_type_display()
                )
                result[key] = {'count': len(cursor.fetchall())}
    except ProgrammingError as e:
        if 'ON CONFLICT DO UPDATE command cannot affect row a second time' in str(e):
            type_lookup = dict(Meter.ENERGY_TYPES)
            key = "{} - {} - {}".format(
                meter_readings.get('property_id'),
                meter_readings.get('source_id'),
                type_lookup[meter_readings['type']]
            )
            result[key] = {'error': 'Overlapping readings.'}
        else:
            progress_data.finish_with_error('data failed to import')
            raise e
    except Exception as e:
        progress_data.finish_with_error('data failed to import')
        raise e

    progress_data.step()

    return result


@shared_task
def _save_pm_meter_usage_data_create_tasks(file_pk, progress_key):
    """
    This takes a PM meters import file and restructures the data in order to
    create and return the tasks to import Meters and their corresponding
    MeterReadings.

    In addition, a snapshot of the proposed imports are passed back to later
    create a before and after summary of the import.

    :param file_pk: int, ID of the file to import
    :param progress_key: string, Progress Key to append progress
    """
    progress_data = ProgressData.from_key(progress_key)

    import_file = ImportFile.objects.get(pk=file_pk)
    org_id = import_file.cycle.organization.id

    meters_parser = MetersParser.factory(import_file.local_file, org_id)
    meters_and_readings = meters_parser.meter_and_reading_objs

    # add in the proposed_imports into the progress key to be used later. (This used to be the summary).
    progress_data.update_summary(meters_parser.proposed_imports)
    progress_data.total = len(meters_and_readings)
    progress_data.save()

    tasks = []
    for meter_readings in meters_and_readings:
        tasks.append(_save_pm_meter_usage_data_task.s(meter_readings, file_pk, progress_data.key))

    return chord(tasks, interval=15)(finish_raw_save.s(file_pk, progress_data.key))


def _append_meter_import_results_to_summary(import_results, incoming_summary):
    """
    This appends meter import result counts and, if applicable, error messages.

    Note, import_results will be of the form:
        [
            {'<source_id/usage_point_id> - <type>": {'count': 100}},
            {'<source_id/usage_point_id> - <type>": {'count': 100}},
            {'<source_id/usage_point_id> - <type>": {'error': "<error_message>"}},
            {'<source_id/usage_point_id> - <type>": {'error': "<error_message>"}},
        ]
    """
    agg_results_summary = collections.defaultdict(lambda: 0)
    error_comments = collections.defaultdict(lambda: set())

    if not isinstance(import_results, list):
        import_results = [import_results]

    # First aggregate import_results by key
    for result in import_results:
        key = list(result.keys())[0]

        success_count = result[key].get('count')

        if success_count is None:
            error_comments[key].add(result[key].get('error'))
        else:
            agg_results_summary[key] += success_count

    # Next update summary of incoming meters imports with aggregated results.
    for import_info in incoming_summary:
        key = "{} - {} - {}".format(
            import_info['property_id'],
            import_info['source_id'],
            import_info['type']
        )

        # check if there has already been a successfully_imported count on this key
        successfully_imported = import_info.get('successfully_imported', 0)
        import_info['successfully_imported'] = agg_results_summary.get(key, successfully_imported)

        if error_comments:
            import_info['errors'] = ' '.join(list(error_comments.get(key, '')))

    return incoming_summary


@shared_task
def _save_raw_data_create_tasks(file_pk, progress_key):
    """
    Worker method for saving raw data. Chunk up the CSV, XLSX, geojson/json file and create the tasks
    to save the raw data into the PropertyState table.

    :param file_pk: int, ID of the file to import
    :return: Dict, result from progress data / cache
    """
    progress_data = ProgressData.from_key(progress_key)

    import_file = ImportFile.objects.get(pk=file_pk)
    file_extension = os.path.splitext(import_file.file.name)[1]

    if file_extension == '.json' or file_extension == '.geojson':
        parser = reader.GeoJSONParser(import_file.local_file)
    elif import_file.source_type == 'BuildingSync Raw':
        try:
            parser = xml_reader.BuildingSyncParser(import_file.file)
        except Exception as e:
            return progress_data.finish_with_error(f'Failed to parse BuildingSync data: {str(e)}')
    else:
        try:
            parser = reader.MCMParser(import_file.local_file)
        except Exception as e:
            _log.debug(f'Error reading XLSX file: {str(e)}')
            return progress_data.finish_with_error('Failed to parse XLSX file. Please review your import file - all headers should be present and non-numeric.')

    import_file.has_generated_headers = False
    if hasattr(parser, 'has_generated_headers'):
        import_file.has_generated_headers = parser.has_generated_headers

    cache_first_rows(import_file, parser)
    import_file.num_rows = 0
    import_file.num_columns = parser.num_columns()

    chunks = []
    for batch_chunk in batch(parser.data, 100):
        import_file.num_rows += len(batch_chunk)
        chunks.append(batch_chunk)
    import_file.save()

    progress_data.total = len(chunks)
    progress_data.save()

    # Add in the save raw data chunks to the background tasks
    tasks = []
    for chunk in chunks:
        tasks.append(_save_raw_data_chunk.s(chunk, file_pk, progress_data.key))

    return chord(tasks, interval=15)(finish_raw_save.s(file_pk, progress_data.key))


def save_raw_data(file_pk):
    """
    Simply report to the user that we have queued up the save_run_data to run. This is the entry
    point into saving the data.

    In the case of meter reading imports, it's possible to receive a summary of
    what the tasks intend to accomplish.

    :param file_pk: ImportFile Primary Key
    :return: Dict, from cache, containing the progress key to track
    """
    progress_data = ProgressData(func_name='save_raw_data', unique_id=file_pk)
    try:
        # Go get the tasks that need to be created, then call them in the chord here.
        import_file = ImportFile.objects.get(pk=file_pk)
        if import_file.raw_save_done:
            return progress_data.finish_with_warning('Raw data already saved')

        # queue up the tasks and immediately return. This is needed in the case of large files
        # and slow transfers causing the website to timeout due to inactivity. Specifically, the chunking method of
        # large files can take quite some time.
        if import_file.source_type == 'PM Meter Usage':
            _save_pm_meter_usage_data_create_tasks.s(file_pk, progress_data.key).delay()
        elif import_file.source_type == 'GreenButton':
            _save_greenbutton_data_create_tasks.s(file_pk, progress_data.key).delay()
        else:
            _save_raw_data_create_tasks.s(file_pk, progress_data.key).delay()
    except StopIteration:
        progress_data.finish_with_error('StopIteration Exception', traceback.format_exc())
    except Error as e:
        progress_data.finish_with_error('File Content Error: ' + str(e), traceback.format_exc())
    except KeyError as e:
        progress_data.finish_with_error('Invalid Column Name: "' + str(e) + '"', traceback.format_exc())
    except TypeError:
        progress_data.finish_with_error('TypeError Exception', traceback.format_exc())
    except Exception as e:
        progress_data.finish_with_error('Unhandled Error: ' + str(e), traceback.format_exc())
    return progress_data.result()


def geocode_and_match_buildings_task(file_pk):
    import_file = ImportFile.objects.get(pk=file_pk)

    progress_data = ProgressData(func_name='match_buildings', unique_id=file_pk)
    progress_data.delete()

    if import_file.matching_done:
        _log.debug('Matching is already done')
        return progress_data.finish_with_warning('matching already complete')

    if not import_file.mapping_done:
        _log.debug('Mapping is not done yet')
        return progress_data.finish_with_error(
            'Import file is not complete. Retry after mapping is complete', )

    if import_file.cycle is None:
        _log.warn("Import file cycle is None; This should never happen in production")

    post_geocode_tasks = None
    if import_file.from_buildingsync:
        source_type_dict = {
            'Portfolio Raw': PORTFOLIO_RAW,
            'Assessed Raw': ASSESSED_RAW,
            'BuildingSync Raw': BUILDINGSYNC_RAW
        }
        source_type = source_type_dict.get(import_file.source_type, ASSESSED_RAW)

        # get the properties and chunk them into tasks
        qs = PropertyState.objects.filter(
            import_file=import_file,
            source_type=source_type,
            data_state=DATA_STATE_MAPPING,
        ).only('id').iterator()

        id_chunks = [[obj.id for obj in chunk] for chunk in batch(qs, 100)]

        post_geocode_tasks_count = len(id_chunks)
        post_geocode_tasks = chord(
            header=(_map_additional_models.si(ids, import_file.id, progress_data.key) for ids in id_chunks),
            body=finish_mapping_additional_models.s(file_pk, progress_data.key))
    else:
        # Start, match, pair
        post_geocode_tasks_count = 3
        post_geocode_tasks = chord(
            header=match_and_link_incoming_properties_and_taxlots.si(file_pk, progress_data.key),
            body=finish_matching.s(file_pk, progress_data.key),
            interval=15)

    geocoding_tasks_count = 1
    progress_data.total = geocoding_tasks_count + post_geocode_tasks_count
    progress_data.save()
    celery_chain(_geocode_properties_or_tax_lots.s(file_pk, progress_data.key), post_geocode_tasks)()

    return progress_data.result()


def geocode_buildings_task(file_pk):
    """
    NOTE: This is an older entrypoint into geocoding buildings and should no longer
    be used. Use geocode_and_match_buildings_task instead.
    TODO: remove this task once api v2 is removed
    """
    progress_data = ProgressData(func_name='geocode_buildings', unique_id=file_pk)
    progress_data.delete()
    progress_data.save()
    async_result = _geocode_properties_or_tax_lots.s(file_pk, progress_data.key).apply_async()
    result = [r for r in async_result.collect()]

    return result


@shared_task
def _geocode_properties_or_tax_lots(file_pk, progress_key):
    progress_data = ProgressData.from_key(progress_key)
    progress_data.step('Geocoding')
    property_state_qs = PropertyState.objects.filter(import_file_id=file_pk).exclude(data_state=DATA_STATE_IMPORT)
    if property_state_qs:
        decode_unique_ids(property_state_qs)
        try:
            geocode_buildings(property_state_qs)
        except MapQuestAPIKeyError as e:
            progress_data.finish_with_error(str(e), traceback.format_exc())
            raise e

    tax_lot_state_qs = TaxLotState.objects.filter(import_file_id=file_pk).exclude(data_state=DATA_STATE_IMPORT)
    if tax_lot_state_qs:
        decode_unique_ids(tax_lot_state_qs)
        try:
            geocode_buildings(tax_lot_state_qs)
        except MapQuestAPIKeyError as e:
            progress_data.finish_with_error(str(e), traceback.format_exc())
            raise e


def map_additional_models(file_pk):
    """
    NOTE: This is an older entrypoint into mapping buildings and should no longer
    be used. Use geocode_and_match_buildings_task instead.
    TODO: remove this task once api v2 is removed

    kicks off mapping models other than PropertyState, returns progress key within the JSON response
    E.g. It creates the PropertyView, Property, Scenario, Meters, etc for BuildingSync files

    :param file_pk: ImportFile Primary Key
    :return:
    """
    import_file = ImportFile.objects.get(pk=file_pk)

    progress_data = ProgressData(func_name='match_buildings', unique_id=file_pk)
    progress_data.delete()
    progress_data.save()

    if import_file.matching_done:
        _log.debug('Matching is already done')
        return progress_data.finish_with_warning('matching already complete')

    if not import_file.mapping_done:
        _log.debug('Mapping is not done yet')
        return progress_data.finish_with_error(
            'Import file is not complete. Retry after mapping is complete', )

    if import_file.cycle is None:
        _log.warn("This should never happen in production")

    source_type_dict = {
        'Portfolio Raw': PORTFOLIO_RAW,
        'Assessed Raw': ASSESSED_RAW,
        'BuildingSync Raw': BUILDINGSYNC_RAW
    }
    source_type = source_type_dict.get(import_file.source_type, ASSESSED_RAW)

    # get the properties and chunk them into tasks
    qs = PropertyState.objects.filter(
        import_file=import_file,
        source_type=source_type,
        data_state=DATA_STATE_MAPPING,
    ).only('id').iterator()

    id_chunks = [[obj.id for obj in chunk] for chunk in batch(qs, 100)]

    progress_data.total = len(id_chunks)
    progress_data.save()

    tasks = [_map_additional_models.si(ids, import_file.id, progress_data.key)
             for ids in id_chunks]

    chord(tasks)(
        finish_mapping_additional_models.s(file_pk, progress_data.key))

    return progress_data.result()


@shared_task(ignore_result=True)
def finish_mapping_additional_models(result, import_file_id, progress_key):
    progress_data = ProgressData.from_key(progress_key)

    import_file = ImportFile.objects.get(pk=import_file_id)
    import_file.matching_done = True
    import_file.mapping_completion = 100
    if isinstance(result, list) and len(result) >= 0:
        # merge the results from the tasks
        # assumes that all values are numbers
        merged_result = {}
        for res in result:
            for key, value in res.items():
                if key in merged_result:
                    merged_result[key] += value
                else:
                    merged_result[key] = value

        import_file.matching_results_data = merged_result
    else:
        raise Exception('Expected result to be a list of one or more items')

    import_file.save()
    return progress_data.finish_with_success()


# @cprofile()
def match_buildings(file_pk):
    """
    NOTE: This is an older entrypoint into matching buildings and should no longer
    be used. Use geocode_and_match_buildings_task instead.
    TODO: remove this task once api v2 is removed

    kicks off system matching, returns progress key within the JSON response

    :param file_pk: ImportFile Primary Key
    :return:
    """
    import_file = ImportFile.objects.get(pk=file_pk)

    progress_data = ProgressData(func_name='match_buildings', unique_id=file_pk)
    progress_data.delete()

    if import_file.matching_done:
        _log.debug('Matching is already done')
        return progress_data.finish_with_warning('matching already complete')

    if not import_file.mapping_done:
        _log.debug('Mapping is not done yet')
        return progress_data.finish_with_error(
            'Import file is not complete. Retry after mapping is complete', )

    if import_file.cycle is None:
        _log.warn('This should never happen in production')

    # Start, match, pair
    progress_data.total = 3
    progress_data.save()

    chord(match_and_link_incoming_properties_and_taxlots.s(file_pk, progress_data.key), interval=15)(
        finish_matching.s(file_pk, progress_data.key))

    return progress_data.result()


@shared_task(ignore_result=True)
def finish_matching(result, import_file_id, progress_key):
    progress_data = ProgressData.from_key(progress_key)

    import_file = ImportFile.objects.get(pk=import_file_id)
    import_file.matching_done = True
    import_file.mapping_completion = 100
    if isinstance(result, list) and len(result) == 1:
        import_file.matching_results_data = result[0]
    else:
        raise Exception('there are more than one results for matching_results, need to merge')
    import_file.save()

    return progress_data.finish_with_success()


def hash_state_object(obj, include_extra_data=True):
    def add_dictionary_repr_to_hash(hash_obj, dict_obj):
        assert isinstance(dict_obj, dict)

        for (key, value) in sorted(dict_obj.items(), key=lambda x_y: x_y[0]):
            if isinstance(value, dict):
                add_dictionary_repr_to_hash(hash_obj, value)
            else:
                hash_obj.update(str(unidecode(key)).encode('utf-8'))
                if isinstance(value, basestring):
                    hash_obj.update(unidecode(value).encode('utf-8'))
                else:
                    hash_obj.update(str(value).encode('utf-8'))
        return hash_obj

    def _get_field_from_obj(field_obj, field):
        if not hasattr(field_obj, field):
            return 'FOO'  # Return a random value so we can distinguish between this and None.
        else:
            return getattr(field_obj, field)

    m = hashlib.md5()
    for f in Column.retrieve_db_field_name_for_hash_comparison():
        obj_val = _get_field_from_obj(obj, f)
        m.update(f.encode('utf-8'))
        if isinstance(obj_val, datetime):
            # if this is a datetime, then make sure to save the string as a naive datetime.
            # Somehow, somewhere the data are being saved in mapping with a timezone,
            # then in matching they are removed (but the time is updated correctly)
            m.update(str(make_naive(obj_val).astimezone(tz.utc).isoformat()).encode('utf-8'))
        elif isinstance(obj_val, GEOSGeometry):
            m.update(GEOSGeometry(obj_val, srid=4326).wkt.encode('utf-8'))
        else:
            m.update(str(obj_val).encode('utf-8'))

    if include_extra_data:
        add_dictionary_repr_to_hash(m, obj.extra_data)

    return m.hexdigest()


@shared_task
def _map_additional_models(ids, file_pk, progress_key):
    """
    Create any additional models, other than properties, that could come from the
    imported file. E.g. Scenarios and Meters from a BuildingSync file.

    :param ids: chunk of property state id to process
    :param file_pk: ImportFile Primary Key
    :param progress_key: progress key
    :return:
    """
    import_file = ImportFile.objects.get(pk=file_pk)
    progress_data = ProgressData.from_key(progress_key)

    source_type_dict = {
        'Portfolio Raw': PORTFOLIO_RAW,
        'Assessed Raw': ASSESSED_RAW,
        'BuildingSync Raw': BUILDINGSYNC_RAW
    }
    source_type = source_type_dict.get(import_file.source_type, ASSESSED_RAW)

    # Don't query the org table here, just get the organization from the import_record
    org = import_file.import_record.super_organization

    # grab all property states linked to the import file and finish processing the data
    property_states = PropertyState.objects.filter(id__in=ids).prefetch_related('building_files')
    for property_state in property_states:
        if source_type == BUILDINGSYNC_RAW:
            # parse the rest of the models (scenarios, meters, etc) from the building file
            # and create the property and property view
            building_file = property_state.building_files.get()
            p_status, property_state, property_view, messages = building_file.process(
                org.id, import_file.cycle)

            if not p_status or len(messages.get('errors', [])) > 0:
                # something went wrong, save the messages and skip this file
                progress_data.add_file_info(os.path.basename(building_file.filename), messages)
                continue
            elif len(messages.get('warnings', [])) > 0:
                # non-fatal warnings, add the info and continue to save the file
                progress_data.add_file_info(os.path.basename(building_file.filename), messages)

            property_state.data_state = DATA_STATE_MATCHING
            property_state.save()

    progress_data.step()

    return {
        'import_file_records': len(ids)
    }


def list_canonical_property_states(org_id):
    """
    Return a QuerySet of the property states that are part of the inventory

    Args:
        org_id: Organization ID

    Returns:
        QuerySet

    """
    pvs = PropertyView.objects.filter(
        state__organization=org_id,
        state__data_state__in=[DATA_STATE_MATCHING]
    ).select_related('state').order_by('state__id')

    ids = [p.state.id for p in pvs]
    return PropertyState.objects.filter(pk__in=ids)


def pair_new_states(merged_property_views, merged_taxlot_views):
    """
    Pair new states from lists of property views and tax lot views

    :param merged_property_views: list, merged property views
    :param merged_taxlot_views: list, merged tax lot views
    :return: None
    """
    if not merged_property_views and not merged_taxlot_views:
        return

    # Not sure what the below cycle code does.
    # Commented out during Python3 upgrade.
    # cycle = chain(merged_property_views, merged_taxlot_views).next().cycle

    tax_cmp_fmt = [
        ('jurisdiction_tax_lot_id', 'custom_id_1'),
        ('ulid',),
        ('custom_id_1',),
        ('normalized_address',),
        ('custom_id_1',),
    ]

    prop_cmp_fmt = [
        ('lot_number', 'custom_id_1'),
        ('ubid',),
        ('custom_id_1',),
        ('normalized_address',),
        ('pm_property_id',),
        ('jurisdiction_property_id',),
    ]

    tax_comparison_fields = sorted(list(set(chain.from_iterable(tax_cmp_fmt))))
    prop_comparison_fields = sorted(list(set(chain.from_iterable(prop_cmp_fmt))))

    tax_comparison_field_names = list(map(lambda s: "state__{}".format(s), tax_comparison_fields))
    prop_comparison_field_names = list(map(lambda s: "state__{}".format(s), prop_comparison_fields))

    # This is a not so nice hack. but it's the only special case/field
    # that isn't on the join to the State.
    tax_comparison_fields.insert(0, 'pk')
    prop_comparison_fields.insert(0, 'pk')
    tax_comparison_field_names.insert(0, 'pk')
    prop_comparison_field_names.insert(0, 'pk')

    view = next(chain(merged_property_views, merged_taxlot_views))
    cycle = view.cycle
    org = view.state.organization

    global taxlot_m2m_keygen
    global property_m2m_keygen

    taxlot_m2m_keygen = EquivalencePartitioner(tax_cmp_fmt, ['jurisdiction_tax_lot_id'])
    property_m2m_keygen = EquivalencePartitioner(prop_cmp_fmt,
                                                 ['pm_property_id', 'jurisdiction_property_id'])

    property_views = PropertyView.objects.filter(state__organization=org, cycle=cycle).values_list(
        *prop_comparison_field_names)
    taxlot_views = TaxLotView.objects.filter(state__organization=org, cycle=cycle).values_list(
        *tax_comparison_field_names)

    # For each of the view objects, make an
    prop_type = namedtuple('Prop', prop_comparison_fields)
    taxlot_type = namedtuple('TL', tax_comparison_fields)

    # Makes object with field_name->val attributes on them.
    property_objects = [prop_type(*attr) for attr in property_views]
    taxlot_objects = [taxlot_type(*attr) for attr in taxlot_views]

    # NA: I believe this is incorrect, but doing this for simplicity
    # now. The logic that is being missed is a pretty extreme corner
    # case.

    # NA: I should generate one key for each property for each thing in it's lot number state.

    # property_keys = {property_m2m_keygen.calculate_comparison_key(p): p.pk for p in property_objects}
    # taxlot_keys = [taxlot_m2m_keygen.calculate_comparison_key(tl): tl.pk for tl in taxlot_objects}

    # Calculate a key for each of the split fields.
    property_keys_orig = dict(
        [(property_m2m_keygen.calculate_comparison_key(p), p.pk) for p in property_objects])

    # property_keys = copy.deepcopy(property_keys_orig)

    # Do this inelegant step to make sure we are correctly splitting.
    property_keys = collections.defaultdict(list)
    for k in property_keys_orig:
        if k[0] and ";" in k[0]:
            for lotnum in map(lambda x: x.strip(), k[0].split(";")):
                k_copy = list(copy.deepcopy(k))
                k_copy[0] = lotnum
                property_keys[tuple(k_copy)] = property_keys_orig[k]
        else:
            property_keys[k] = property_keys_orig[k]

    taxlot_keys = dict(
        [(taxlot_m2m_keygen.calculate_comparison_key(p), p.pk) for p in taxlot_objects])

    # property_comparison_keys = {property_m2m_keygen.calculate_comparison_key_key(p): p.pk for p in property_objects}
    # property_canonical_keys = {property_m2m_keygen.calculate_canonical_key(p): p.pk for p in property_objects}

    possible_merges = []  # List of prop.id, tl.id merges.

    for pv in merged_property_views:
        # if pv.state.lot_number and ";" in pv.state.lot_number:
        #     pdb.set_trace()

        pv_key = property_m2m_keygen.calculate_comparison_key(pv.state)
        # TODO: Refactor pronto.  Iterating over the tax lot is bad implementation.
        for tlk in taxlot_keys:
            if pv_key[0] and ";" in pv_key[0]:
                for lotnum in map(lambda x: x.strip(), pv_key[0].split(";")):
                    pv_key_copy = list(copy.deepcopy(pv_key))
                    pv_key_copy[0] = lotnum
                    pv_key_copy = tuple(pv_key_copy)
                    if property_m2m_keygen.calculate_key_equivalence(pv_key_copy, tlk):
                        possible_merges.append((property_keys[pv_key_copy], taxlot_keys[tlk]))
            else:
                if property_m2m_keygen.calculate_key_equivalence(pv_key, tlk):
                    possible_merges.append((property_keys[pv_key], taxlot_keys[tlk]))

    for tlv in merged_taxlot_views:
        tlv_key = taxlot_m2m_keygen.calculate_comparison_key(tlv.state)
        for pv_key in property_keys:
            if property_m2m_keygen.calculate_key_equivalence(tlv_key, pv_key):
                possible_merges.append((property_keys[pv_key], taxlot_keys[tlv_key]))

    for m2m in set(possible_merges):
        pv_pk, tlv_pk = m2m

        # PropertyView.objects.get(pk=pv_pk)
        # TaxLotView.objects.get(pk=tlv_pk)

        count = TaxLotProperty.objects.filter(
            property_view_id=pv_pk,
            taxlot_view_id=tlv_pk
        ).count()

        if count:
            continue

        is_primary = TaxLotProperty.objects.filter(property_view_id=pv_pk).count() == 0
        m2m_join = TaxLotProperty(
            property_view_id=pv_pk,
            taxlot_view_id=tlv_pk,
            cycle=cycle,
            primary=is_primary
        )
        m2m_join.save()

    return


@shared_task
def _validate_use_cases(file_pk, progress_key):
    import_file = ImportFile.objects.get(pk=file_pk)
    progress_data = ProgressData.from_key(progress_key)
<<<<<<< HEAD
    bs = BuildingSync()
    bs.import_file(import_file.file)

=======
>>>>>>> 8a168a63
    progress_data.step('validating data with Selection Tool')
    try:
        found_version = 0

        # if this is a zip, ensure all zipped versions are the same...
        if zipfile.is_zipfile(import_file.file.name):
            with zipfile.ZipFile(import_file.file, 'r') as zip_file:
                with tempfile.TemporaryDirectory() as temp_dir:
                    zip_file.extractall(path=temp_dir)
                    for file_name in zip_file.namelist():
                        bs = BuildingSync()
                        bs.import_file(f'{temp_dir}/{file_name}')
                        if found_version == 0:
                            found_version = bs.version
                        elif found_version != bs.version:
                            raise Exception(f'Zip contains multiple BuildingSync versions (found {found_version} and {bs.version})')
            import_file.refresh_from_db()

        # it's not a zip, just get the version directly...
        else:
            bs = BuildingSync()
            bs.import_file(import_file.file)
            found_version = bs.version
        all_files_valid, file_summaries = validation_client.validate_use_case(
            import_file.file,
            filename=import_file.uploaded_filename,
<<<<<<< HEAD
            schema_version=bs.version
=======
            schema_version=found_version
>>>>>>> 8a168a63
        )
        if all_files_valid is False:
            import_file.delete()
        progress_data.finish_with_success(
            message=json.dumps({
                'valid': all_files_valid,
                'issues': file_summaries,
            }),
        )
    except validation_client.ValidationClientException as e:
        _log.debug(f'ValidationClientException while validating import_file `{file_pk}`: {e}')
        progress_data.finish_with_error(message=str(e))
        progress_data.save()
        import_file.delete()
    except Exception as e:
        _log.debug(f'Unexpected Exception while validating import_file `{file_pk}`: {e}')
        progress_data.finish_with_error(message=str(e))
        progress_data.save()
        import_file.delete()


def validate_use_cases(file_pk):
    """
    Kicks off task for validating BuildingSync files for use cases

    :param file_pk: ImportFile Primary Key
    :return:
    """
    progress_data = ProgressData(func_name='validate_use_cases', unique_id=file_pk)
    # break progress into two steps:
    # 1. started job
    # 2. finished request
    progress_data.total = 2
    progress_data.save()

    _validate_use_cases.s(file_pk, progress_data.key).apply_async()
    _log.debug(progress_data.result())
    return progress_data.result()<|MERGE_RESOLUTION|>--- conflicted
+++ resolved
@@ -1622,12 +1622,6 @@
 def _validate_use_cases(file_pk, progress_key):
     import_file = ImportFile.objects.get(pk=file_pk)
     progress_data = ProgressData.from_key(progress_key)
-<<<<<<< HEAD
-    bs = BuildingSync()
-    bs.import_file(import_file.file)
-
-=======
->>>>>>> 8a168a63
     progress_data.step('validating data with Selection Tool')
     try:
         found_version = 0
@@ -1654,11 +1648,7 @@
         all_files_valid, file_summaries = validation_client.validate_use_case(
             import_file.file,
             filename=import_file.uploaded_filename,
-<<<<<<< HEAD
-            schema_version=bs.version
-=======
             schema_version=found_version
->>>>>>> 8a168a63
         )
         if all_files_valid is False:
             import_file.delete()
