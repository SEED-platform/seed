# !/usr/bin/env python
# encoding: utf-8
"""
:copyright (c) 2014 - 2016, The Regents of the University of California, through Lawrence Berkeley National Laboratory (subject to receipt of any required approvals from the U.S. Department of Energy) and contributors. All rights reserved.  # NOQA
:author
"""

from __future__ import absolute_import

import collections
import copy
import datetime
import hashlib
import operator
import time
import traceback
from _csv import Error
from collections import namedtuple
from functools import reduce
from itertools import chain

from celery import chord
from celery import shared_task
from celery.utils.log import get_task_logger
from django.db import IntegrityError
from django.db.models import Q
from unidecode import unidecode

from seed.cleansing.models import Cleansing
from seed.cleansing.tasks import (
    finish_cleansing,
    cleanse_data_chunk,
)
from seed.data_importer.models import (
    ImportFile,
    ImportRecord,
    STATUS_READY_TO_MERGE,
    # DuplicateDataError,
)
from seed.decorators import get_prog_key
from seed.decorators import lock_and_track
from seed.green_button import xml_importer
from seed.lib.mappings.mapping_data import MappingData
from seed.lib.mcm import cleaners, mapper, reader
from seed.lib.mcm.data.SEED import seed as seed_schema
from seed.lib.mcm.mapper import expand_rows
from seed.lib.mcm.utils import batch
from seed.lib.merging import merging
from seed.lib.superperms.orgs.models import Organization
from seed.models import (
    ASSESSED_BS,
    ASSESSED_RAW,
    GREEN_BUTTON_BS,
    GREEN_BUTTON_RAW,
    PORTFOLIO_BS,
    PORTFOLIO_RAW,
    SYSTEM_MATCH,
    Column,
    ColumnMapping,
    PropertyState,
    PropertyView,
    TaxLotView,
    TaxLotState,
    DATA_STATE_IMPORT,
    DATA_STATE_MAPPING,
    DATA_STATE_MATCHING,
    DATA_STATE_DELETE,
    MERGE_STATE_MERGED,
    MERGE_STATE_NEW,
)
from seed.models import PropertyAuditLog
from seed.models import TaxLotAuditLog
from seed.models import TaxLotProperty
from seed.models.auditlog import AUDIT_IMPORT
from seed.utils.buildings import get_source_type
from seed.utils.cache import set_cache, increment_cache, get_cache, delete_cache

_log = get_task_logger(__name__)

<<<<<<< HEAD
# Maximum number of possible matches under which we'll allow a system match.
MAX_SEARCH = 5
# Minimum confidence of two buildings being related.
MIN_CONF = .80  # TODO: not used anymore?
# Knows how to clean floats for ESPM data.
ASSESSED_CLEANER = cleaners.Cleaner(seed_schema.schema)
PORTFOLIO_CLEANER = cleaners.Cleaner(espm_schema.schema)
PUNCT_REGEX = re.compile('[{0}]'.format(
    re.escape(string.punctuation)
))

STR_TO_CLASS = {'TaxLotState': TaxLotState, 'PropertyState': PropertyState}
=======
STR_TO_CLASS = {"TaxLotState": TaxLotState, "PropertyState": PropertyState}
>>>>>>> 72075883


def get_cache_increment_value(chunk):
    denom = len(chunk) or 1
    return 1.0 / denom * 100


@shared_task
def finish_import_record(import_record_pk):
    """Set all statuses to Done, etc."""
    states = ('done', 'active', 'queued')
    actions = ('merge_analysis', 'premerge_analysis')
    # Really all these status attributes are tedious.
    import_record = ImportRecord.objects.get(pk=import_record_pk)
    for action in actions:
        for state in states:
            value = False
            if state == 'done':
                value = True
            setattr(import_record, '{0}_{1}'.format(action, state), value)

    import_record.finish_time = datetime.datetime.utcnow()
    import_record.status = STATUS_READY_TO_MERGE
    import_record.save()


@shared_task
def finish_mapping(import_file_id, mark_as_done):
    import_file = ImportFile.objects.get(pk=import_file_id)

    # Do not set the mapping_done flag unless mark_as_done is set. This allows an actual
    # user to review the mapping before it is saved and matching starts.
    if mark_as_done:
        import_file.mapping_done = True
        import_file.save()

    finish_import_record(import_file.import_record.pk)
    prog_key = get_prog_key('map_data', import_file_id)
    result = {
        'status': 'success',
        'progress': 100,
        'progress_key': prog_key
    }
    set_cache(prog_key, result['status'], result)

    # now call cleansing
    _cleanse_data(import_file_id)


def _translate_unit_to_type(unit):
    if unit is None or unit == 'String':
        return 'str'

    return unit.lower()


def _build_cleaner(org):
    """Return a cleaner instance that knows about a mapping's unit types.

    Basically, this just tells us how to try and cast types during cleaning
    based on the Column definition in the database.

    :param org: superperms.orgs.Organization instance.
    :returns: dict of dicts. {'types': {'col_name': 'type'},}
    """
    units = {'types': {}}
    for column in Column.objects.filter(
            mapped_mappings__super_organization=org
    ).select_related('unit'):
        column_type = 'str'
        if column.unit:
            column_type = _translate_unit_to_type(
                column.unit.get_unit_type_display()
            )
        units['types'][column.column_name] = column_type

    # TODO(gavin): make this completely data-driven. # NL !!!
    # Update with our predefined types for our BuildingSnapshot column types.
    units['types'].update(seed_schema.schema['types'])

    return cleaners.Cleaner(units)


@shared_task
def map_row_chunk(ids, file_pk, source_type, prog_key, increment, *args, **kwargs):
    """Does the work of matching a mapping to a source type and saving

    :param ids: list of PropertyState IDs to map.
    :param file_pk: int, the PK for an ImportFile obj.
    :param source_type: int, represented by either ASSESSED_RAW or PORTFOLIO_RAW.
    :param prog_key: string, key of the progress key
    :param increment: double, value by which to increment progress key
    :param cleaner: (optional), the cleaner class you want to send to mapper.map_row.
                    (e.g. turn numbers into floats.).
    :param raw_ids: (optional kwarg), the list of ids in chunk order.

    """

    _log.debug('Mapping row chunks')
    import_file = ImportFile.objects.get(pk=file_pk)
    save_type = PORTFOLIO_BS
    if source_type == ASSESSED_RAW:
        save_type = ASSESSED_BS

    org = Organization.objects.get(pk=import_file.import_record.super_organization.pk)

    table_mappings = ColumnMapping.get_column_mappings_by_table_name(org)

    # TODO: **TOTAL TERRIBLE HACK HERE**
    # For some reason the mappings that got created previously don't
    # always have the table class in them.  To get this working for
    # the demo this is an infix place, but is absolutely terrible and
    # should be removed ASAP!!!!!
    if 'PropertyState' not in table_mappings and 'TaxLotState' in table_mappings and '' in table_mappings:
        _log.error('this code should not be running here...')
        debug_inferred_prop_state_mapping = table_mappings['']
        table_mappings['PropertyState'] = debug_inferred_prop_state_mapping

    map_cleaner = _build_cleaner(org)

    # *** BREAK OUT INTO SEPARATE METHOD ***
    # figure out which import field is defined as the unique field that may have a delimiter of
    # individual values (e.g. tax lot ids). The definition of the delimited field is currently
    # hard coded
    try:
        delimited_fields = {}
        if 'TaxLotState' in table_mappings.keys():
            tmp = table_mappings['TaxLotState'].keys()[table_mappings['TaxLotState'].values().index(
                ('TaxLotState', 'jurisdiction_tax_lot_id'))]
            delimited_fields['jurisdiction_tax_lot_id'] = {
                'from_field': tmp,
                'to_table': 'TaxLotState',
                'to_field_name': 'jurisdiction_tax_lot_id',
            }
    except ValueError:
        delimited_fields = {}
        # field does not exist in mapping list, so ignoring

    # _log.debug("my table mappings are {}".format(table_mappings))
    _log.debug("delimited_field that will be expanded and normalized: {}".format(delimited_fields))

    # Add custom mappings for cross-related data. Right now these are hard coded, but could
    # be a setting if so desired.
    if delimited_fields and delimited_fields[
            'jurisdiction_tax_lot_id'] and 'PropertyState' in table_mappings.keys():
        table_mappings['PropertyState'][
            delimited_fields['jurisdiction_tax_lot_id']['from_field']] = (
            'PropertyState', 'lot_number')
    # *** END BREAK OUT ***

    # yes, there are three cascading for loops here. sorry :(
    md = MappingData()
    for table, mappings in table_mappings.iteritems():
        if not table:
            continue

        # This may be historic, but we need to pull out the extra_data_fields here to pass into
        # mapper.map_row. apply_columns are extra_data columns (the raw column names)
        extra_data_fields = []
        for k, v in mappings.iteritems():
            if not md.find_column(v[0], v[1]):
                extra_data_fields.append(k)
        _log.debug("extra data fields: {}".format(extra_data_fields))

        # All the data live in the PropertyState.extra_data field when the data are imported
        data = PropertyState.objects.filter(id__in=ids).only('extra_data').iterator()

        # Since we are importing CSV, then each extra_data field will have the same fields. So
        # save the map_model_obj outside of for loop to pass into the `save_column_names` methods
        map_model_obj = None

        # Loop over all the rows
        for original_row in data:

            # expand the row into multiple rows if needed with the delimited_field replaced with a
            # single value. This minimizes the need to rewrite the downstream code.
            expand_row = False
            for k, d in delimited_fields.iteritems():
                if d['to_table'] == table:
                    expand_row = True
            # _log.debug("Expand row is set to {}".format(expand_row))

            delimited_field_list = []
            for _, v in delimited_fields.iteritems():
                delimited_field_list.append(v['from_field'])

            # _log.debug("delimited_field_list is set to {}".format(delimited_field_list))

            # Weeee... the data are in the extra_data column.
            for row in expand_rows(original_row.extra_data, delimited_field_list, expand_row):
                # TODO: during the mapping the data are saved back in the database
                # If the user decided to not use the mapped data and go back and remap
                # then the data will forever be in the property state table for
                # no reason. FIX THIS!

                map_model_obj = mapper.map_row(
                    row,
                    mappings,
                    STR_TO_CLASS[table],
                    extra_data_fields,
                    cleaner=map_cleaner,
                    *args,
                    **kwargs
                )

                # save cross related data, that is data that needs to go into the other model's
                # collection as well.

                # Assign some other arguments here
                map_model_obj.import_file = import_file
                map_model_obj.source_type = save_type
                map_model_obj.organization = import_file.import_record.super_organization  # Not the best place..
                if hasattr(map_model_obj, 'data_state'):
                    map_model_obj.data_state = DATA_STATE_MAPPING
                if hasattr(map_model_obj, 'organization'):
                    map_model_obj.organization = import_file.import_record.super_organization
                if hasattr(map_model_obj, 'clean'):
                    map_model_obj.clean()

                # --- BEGIN TEMP HACK ----
                # TODO: fix these in the cleaner, but for now just get things to work, yuck.
                # It appears that the cleaner pulls from some schema somewhere that defines the
                # data types... stay tuned.
                if hasattr(map_model_obj,
                           'recent_sale_date') and map_model_obj.recent_sale_date == '':
                    _log.debug("recent_sale_date was an empty string, setting to None")
                    map_model_obj.recent_sale_date = None
                if hasattr(map_model_obj,
                           'generation_date') and map_model_obj.generation_date == '':
                    _log.debug("generation_date was an empty string, setting to None")
                    map_model_obj.generation_date = None
                if hasattr(map_model_obj, 'release_date') and map_model_obj.release_date == '':
                    _log.debug("release_date was an empty string, setting to None")
                    map_model_obj.release_date = None
                if hasattr(map_model_obj, 'year_ending') and map_model_obj.year_ending == '':
                    _log.debug("year_ending was an empty string, setting to None")
                    map_model_obj.year_ending = None

                # TODO: Second temporary hack.  This should not happen but somehow it does.
                # Removing hack... this should be handled on the front end.
                # if isinstance(map_model_obj, PropertyState):
                #     if map_model_obj.pm_property_id is None and map_model_obj.address_line_1 is None and map_model_obj.custom_id_1 is None:
                #         print "Skipping!"
                #         continue
                # --- END TEMP HACK ----

                # There is a potential thread safe issue here:
                # This method is called in parallel on production systems, so we need to make
                # sure that the object hasn't already been created.
                # For example, in the test data the tax lot id is the same for many rows. Make sure
                # to only create/save the object if it hasn't been created before.
                if hash_state_object(map_model_obj, include_extra_data=False) == hash_state_object(
                        STR_TO_CLASS[table](organization=map_model_obj.organization),
                        include_extra_data=False):
                    # Skip this object as it has no data...
                    continue

                try:
                    # There was an error with a field being too long [> 255 chars].
                    map_model_obj.save()

                    # Create an audit log record for the new
                    # map_model_obj that was created.

                    AuditLogClass = PropertyAuditLog if isinstance(map_model_obj,
                                                                   PropertyState) else TaxLotAuditLog
                    AuditLogClass.objects.create(organization=org,
                                                 state=map_model_obj,
                                                 name='Import Creation',
                                                 description='Creation from Import file.',
                                                 import_filename=import_file,
                                                 record_type=AUDIT_IMPORT)

                except:
                    # Could not save the record for some reason. Report out and keep moving
                    # TODO: Need to address this and report back to the user which records were not imported  #noqa
                    _log.error("ERROR: Could not save the model with row {}".format(row))

        # Make sure that we've saved all of the extra_data column names from the first item in list
        if map_model_obj:
            Column.save_column_names(map_model_obj)

    increment_cache(prog_key, increment)


@shared_task
@lock_and_track
def _map_data(import_file_id, mark_as_done, *args, **kwargs):
    """
    Get all of the raw data and process it using appropriate mapping.
    @lock_and_track returns a progress_key

    :param import_file_id: int, the id of the import_file we're working with.
    :param mark_as_done: bool, tell finish_mapping that import_file.mapping_done is True
    :return:
    """
    _log.debug("Starting to map the data")
    prog_key = get_prog_key('map_data', import_file_id)
    import_file = ImportFile.objects.get(pk=import_file_id)

    # If we haven't finished saving, we shouldn't proceed with mapping
    # Re-queue this task.
    if not import_file.raw_save_done:
        _log.debug("_map_data raw_save_done is false, queueing the task until raw_save finishes")
        map_data.apply_async(args=[import_file_id], countdown=60, expires=120)
        return {
            'status': 'error',
            'message': 'waiting for raw data save.',
            'progress_key': prog_key
        }

    source_type_dict = {
        'Portfolio Raw': PORTFOLIO_RAW,
        'Assessed Raw': ASSESSED_RAW,
        'Green Button Raw': GREEN_BUTTON_RAW,
    }
    source_type = source_type_dict.get(import_file.source_type, ASSESSED_RAW)

    qs = PropertyState.objects.filter(
        import_file=import_file,
        source_type=source_type,
        data_state=DATA_STATE_IMPORT,
    ).only('id').iterator()

    id_chunks = [[obj.id for obj in chunk] for chunk in batch(qs, 100)]
    increment = get_cache_increment_value(id_chunks)
    tasks = [map_row_chunk.s(ids, import_file_id, source_type, prog_key, increment)
             for ids in id_chunks]

    if tasks:
        # specify the chord as an immutable with .si
        chord(tasks, interval=15)(finish_mapping.si(import_file_id, mark_as_done))
    else:
        _log.debug("Not creating finish_mapping chord, calling directly")
        finish_mapping.si(import_file_id, mark_as_done)


@shared_task
@lock_and_track
def _cleanse_data(import_file_id, record_type='property'):
    """

    Get the mapped data and run the cleansing class against it in chunks. The
    mapped data are pulled from the PropertyState(or Taxlot) table.

    @lock_and_track returns a progress_key

    :param import_file_id: int, the id of the import_file we're working with.
    :param report: string, 'property' or 'taxlot', defaults to property

    """
    # TODO Since this function was previously hardcoded to use PropertyState,
    # but the functions/methods it calls can now handle both, I converted
    # this function and had record_type to  default to PropertyState,
    # I did not change anything where it gets called.

    import_file = ImportFile.objects.get(pk=import_file_id)

    source_type_dict = {
        'Portfolio Raw': PORTFOLIO_BS,
        'Assessed Raw': ASSESSED_BS,
        'Green Button Raw': GREEN_BUTTON_BS,
    }

    # This is non-ideal, but the source type of the input file is never
    # updated, but the data are stages as if it were.
    #
    # After the mapping stage occurs, the data end up in the PropertyState
    # table under the *_BS value.
    source_type = source_type_dict.get(import_file.source_type, ASSESSED_BS)

    model = {
        'property': PropertyState, 'taxlot': TaxLotState
    }.get(record_type)

    qs = model.objects.filter(
        import_file=import_file,
        source_type=source_type,
    ).only('id').iterator()

    # initialize the cache for the cleansing results using the cleansing static method
    Cleansing.initialize_cache(import_file_id)

    prog_key = get_prog_key('cleanse_data', import_file_id)

    id_chunks = [[obj.id for obj in chunk] for chunk in batch(qs, 100)]
    increment = get_cache_increment_value(id_chunks)
    tasks = [
        cleanse_data_chunk.s(record_type, ids, import_file_id, increment)
        for ids in id_chunks
    ]

    if tasks:
        # specify the chord as an immutable with .si
        chord(tasks, interval=15)(finish_cleansing.si(import_file_id))
    else:
        finish_cleansing.s(import_file_id)

    result = {
        'status': 'success',
        'progress': 100,
        'progress_key': prog_key
    }
    return result


@shared_task
def map_data(import_file_id, remap=False, mark_as_done=True, *args, **kwargs):
    """
    Map data task. By default this method will run through the mapping and mark it as complete.
    :param import_file_id: Import File ID
    :param remap: bool, if remapping, then delete previous objects from the database
    :param mark_as_done: bool, if skip review then the mapping_done flag will be set to true at the
    end.
    :return: JSON
    """

    import_file = ImportFile.objects.get(pk=import_file_id)
    if remap:
        # Check to ensure that import files has not already been matched/merged.
        if import_file.matching_done or import_file.matching_completion:
            result = {
                'status': 'warning',
                'progress': 100,
                'message': 'Mapped buildings already merged',
            }
            return result

        # Delete properties already mapped for this file.
        PropertyState.objects.filter(
            import_file=import_file,
            data_state=DATA_STATE_MAPPING,
        ).delete()

        # Delete properties already mapped for this file.
        TaxLotState.objects.filter(
            import_file=import_file,
            data_state=DATA_STATE_MAPPING,
        ).delete()

        # Reset various flags
        import_file.mapping_done = False
        import_file.mapping_completion = None
        import_file.save()

    # delete the prog key -- in case it exists
    prog_key = get_prog_key('map_data', import_file_id)
    delete_cache(prog_key)
    _map_data.delay(import_file_id, mark_as_done)
    return {'status': 'success', 'progress_key': prog_key}


@shared_task
def _save_raw_data_chunk(chunk, file_pk, prog_key, increment, *args, **kwargs):
    """Save the raw data to the database."""
    import_file = ImportFile.objects.get(pk=file_pk)

    # Save our "column headers" and sample rows for F/E.
    source_type = get_source_type(import_file)
    for c in chunk:
        raw_property = PropertyState(organization=import_file.import_record.super_organization)
        raw_property.import_file = import_file  # not defined in new data model

        # sanitize c and remove any diacritics
        new_chunk = {}
        for k, v in c.iteritems():
            # remove extra spaces surrounding keys.
            key = k.strip()
            if isinstance(v, unicode):
                new_chunk[key] = unidecode(v)
            else:
                new_chunk[key] = v
        raw_property.extra_data = new_chunk
        raw_property.source_type = source_type  # not defined in new data model
        raw_property.data_state = DATA_STATE_IMPORT

        # We require a save to get our PK
        # We save here to set our initial source PKs.
        raw_property.save()

        super_org = import_file.import_record.super_organization
        raw_property.organization = super_org

        # set_initial_sources(raw_property)
        raw_property.save()

    # Indicate progress
    increment_cache(prog_key, increment)
    _log.debug('Returning from _save_raw_data_chunk')

    return True


@shared_task
def finish_raw_save(file_pk):
    """
    Finish importing the raw file.

    :param results: results from the other tasks before the chord ran
    :param file_pk: ID of the file that was being imported
    :return: None
    """
    import_file = ImportFile.objects.get(pk=file_pk)
    import_file.raw_save_done = True
    import_file.save()
    prog_key = get_prog_key('save_raw_data', file_pk)
    result = {
        'status': 'success',
        'progress': 100,
        'progress_key': prog_key
    }
    set_cache(prog_key, result['status'], result)
    _log.debug('Returning from finish_raw_save')
    return result


def cache_first_rows(import_file, parser):
    """Cache headers, and rows 2-6 for validation/viewing.

    :param import_file: ImportFile inst.
    :param parser: MCMParser instance.
    """

    # return the first row of the headers which are cleaned
    first_row = parser.headers
    first_five_rows = parser.first_five_rows

    _log.debug(first_five_rows)

    import_file.cached_second_to_fifth_row = "\n".join(first_five_rows)
    if first_row:
        first_row = reader.ROW_DELIMITER.join(first_row)
    import_file.cached_first_row = first_row or ''
    import_file.save()


@shared_task
@lock_and_track
def _save_raw_green_button_data(file_pk, *args, **kwargs):
    """
    Pulls identifying information out of the XML data, find_or_creates
    a building_snapshot for the data, parses and stores the time series
    meter data and associates it with the building snapshot.
    """

    import_file = ImportFile.objects.get(pk=file_pk)

    import_file.raw_save_done = True
    import_file.save()

    res = xml_importer.import_xml(import_file)

    prog_key = get_prog_key('save_raw_data', file_pk)
    result = {
        'status': 'success',
        'progress': 100,
        'progress_key': prog_key
    }
    set_cache(prog_key, result['status'], result)

    if res:
        return {
            'status': 'success',
            'progress': 100,
            'progress_key': prog_key
        }

    return {
        'status': 'error',
        'message': 'data failed to import',
        'progress_key': prog_key
    }


@shared_task
@lock_and_track
def _save_raw_data(file_pk, *args, **kwargs):
    """Chunk up the CSV or XLSX file and save the raw data into the DB PropertyState table."""
    prog_key = get_prog_key('save_raw_data', file_pk)
    _log.debug("Current cache state")
    current_cache = get_cache(prog_key)
    _log.debug(current_cache)
    time.sleep(2)  # NL: yuck
    result = current_cache

    try:
        _log.debug('Attempting to access import_file')
        import_file = ImportFile.objects.get(pk=file_pk)
        if import_file.raw_save_done:
            result['status'] = 'warning'
            result['message'] = 'Raw data already saved'
            result['progress'] = 100
            set_cache(prog_key, result['status'], result)
            _log.debug('Returning with warn from _save_raw_data')
            return result

        if import_file.source_type == "Green Button Raw":
            return _save_raw_green_button_data(file_pk, *args, **kwargs)

        parser = reader.MCMParser(import_file.local_file)
        cache_first_rows(import_file, parser)
        rows = parser.next()
        import_file.num_rows = 0
        import_file.num_columns = parser.num_columns()

        chunks = []
        for batch_chunk in batch(rows, 100):
            import_file.num_rows += len(batch_chunk)
            chunks.append(batch_chunk)
        increment = get_cache_increment_value(chunks)
        tasks = [_save_raw_data_chunk.s(chunk, file_pk, prog_key, increment)
                 for chunk in chunks]

        _log.debug('Appended all tasks')
        import_file.save()
        _log.debug('Saved import_file')

        if tasks:
            _log.debug('Adding chord to queue')
            chord(tasks, interval=15)(finish_raw_save.si(file_pk))
        else:
            _log.debug('Skipped chord')
            finish_raw_save.s(file_pk)

        _log.debug('Finished raw save tasks')
        result = get_cache(prog_key)
    except StopIteration:
        result['status'] = 'error'
        result['message'] = 'StopIteration Exception'
        result['stacktrace'] = traceback.format_exc()
    except Error as e:
        result['status'] = 'error'
        result['message'] = 'File Content Error: ' + e.message
        result['stacktrace'] = traceback.format_exc()
    except KeyError as e:
        result['status'] = 'error'
        result['message'] = 'Invalid Column Name: "' + e.message + '"'
        result['stacktrace'] = traceback.format_exc()
    except Exception as e:
        result['status'] = 'error'
        result['message'] = 'Unhandled Error: ' + str(e.message)
        result['stacktrace'] = traceback.format_exc()

    set_cache(prog_key, result['status'], result)
    _log.debug('Returning from end of _save_raw_data with state:')
    _log.debug(result)
    return result


@shared_task
@lock_and_track
def save_raw_data(file_pk, *args, **kwargs):
    _log.debug('In save_raw_data')

    prog_key = get_prog_key('save_raw_data', file_pk)
    initializing_key = {
        'status': 'not-started',
        'progress': 0,
        'progress_key': prog_key
    }
    set_cache(prog_key, initializing_key['status'], initializing_key)
    _save_raw_data.delay(file_pk, *args, **kwargs)
    _log.debug('Returning from save_raw_data')
    result = get_cache(prog_key)
    return result


# def handle_results(results, b_idx, can_rev_idx, unmatched_list, user_pk):
#     """Seek IDs and save our snapshot match.
#
#     :param results: list of tuples. [('match', 0.99999),...]
#     :param b_idx: int, the index of the current building in the unmatched_list.
#     :param can_rev_idx: dict, reverse index from match -> canonical PK.
#     :param user_pk: user ID, used for AuditLog logging
#     :unmatched_list: list of dicts, the result of a values_list query for
#         unmatched PropertyState.
#
#     """
#     match_string, confidence = results[0]  # We always care about closest match
#     match_type = SYSTEM_MATCH
#     # If we passed the minimum threshold, we're here, but we need to
#     # distinguish probable matches from good matches.
#     if confidence < getattr(settings, 'MATCH_MED_THRESHOLD', 0.7):
#         match_type = POSSIBLE_MATCH
#
#     can_snap_pk = can_rev_idx[match_string]
#     building_pk = unmatched_list[b_idx][0]  # First element is PK
#
#     bs, changes = save_snapshot_match(
#         can_snap_pk,
#         building_pk,
#         confidence=confidence,
#         match_type=match_type,
#         default_pk=building_pk,
#     )
#     canon = bs.canonical_building
#     action_note = 'System matched building.'
#     if changes:
#         action_note += "  Fields changed in cannonical building:\n"
#         for change in changes:
#             action_note += "\t{field}:\t".format(
#                 field=change["field"].replace("_", " ").replace("-",
#                                                                 "").capitalize(),
#             )
#             if "from" in change:
#                 action_note += "From:\t{prev}\tTo:\t".format(
#                     prev=change["from"])
#
#             action_note += "{value}\n".format(value=change["to"])
#         action_note = action_note[:-1]
#     AuditLog.objects.create(
#         user_id=user_pk,
#         content_object=canon,
#         action_note=action_note,
#         action='save_system_match',
#         organization=bs.super_organization,
#     )


@shared_task
@lock_and_track
def match_buildings(file_pk, user_pk):
    """
    kicks off system matching, returns progress key within the JSON response
    """
    import_file = ImportFile.objects.get(pk=file_pk)
    prog_key = get_prog_key('match_buildings', file_pk)
    delete_cache(prog_key)
    if import_file.matching_done:
        return {
            'status': 'warning',
            'message': 'matching already complete',
            'progress_key': prog_key
        }

    if not import_file.mapping_done:
        # Re-add to the queue, hopefully our mapping will be done by then.
        match_buildings.apply_async(
            args=[file_pk, user_pk], countdown=10, expires=20
        )
        return {
            'status': 'error',
            'message': 'waiting for mapping to complete',
            'progress_key': prog_key
        }

    if import_file.cycle is None:
        print "DANGER"
    _match_properties_and_taxlots.delay(file_pk, user_pk)

    return {
        'status': 'success',
        'progress': 100,
        'progress_key': prog_key
    }


# def handle_id_matches(unmatched_property_states, unmatched_property_state, import_file, user_pk):
#     """
#     Deals with exact matches in the IDs of buildings.

#     :param unmatched_property_states:
#     :param unmatched_property_state:
#     :param import_file:
#     :param user_pk:
#     :return:
#     """

#     # TODO: this only works for PropertyStates right now because the unmatched_property_states is a QuerySet
#     # of PropertyState of which have the .pm_property_id and .custom_id_1 fields.
#     id_matches = query_property_matches(
#         unmatched_property_states,
#         unmatched_property_state.pm_property_id,
#         unmatched_property_state.custom_id_1
#     )
#     if not id_matches.exists():
#         return

#     # Check to see if there are any duplicates here
#     # for match in id_matches:
#     #     if is_same_snapshot(unmatched_property_states, match):
#     #         raise DuplicateDataError(match.pk)

#     # Reading the code, this appears to be the intention of the code.

#     # Combinations returns every combination once without regard to
#     # order and does not include self-combinations.
#     # e.g combinations(ABC) = AB, AC, BC
#     for (m1, m2) in itertools.combinations(id_matches, 2):
#         if is_same_snapshot(m1, m2):
#             raise DuplicateDataError(match.pk)

#     # Merge Everything Together
#     merged_result = id_matches[0]
#     for match in id_matches:
#         merged_result, changes = save_state_match(merged_result,
#                                                   match,
#                                                   confidence=0.9,
#                                                   match_type=SYSTEM_MATCH,
#                                                   user=import_file.import_record.owner
#                                                   # What does this param do?
#                                                   # default_pk=unmatched_property_states.pk
#         )
#     else:
#         # TODO - coordinate with Nick on how to get the correct cycle,
#         # rather than the most recent one.

#         org = Organization.objects.filter(users=import_file.import_record.owner).first()
#         default_cycle = Cycle.objects.filter(organization = org).order_by('-start').first()
#         merged_result.promote(default_cycle) # Make sure this creates the View.

#         # AuditLog.objects.create(
#         #     user_id=user_pk,
#         #     content_object=canon,
#         #     action_note=action_note,
#         #     action='save_system_match',
#         #     organization=unmatched_property_states.super_organization,
#         # )

#     # Returns the most recent child of all merging.
#     return merged_result


# def merge_property_matches(match.

def _finish_matching(import_file, progress_key):
    import_file.matching_done = True
    import_file.mapping_completion = 100
    import_file.save()

    result = {
        'status': 'success',
        'progress': 100,
        'progress_key': progress_key
    }
    set_cache(progress_key, result['status'], result)
    return result


def _find_matches(un_m_address, canonical_buildings_addresses):
    match_list = []
    if not un_m_address:
        return match_list
    for cb in canonical_buildings_addresses:
        if cb is None:
            continue
        if un_m_address.lower() == cb.lower():  # this second lower may be obsolete now
            match_list.append((un_m_address, 1))
    return match_list


# TODO: These are bad bad fields!
#       Not quite sure what this means?
# NL: yeah what does this mean?!

md = MappingData()
ALL_COMPARISON_FIELDS = sorted(list(set([field['name'] for field in md.data])))


# all_comparison_fields = sorted(list(set(chain(tax_lot_comparison_fields, property_comparison_fields))))


def hash_state_object(obj, include_extra_data=True):
    def _getFieldFromObj(obj, field):
        if not hasattr(obj, field):
            return "FOO"  # Return a random value so we can distinguish between this and None.
        else:
            return getattr(obj, field)

    m = hashlib.md5()

    for field in ALL_COMPARISON_FIELDS:
        obj_val = _getFieldFromObj(obj, field)
        m.update(str(field))
        m.update(str(obj_val))
        # print "{}: {} -> {}".format(field, obj_val, m.hexdigest())

    if include_extra_data:
        add_dictionary_repr_to_hash(m, obj.extra_data)

    return m.hexdigest()


def add_dictionary_repr_to_hash(hash_obj, dict_obj):
    assert isinstance(dict_obj, dict)

    for (key, value) in sorted(dict_obj.items(), key=lambda x_y: x_y[0]):
        if isinstance(value, dict):
            add_dictionary_repr_to_hash(hash_obj, value)
        else:
            hash_obj.update(str(key))
            hash_obj.update(str(value))
    return hash_obj


def filter_duplicated_states(unmatched_states):
    """Takes a list of states, where some values may contain the same data
    as others, and returns two lists.  The first list consists of a
    single state for each equivalent set of states in
    unmatched_states.  The second list consists of all the
    non-representative states which (for example) could be deleted.
    """

    hash_values = map(hash_state_object, unmatched_states)
    equality_classes = collections.defaultdict(list)

    for (ndx, hashval) in enumerate(hash_values):
        equality_classes[hashval].append(ndx)

    def union_lol(lol):
        """Union of list of lists"""
        return list(set(chain.from_iterable(lol)))

    canonical_states = [unmatched_states[equality_list[0]] for equality_list in
                        equality_classes.values()]
    canonical_state_ids = set([s.pk for s in unmatched_states])
    noncanonical_states = [u for u in unmatched_states if u.pk not in canonical_state_ids]

    return (canonical_states, noncanonical_states)


# NJACHECK - Check function for accuracy
class EquivalencePartitioner(object):
    """ TODO: Document purpose of class. Move this class into its own location.
    TODO: Fix lowerCamelCase methods"""

    def __init__(self, equivalence_class_description, identity_fields):
        # If identify fields are not equal between two classes then we
        # force the class to not be equivalent.

        # self.equiv_compare_func = self.makeKeyEquivalenceFunction(equivalence_class_description)
        self.equiv_comparison_key_func = self.makeResolvedKeyCalculationFunction(
            equivalence_class_description)
        self.equiv_canonical_key_func = self.makeCanonicalKeyCalculationFunction(
            equivalence_class_description)

        self.identity_key_func = self.makeCanonicalKeyCalculationFunction(
            [(x,) for x in identity_fields])

        return

    @classmethod
    def make_default_state_equivalence(kls, equivalence_type):
        if equivalence_type == PropertyState:
            return kls.makePropertyStateEquivalence()
        elif equivalence_type == TaxLotState:
            return kls.makeTaxLotStateEquivalence()
        else:
            raise ValueError(
                "Type '{}' does not have a default state equivalence set.".format(equivalence_type))

    @staticmethod
    def makeCanonicalKeyCalculationFunction(list_of_fieldlists):
        # The official key can only come from the first field in the
        # list.
        canonical_fields = [fieldlist[0] for fieldlist in list_of_fieldlists]
        return (lambda obj: tuple([getattr(obj, field) for field in canonical_fields]))

    @classmethod
    def makeResolvedKeyCalculationFunction(kls, list_of_fieldlists):
        # This "resolves" the object to the best potential value in
        # each field.
        return (lambda obj: tuple(
            [kls._getResolvedValueFromObject(obj, list_of_fields) for list_of_fields in
             list_of_fieldlists]))

    @staticmethod
    def _getResolvedValueFromObject(obj, list_of_fields):
        for field in list_of_fields:
            val = getattr(obj, field)
            if val:
                return val
        else:
            return None

    @staticmethod
    def makeKeyEquivalenceFunction(list_of_fields):
        def cmp(key1, key2):
            for key1_value, key2_value in zip(key1, key2):
                if key1_value == key2_value and key1_value is not None:
                    return True
            else:
                return False

        return cmp

    @staticmethod
    def calculate_key_equivalence(key1, key2):
        for key1_value, key2_value in zip(key1, key2):
            if key1_value == key2_value and key1_value is not None:
                return True
        else:
            return False

    @classmethod
    def makePropertyStateEquivalence(kls):
        property_equivalence_fields = [
            ("pm_property_id", "custom_id_1"),
            ("custom_id_1",),
            ("normalized_address",)
        ]
        property_noequivalence_fields = ["pm_property_id"]

        return kls(property_equivalence_fields, property_noequivalence_fields)

    @classmethod
    def makeTaxLotStateEquivalence(kls):
        tax_lot_equivalence_fields = [
            ("jurisdiction_tax_lot_id", "custom_id_1"),
            ("custom_id_1",),
            ("normalized_address",)
        ]
        tax_lot_noequivalence_fields = ["jurisdiction_tax_lot_id"]
        return kls(tax_lot_equivalence_fields, tax_lot_noequivalence_fields)

    def calculate_comparison_key(self, obj):
        return self.equiv_comparison_key_func(obj)

    def calculate_canonical_key(self, obj):
        return self.equiv_canonical_key_func(obj)

    def calculate_identity_key(self, obj):
        return self.identity_key_func(obj)

    def key_needs_merging(self, original_key, new_key):
        return True in [not a and b for (a, b) in zip(original_key, new_key)]

    def merge_keys(self, key1, key2):
        return [a if a else b for (a, b) in zip(key1, key2)]

    def identities_are_different(self, key1, key2):
        for (x, y) in zip(key1, key2):
            if x is None or y is None:
                continue
            if x != y:
                return True
        else:
            return False

    def calculate_equivalence_classes(self, list_of_obj):
        # TODO: Finish writing the equivalence class code.

        equivalence_classes = collections.defaultdict(list)
        identities_for_equivalence = {}

        # There is some subtlety with whether we use "comparison" keys
        # or "canonical" keys.  This reflects the difference between
        # searching vs. deciding information is official.

        # For example, if we are trying to match on pm_property_id is,
        # we may look in either pm_property_id or custom_id_1.  But if
        # we are trying to ask what the pm_property_id of a State is
        # that has a blank pm_property, we would not want to say the
        # value in the custom_id must be the pm_property_id.
        for (ndx, obj) in enumerate(list_of_obj):
            cmp_key = self.calculate_comparison_key(obj)
            can_key = self.calculate_canonical_key(obj)
            identity_key = self.calculate_identity_key(obj)

            for class_key in equivalence_classes:
                if self.calculate_key_equivalence(class_key,
                                                  cmp_key) and not self.identities_are_different(
                        identities_for_equivalence[class_key], identity_key):

                    # Must check the identities to make sure all is a-ok.
                    equivalence_classes[class_key].append(ndx)

                    if self.key_needs_merging(class_key, cmp_key):
                        merged_key = self.merge_keys(class_key, cmp_key)
                        equivalence_classes[merged_key] = equivalence_classes.pop(class_key)
                        identities_for_equivalence[merged_key] = identity_key
                    break
            else:
                equivalence_classes[can_key].append(ndx)
                identities_for_equivalence[can_key] = identity_key
        return equivalence_classes  # TODO: Make sure return is correct on this.


def match_and_merge_unmatched_objects(unmatched_states, partitioner, org, import_file):
    """Take a list of unmatched_property_states or
    unmatched_tax_lot_states and returns a set of states that
    correspond to unmatched states."""

    _log.debug("Starting to map_and_merge_unmatched_objects")

    # Sort unmatched states/This shouldn't be happening!
    unmatched_states.sort(key=lambda state: state.pk)

    # current_match_cycle = import_file.cycle
    # current_match_cycle = Cycle.objects.filter(organization = org).order_by('-start').first()

    def getattrdef(obj, attr, default):
        if hasattr(obj, attr):
            return getattr(obj, attr)
        else:
            return default

    keyfunction = lambda ndx: (getattrdef(unmatched_states[ndx], "release_date", None),
                               getattrdef(unmatched_states[ndx], "generation_date", None),
                               getattrdef(unmatched_states[ndx], "pk", None))

    # This removes any states that are duplicates,
    equivalence_classes = partitioner.calculate_equivalence_classes(unmatched_states)

    # For each of the equivalence classes, merge them down to a single
    # object of that type.
    merged_objects = []

    for (class_key, class_ndxs) in equivalence_classes.items():
        class_ndxs.sort(key=keyfunction)

        if len(class_ndxs) == 1:
            merged_objects.append(unmatched_states[class_ndxs[0]])
            continue

        unmatched_state_class = [unmatched_states[ndx] for ndx in class_ndxs]
        merged_result = unmatched_state_class[0]
        for unmatched in unmatched_state_class[1:]:
            merged_result, changes = save_state_match(merged_result,
                                                      unmatched,
                                                      confidence=0.9,  # worthless field
                                                      match_type=SYSTEM_MATCH,
                                                      user=import_file.import_record.owner
                                                      # What does this param do?
                                                      # default_pk=unmatched_property_states.pk
                                                      )

        else:
            merged_objects.append(merged_result)

    _log.debug("DONE with map_and_merge_unmatched_objects")
    return merged_objects, equivalence_classes.keys()


def merge_unmatched_into_views(unmatched_states, partitioner, org, import_file):
    # This is fairly inefficient, because we grab all the
    # organization's entire PropertyViews at once.  Surely this can be
    # improved, but the logic is unusual/particularly dynamic here, so
    # hopefully this can be refactored into a better, purely database
    # approach... Perhaps existing_view_states can wrap database
    # calls. Still the abstractions are subtly different (can I
    # refactor the partitioner to use Query objects); it may require a
    # bit of thinking.

    current_match_cycle = import_file.cycle
    # current_match_cycle = Cycle.objects.filter(organization = org).order_by('-start').first()

    if isinstance(unmatched_states[0], PropertyState):
        ObjectViewClass = PropertyView
        ParentAttrName = "property"
    elif isinstance(unmatched_states[0], TaxLotState):
        ObjectViewClass = TaxLotView
        ParentAttrName = "taxlot"
    else:
        raise ValueError("Unknown class '{}' passed to merge_unmatched_into_views".format(
            type(unmatched_states[0])))

    class_views = ObjectViewClass.objects.filter(state__organization=org).select_related('state')
    existing_view_states = collections.defaultdict(dict)
    for view in class_views:
        equivalence_can_key = partitioner.calculate_canonical_key(view.state)
        existing_view_states[equivalence_can_key][view.cycle] = view

    matched_views = []

    for unmatched in unmatched_states:
        # Look to see if there is a match among the property states of the object.

        # equiv_key = False
        # equiv_can_key = partitioner.calculate_canonical_key(unmatched)
        equiv_cmp_key = partitioner.calculate_comparison_key(unmatched)

        for key in existing_view_states:
            if partitioner.calculate_key_equivalence(key, equiv_cmp_key):
                if current_match_cycle in existing_view_states[key]:
                    # There is an existing View for the current cycle that matches us.
                    # Merge the new state in with the existing one and update the view, audit log.
                    current_view = existing_view_states[key][current_match_cycle]
                    current_state = current_view.state

                    merged_state, change_ = save_state_match(current_state,
                                                             unmatched,
                                                             confidence=1.0,
                                                             match_type=SYSTEM_MATCH,
                                                             user=import_file.import_record.owner)

                    current_view.state = merged_state
                    current_view.save()
                    matched_views.append(current_view)
                else:
                    # Grab another view that has the same parent as
                    # the one we belong to.
                    cousin_view = existing_view_states[key].values()[0]
                    view_parent = getattr(cousin_view, ParentAttrName)
                    new_view = type(cousin_view)()
                    setattr(new_view, ParentAttrName, view_parent)
                    new_view.cycle = current_match_cycle
                    new_view.state = unmatched
                    try:
                        new_view.save()
                        matched_views.append(new_view)
                    except IntegrityError:
                        _log.warn("Unable to save the new view as it already exists in the db")

                break
        else:
            # Create a new object/view for the current object.
            created_view = unmatched.promote(current_match_cycle)
            matched_views.append(created_view)

    return list(set(matched_views))


@shared_task
@lock_and_track
def _match_properties_and_taxlots(file_pk, user_pk):
    import_file = ImportFile.objects.get(pk=file_pk)
    prog_key = get_prog_key('match_buildings', file_pk)

    # Don't query the org table here, just get the organization from the import_record
    org = import_file.import_record.super_organization

    # Return a list of all the properties/tax lots based on the import file.
    all_unmatched_properties = import_file.find_unmatched_property_states()
    unmatched_properties = []
    unmatched_tax_lots = []
    if all_unmatched_properties:

        # Filter out the duplicates.  Do we actually want to delete them
        # here?  Mark their abandonment in the Audit Logs?
        unmatched_properties, duplicate_property_states = filter_duplicated_states(all_unmatched_properties)

        property_partitioner = EquivalencePartitioner.make_default_state_equivalence(PropertyState)

        # Merge everything together based on the notion of equivalence
        # provided by the partitioner.
        unmatched_properties, property_equivalence_keys = match_and_merge_unmatched_objects(
            unmatched_properties,
            property_partitioner,
            org,
            import_file)

        # Take the final merged-on-import objects, and find Views that
        # correspond to it and merge those together.
        merged_property_views = merge_unmatched_into_views(
            unmatched_properties,
            property_partitioner,
            org,
            import_file)
    else:
        duplicate_property_states = []
        merged_property_views = []

    # Do the same process with the TaxLots.
    all_unmatched_tax_lots = import_file.find_unmatched_tax_lot_states()

    if all_unmatched_tax_lots:
        unmatched_tax_lots, duplicate_tax_lot_states = filter_duplicated_states(all_unmatched_tax_lots)
        taxlot_partitioner = EquivalencePartitioner.make_default_state_equivalence(TaxLotState)
        unmatched_tax_lots, taxlot_equivalence_keys = match_and_merge_unmatched_objects(
            unmatched_tax_lots,
            taxlot_partitioner,
            org,
            import_file)
        merged_taxlot_views = merge_unmatched_into_views(
            unmatched_tax_lots,
            taxlot_partitioner,
            org,
            import_file)
    else:
        duplicate_tax_lot_states = []
        merged_taxlot_views = []

    pair_new_states(merged_property_views, merged_taxlot_views)

    # Mark all the unmatched objects as done with matching and mapping
    # There should be some kind of bulk-update/save thing we can do to
    # improve upon this.
    for state in chain(unmatched_properties, unmatched_tax_lots):
        state.data_state = DATA_STATE_MATCHING
        state.save()

    for state in map(lambda x: x.state, chain(merged_property_views, merged_taxlot_views)):
        state.data_state = DATA_STATE_MATCHING
        # The merge state seems backwards, but it isn't for some reason, if they are not marked as
        # MERGE_STATE_MERGED when called in the merge_unmatched_into_views, then they are new.
        if state.merge_state != MERGE_STATE_MERGED:
            state.merge_state = MERGE_STATE_NEW
        state.save()

    # I don't think we arrive at this code ... ever.
    for state in chain(duplicate_property_states, duplicate_tax_lot_states):
        state.data_state = DATA_STATE_DELETE
        # state.merge_state = MERGE_STATE_DUPLICATE
        state.save()

    # This is a kind of vestigial code that I do not particularly understand.
    import_file.mapping_completion = 0
    import_file.save()

    return _finish_matching(import_file, prog_key)


def list_canonical_property_states(org_id):
    """
    Return a QuerySet of the property states that are part of the inventory

    Args:
        org_id: Organization ID

    Returns:
        QuerySet

    """
    pvs = PropertyView.objects.filter(
        state__organization=org_id,
        state__data_state__in=[DATA_STATE_MATCHING]
    ).select_related('state')

    ids = [p.state.id for p in pvs]
    return PropertyState.objects.filter(pk__in=ids)


def query_property_matches(properties, pm_id, custom_id):
    """
    Returns query set of PropertyStates that match at least one of the specified ids

    :param properties: QuerySet of PropertyStates
    :param pm_id:
    :param tax_id:
    :param custom_id:
    :return:
    """

    """"""
    params = []
    # Not sure what the point of this logic is here. If we are passing in a custom_id then
    # why would we want to check pm_property_id against the custom_id, what if we pass both in?
    # Seems like this favors pm_id
    if pm_id:
        params.append(Q(pm_property_id=pm_id))
        params.append(Q(custom_id_1=pm_id))
    if custom_id:
        params.append(Q(pm_property_id=custom_id))
        params.append(Q(custom_id_1=custom_id))

    if not params:
        # Return an empty QuerySet if we don't have any params.
        return properties.none()

    return properties.filter(reduce(operator.or_, params))


# TODO: Move this should be on the PropertyState (or property) class
def is_same_snapshot(s1, s2):
    fields_to_ignore = ["id",
                        "created",
                        "modified",
                        "match_type",
                        "confidence",
                        "source_type",
                        "canonical_building_id",
                        "import_file_id",
                        "_state",
                        "_import_file_cache",
                        "import_record"]

    for k, v in s1.__dict__.items():
        # ignore anything that starts with an underscore
        if k[0] == "_":
            continue
        # also need to ignore any field with "_source" in it
        # TODO: Remove _source as this is no longer in the database
        if "_source" in k:
            continue
        if k in fields_to_ignore:
            continue
        if k not in s2.__dict__ or s2.__dict__[k] != v:
            return False

    return True


def save_state_match(state1, state2, confidence=None, user=None,
                     match_type=None, default_match=None, import_filename=None):
    merged_state = type(state1).objects.create(organization=state1.organization)

    merged_state, changes = merging.merge_state(merged_state,
                                                state1, state2,
                                                merging.get_state_attrs([state1, state2]),
                                                conf=confidence,
                                                default=state2,
                                                match_type=SYSTEM_MATCH)

    AuditLogClass = PropertyAuditLog if isinstance(merged_state, PropertyState) else TaxLotAuditLog

    assert AuditLogClass.objects.filter(state=state1).count() >= 1
    assert AuditLogClass.objects.filter(state=state2).count() >= 1

    # NJACHECK - is this logic correct?
    state_1_audit_log = AuditLogClass.objects.filter(state=state1).first()
    state_2_audit_log = AuditLogClass.objects.filter(state=state2).first()

    AuditLogClass.objects.create(organization=state1.organization,
                                 parent1=state_1_audit_log,
                                 parent2=state_2_audit_log,
                                 parent_state1=state1,
                                 parent_state2=state2,
                                 state=merged_state,
                                 name='System Match',
                                 description='Automatic Merge',
                                 import_filename=import_filename,
                                 record_type=AUDIT_IMPORT)

    # print "merging two properties {}/{}".format(ps1_pk, ps2_pk)
    # pp(ps1)
    # pp(ps2)
    # pp(merged_property_state)

    # Set the merged_state to merged
    merged_state.merge_state = MERGE_STATE_MERGED
    merged_state.save()

    return merged_state, False


def pair_new_states(merged_property_views, merged_taxlot_views):
    if not merged_property_views and not merged_taxlot_views:
        return

    cycle = chain(merged_property_views, merged_taxlot_views).next().cycle

    tax_cmp_fmt = [('jurisdiction_tax_lot_id', 'custom_id_1'),
                   ('custom_id_1',),
                   ('normalized_address',),
                   ('custom_id_1',),
                   ('custom_id_1',)]

    prop_cmp_fmt = [('lot_number', 'custom_id_1'),
                    ('custom_id_1',),
                    ('normalized_address',),
                    ('pm_property_id',),
                    ('jurisdiction_property_id',)]

    tax_comparison_fields = sorted(list(set(chain.from_iterable(tax_cmp_fmt))))
    prop_comparison_fields = sorted(list(set(chain.from_iterable(prop_cmp_fmt))))

    tax_comparison_field_names = map(lambda s: "state__{}".format(s), tax_comparison_fields)
    prop_comparison_field_names = map(lambda s: "state__{}".format(s), prop_comparison_fields)

    # This is a not so nice hack. but it's the only special case/field
    # that isn't on the join to the State.
    tax_comparison_fields.insert(0, 'pk')
    prop_comparison_fields.insert(0, 'pk')
    tax_comparison_field_names.insert(0, 'pk')
    prop_comparison_field_names.insert(0, 'pk')

    view = chain(merged_property_views, merged_taxlot_views).next()
    cycle = view.cycle
    org = view.state.organization

    global taxlot_m2m_keygen
    global property_m2m_keygen

    taxlot_m2m_keygen = EquivalencePartitioner(tax_cmp_fmt, ["jurisdiction_tax_lot_id"])
    property_m2m_keygen = EquivalencePartitioner(prop_cmp_fmt,
                                                 ["pm_property_id", "jurisdiction_property_id"])

    property_views = PropertyView.objects.filter(state__organization=org, cycle=cycle).values_list(
        *prop_comparison_field_names)
    taxlot_views = TaxLotView.objects.filter(state__organization=org, cycle=cycle).values_list(
        *tax_comparison_field_names)

    # For each of the view objects, make an
    prop_type = namedtuple("Prop", prop_comparison_fields)
    taxlot_type = namedtuple("TL", tax_comparison_fields)

    # Makes object with field_name->val attributes on them.
    property_objects = [prop_type(*attr) for attr in property_views]
    taxlot_objects = [taxlot_type(*attr) for attr in taxlot_views]

    # TODO: I believe this is incorrect, but doing this for simplicity
    # now. The logic that is being missed is a pretty extreme corner
    # case.

    # TODO: I should generate one key for each property for each thing in it's lot number state.

    # property_keys = {property_m2m_keygen.calculate_comparison_key(p): p.pk for p in property_objects}
    # taxlot_keys = [taxlot_m2m_keygen.calculate_comparison_key(tl): tl.pk for tl in taxlot_objects}

    # Calculate a key for each of the split fields.
    property_keys_orig = dict(
        [(property_m2m_keygen.calculate_comparison_key(p), p.pk) for p in property_objects])

    # property_keys = copy.deepcopy(property_keys_orig)

    # TODO: Refactor this somehow
    # Do this inelegant step to make sure we are correctly splitting.
    property_keys = collections.defaultdict(list)
    for k in property_keys_orig:
        if k[0] and ";" in k[0]:
            for lotnum in map(lambda x: x.strip(), k[0].split(";")):
                k_copy = list(copy.deepcopy(k))
                k_copy[0] = lotnum
                property_keys[tuple(k_copy)] = property_keys_orig[k]
        else:
            property_keys[k] = property_keys_orig[k]

    taxlot_keys = dict(
        [(taxlot_m2m_keygen.calculate_comparison_key(p), p.pk) for p in taxlot_objects])

    # property_comparison_keys = {property_m2m_keygen.calculate_comparison_key_key(p): p.pk for p in property_objects}
    # property_canonical_keys = {property_m2m_keygen.calculate_canonical_key(p): p.pk for p in property_objects}

    possible_merges = []  # List of prop.id, tl.id merges.

    for pv in merged_property_views:
        # if pv.state.lot_number and ";" in pv.state.lot_number:
        #     pdb.set_trace()

        pv_key = property_m2m_keygen.calculate_comparison_key(pv.state)
        # TODO: Refactor pronto.  Iterating over the tax lot is ad implementation.
        for tlk in taxlot_keys:
            if pv_key[0] and ";" in pv_key[0]:
                for lotnum in map(lambda x: x.strip(), pv_key[0].split(";")):
                    pv_key_copy = list(copy.deepcopy(pv_key))
                    pv_key_copy[0] = lotnum
                    pv_key_copy = tuple(pv_key_copy)
                    if property_m2m_keygen.calculate_key_equivalence(pv_key_copy, tlk):
                        possible_merges.append((property_keys[pv_key_copy], taxlot_keys[tlk]))
            else:
                if property_m2m_keygen.calculate_key_equivalence(pv_key, tlk):
                    possible_merges.append((property_keys[pv_key], taxlot_keys[tlk]))

    for tlv in merged_taxlot_views:
        tlv_key = taxlot_m2m_keygen.calculate_comparison_key(tlv.state)
        for pv_key in property_keys:
            if property_m2m_keygen.calculate_key_equivalence(tlv_key, pv_key):
                possible_merges.append((property_keys[pv_key], taxlot_keys[tlv_key]))

    # print "Found {} merges".format(len(possible_merges))
    for m2m in set(possible_merges):
        pv_pk, tlv_pk = m2m
        pv = PropertyView.objects.get(pk=pv_pk)
        tlv = TaxLotView.objects.get(pk=tlv_pk)

        connection = TaxLotProperty.objects.filter(property_view_id=pv_pk,
                                                   taxlot_view_id=tlv_pk).count()
        if connection:
            continue

        is_primary = TaxLotProperty.objects.filter(property_view_id=pv_pk).count() == 0

        m2m_join = TaxLotProperty(property_view_id=pv_pk, taxlot_view_id=tlv_pk, cycle=cycle,
                                  primary=is_primary)
        m2m_join.save()

    return<|MERGE_RESOLUTION|>--- conflicted
+++ resolved
@@ -77,22 +77,7 @@
 
 _log = get_task_logger(__name__)
 
-<<<<<<< HEAD
-# Maximum number of possible matches under which we'll allow a system match.
-MAX_SEARCH = 5
-# Minimum confidence of two buildings being related.
-MIN_CONF = .80  # TODO: not used anymore?
-# Knows how to clean floats for ESPM data.
-ASSESSED_CLEANER = cleaners.Cleaner(seed_schema.schema)
-PORTFOLIO_CLEANER = cleaners.Cleaner(espm_schema.schema)
-PUNCT_REGEX = re.compile('[{0}]'.format(
-    re.escape(string.punctuation)
-))
-
 STR_TO_CLASS = {'TaxLotState': TaxLotState, 'PropertyState': PropertyState}
-=======
-STR_TO_CLASS = {"TaxLotState": TaxLotState, "PropertyState": PropertyState}
->>>>>>> 72075883
 
 
 def get_cache_increment_value(chunk):
@@ -1323,7 +1308,8 @@
 
         # Filter out the duplicates.  Do we actually want to delete them
         # here?  Mark their abandonment in the Audit Logs?
-        unmatched_properties, duplicate_property_states = filter_duplicated_states(all_unmatched_properties)
+        unmatched_properties, duplicate_property_states = filter_duplicated_states(
+            all_unmatched_properties)
 
         property_partitioner = EquivalencePartitioner.make_default_state_equivalence(PropertyState)
 
@@ -1350,7 +1336,8 @@
     all_unmatched_tax_lots = import_file.find_unmatched_tax_lot_states()
 
     if all_unmatched_tax_lots:
-        unmatched_tax_lots, duplicate_tax_lot_states = filter_duplicated_states(all_unmatched_tax_lots)
+        unmatched_tax_lots, duplicate_tax_lot_states = filter_duplicated_states(
+            all_unmatched_tax_lots)
         taxlot_partitioner = EquivalencePartitioner.make_default_state_equivalence(TaxLotState)
         unmatched_tax_lots, taxlot_equivalence_keys = match_and_merge_unmatched_objects(
             unmatched_tax_lots,
