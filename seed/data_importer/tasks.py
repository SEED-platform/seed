--- conflicted
+++ resolved
@@ -45,13 +45,10 @@
 from seed.lib.mcm.data.SEED import seed as seed_schema
 from seed.lib.mcm.utils import batch
 from seed.lib.superperms.orgs.models import Organization
-
 from seed.models import (
     ASSESSED_BS,
     ASSESSED_RAW,
     BS_VALUES_LIST,
-    DATA_STATE_IMPORT,
-    DATA_STATE_MAPPING,
     GREEN_BUTTON_BS,
     GREEN_BUTTON_RAW,
     PORTFOLIO_BS,
@@ -59,31 +56,22 @@
     POSSIBLE_MATCH,
     SYSTEM_MATCH,
 )
-
 from seed.models import (
-    BuildingSnapshot,
     Column,
-    PropertyState,
     TaxLotState
 )
-
 from seed.models import (
     get_column_mappings,
     find_canonical_building_values,
     initialize_canonical_building,
     save_snapshot_match,
-<<<<<<< HEAD
     BuildingSnapshot,
     PropertyState,
     PropertyView,
     DATA_STATE_IMPORT,
     DATA_STATE_MAPPING,
     DATA_STATE_MATCHING,
-=======
-    save_column_names,
->>>>>>> b1945c77
 )
-
 from seed.utils.buildings import get_source_type
 from seed.utils.cache import set_cache, increment_cache, get_cache
 from seed.utils.mapping import get_mappable_columns
@@ -275,25 +263,6 @@
             **kwargs
         )
 
-<<<<<<< HEAD
-=======
-        # TODO: Figure out how to handle tax_lot_id's here
-
-        # if property_state.tax_lot_id:
-        #      property_state.tax_lot_id = _normalize_tax_lot_id(str(model.tax_lot_id))
-
-        tax_lot_id = uuid.uuid4()
-        if property_state.jurisdiction_property_identifier:
-            tax_lot_id = property_state.jurisdiction_property_identifier
-
-        property_state = property_state.assign_cycle_and_tax_lot(
-            org,
-            datetime.datetime(2015, 1, 1),                          # FIXME!
-            datetime.datetime(2015, 12, 31),                        # FIXME!
-            tax_lot_id
-        )
-
->>>>>>> b1945c77
         # Assign some other arguments here
         property_state.import_file = import_file
         property_state.source_type = save_type
