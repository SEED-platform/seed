--- conflicted
+++ resolved
@@ -1381,131 +1381,6 @@
         sub_progress_data.finish_with_success()
 
 
-<<<<<<< HEAD
-=======
-def map_additional_models(file_pk):
-    """
-    NOTE: This is an older entrypoint into mapping buildings and should no longer
-    be used. Use geocode_and_match_buildings_task instead.
-    TODO: remove this task once api v2 is removed
-
-    kicks off mapping models other than PropertyState, returns progress key within the JSON response
-    E.g. It creates the PropertyView, Property, Scenario, Meters, etc for BuildingSync files
-
-    :param file_pk: ImportFile Primary Key
-    :return:
-    """
-    import_file = ImportFile.objects.get(pk=file_pk)
-
-    progress_data = ProgressData(func_name='match_buildings', unique_id=file_pk)
-    progress_data.delete()
-    progress_data.save()
-
-    if import_file.matching_done:
-        _log.debug('Matching is already done')
-        return progress_data.finish_with_warning('matching already complete')
-
-    if not import_file.mapping_done:
-        _log.debug('Mapping is not done yet')
-        return progress_data.finish_with_error(
-            'Import file is not complete. Retry after mapping is complete', )
-
-    if import_file.cycle is None:
-        _log.warning("This should never happen in production")
-
-    source_type = SEED_DATA_SOURCES_MAPPING.get(import_file.source_type, ASSESSED_RAW)
-
-    # get the properties and chunk them into tasks
-    qs = PropertyState.objects.filter(
-        import_file=import_file,
-        source_type=source_type,
-        data_state=DATA_STATE_MAPPING,
-    ).only('id').iterator()
-
-    id_chunks = [[obj.id for obj in chunk] for chunk in batch(qs, 100)]
-
-    progress_data.total = len(id_chunks)
-    progress_data.save()
-
-    tasks = [_map_additional_models.si(ids, import_file.id, progress_data.key)
-             for ids in id_chunks]
-
-    chord(tasks)(
-        finish_mapping_additional_models.s(file_pk, progress_data.key))
-
-    return progress_data.result()
-
-
-@shared_task(ignore_result=True)
-def finish_mapping_additional_models(result, import_file_id, progress_key):
-    progress_data = ProgressData.from_key(progress_key)
-
-    import_file = ImportFile.objects.get(pk=import_file_id)
-    import_file.matching_done = True
-    import_file.mapping_completion = 100
-    if isinstance(result, list) and len(result) >= 0:
-        # merge the results from the tasks
-        # assumes that all values are numbers
-        merged_result = {}
-        for res in result:
-            for key, value in res.items():
-                if key in merged_result:
-                    merged_result[key] += value
-                else:
-                    merged_result[key] = value
-
-        import_file.matching_results_data = merged_result
-    else:
-        raise Exception('Expected result to be a list of one or more items')
-
-    import_file.save()
-    return progress_data.finish_with_success()
-
-
-# @cprofile()
-def match_buildings(file_pk):
-    """
-    NOTE: This is an older entrypoint into matching buildings and should no longer
-    be used. Use geocode_and_match_buildings_task instead.
-    TODO: remove this task once api v2 is removed
-
-    kicks off system matching, returns progress key within the JSON response
-
-    :param file_pk: ImportFile Primary Key
-    :return:
-    """
-    import_file = ImportFile.objects.get(pk=file_pk)
-
-    progress_data = ProgressData(func_name='match_buildings', unique_id=file_pk)
-    progress_data.delete()
-    sub_progress_data = ProgressData(func_name='match_sub_progress', unique_id=file_pk)
-    sub_progress_data.delete()
-
-    if import_file.matching_done:
-        _log.debug('Matching is already done')
-        return progress_data.finish_with_warning('matching already complete')
-
-    if not import_file.mapping_done:
-        _log.debug('Mapping is not done yet')
-        return progress_data.finish_with_error(
-            'Import file is not complete. Retry after mapping is complete', )
-
-    if import_file.cycle is None:
-        _log.warning('This should never happen in production')
-
-    # Start, match, pair
-    progress_data.total = 3
-    progress_data.save()
-    sub_progress_data.total = 100
-    sub_progress_data.save()
-
-    chord(match_and_link_incoming_properties_and_taxlots.s(file_pk, progress_data.key, sub_progress_data.key), interval=15)(
-        finish_matching.s(file_pk, progress_data.key))
-
-    return progress_data.result()
-
-
->>>>>>> 2f878464
 @shared_task(ignore_result=True)
 def finish_matching(result, import_file_id, progress_key):
     progress_data = ProgressData.from_key(progress_key)
@@ -1574,16 +1449,7 @@
     import_file = ImportFile.objects.get(pk=file_pk)
     progress_data = ProgressData.from_key(progress_key)
 
-<<<<<<< HEAD
-    source_type_dict = {
-        'Assessed Raw': ASSESSED_RAW,
-        'Portfolio Raw': PORTFOLIO_RAW,
-        'BuildingSync Raw': BUILDINGSYNC_RAW
-    }
-    source_type = source_type_dict.get(import_file.source_type, ASSESSED_RAW)
-=======
     source_type = SEED_DATA_SOURCES_MAPPING.get(import_file.source_type, ASSESSED_RAW)
->>>>>>> 2f878464
 
     # Don't query the org table here, just get the organization from the import_record
     org = import_file.import_record.super_organization
