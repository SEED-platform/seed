# !/usr/bin/env python
# encoding: utf-8
"""
:copyright (c) 2014 - 2019, The Regents of the University of California, through Lawrence Berkeley National Laboratory (subject to receipt of any required approvals from the U.S. Department of Energy) and contributors. All rights reserved.  # NOQA
:author
"""

from __future__ import absolute_import

import collections
import copy
import hashlib
import json
import os
import traceback
from _csv import Error
from builtins import str
from collections import namedtuple
from datetime import date, datetime
from itertools import chain
<<<<<<< HEAD
from math import ceil
=======
from seed.lib.merging import merging
>>>>>>> 3a06065d

from celery import chord, shared_task
from celery.utils.log import get_task_logger
from django.contrib.gis.geos import GEOSGeometry
from django.db import IntegrityError, DataError
from django.db import connection, transaction
from django.db.utils import ProgrammingError
from django.utils import timezone as tz
from django.utils.timezone import make_naive
from past.builtins import basestring
from unidecode import unidecode

from seed.data_importer.equivalence_partitioner import EquivalencePartitioner
from seed.data_importer.match import (
    match_incoming_properties_and_taxlots,
)
from seed.data_importer.meters_parser import MetersParser
from seed.data_importer.models import (
    ImportFile,
    ImportRecord,
    STATUS_READY_TO_MERGE,
)
from seed.data_importer.utils import usage_point_id
from seed.decorators import lock_and_track
from seed.lib.mcm import cleaners, mapper, reader
from seed.lib.mcm.mapper import expand_rows
from seed.lib.mcm.utils import batch
from seed.lib.progress_data.progress_data import ProgressData
from seed.lib.superperms.orgs.models import Organization
from seed.models import (
    ASSESSED_BS,
    ASSESSED_RAW,
    PORTFOLIO_BS,
    PORTFOLIO_RAW,
    Column,
    ColumnMapping,
    Meter,
    PropertyState,
    PropertyView,
    TaxLotView,
    TaxLotState,
    DATA_STATE_IMPORT,
    DATA_STATE_MAPPING,
    DATA_STATE_MATCHING,
    DATA_STATE_DELETE,
    DATA_STATE_UNKNOWN,
    MERGE_STATE_MERGED,
    MERGE_STATE_NEW,
    MERGE_STATE_UNKNOWN)
from seed.models import PropertyAuditLog
from seed.models import TaxLotAuditLog
from seed.models import TaxLotProperty
from seed.models.auditlog import AUDIT_IMPORT
from seed.models.data_quality import (
    DataQualityCheck,
    Rule,
)
from seed.utils.buildings import get_source_type
from seed.utils.geocode import geocode_buildings
from seed.utils.ubid import decode_unique_ids

# from seed.utils.cprofile import cprofile

_log = get_task_logger(__name__)

STR_TO_CLASS = {'TaxLotState': TaxLotState, 'PropertyState': PropertyState}


@shared_task(ignore_result=True)
def check_data_chunk(model, ids, dq_id):
    if model == 'PropertyState':
        qs = PropertyState.objects.filter(id__in=ids)
    elif model == 'TaxLotState':
        qs = TaxLotState.objects.filter(id__in=ids)
    else:
        qs = None
    super_org = qs.first().organization

    d = DataQualityCheck.retrieve(super_org.get_parent().id)
    d.check_data(model, qs.iterator())
    d.save_to_cache(dq_id)


@shared_task(ignore_result=True)
def finish_checking(progress_key):
    """
    Chord that is called after the data quality check is complete

    :param identifier: import file primary key
    :return: dict, results from queue
    """
    progress_data = ProgressData.from_key(progress_key)
    progress_data.finish_with_success()
    return progress_data.result()


def do_checks(org_id, propertystate_ids, taxlotstate_ids, import_file_id=None):
    """
    Run the dq checks on the data

    :param org_id:
    :param propertystate_ids:
    :param taxlotstate_ids:
    :param import_file_id: int, if present, find the data to check by the import file id
    :return:
    """
    # If import_file_id, then use that as the identifier, otherwise, initialize_cache will
    # create a new random id
    cache_key, dq_id = DataQualityCheck.initialize_cache(import_file_id)

    progress_data = ProgressData(func_name='check_data', unique_id=dq_id)
    progress_data.delete()

    if import_file_id:
        propertystate_ids = list(
            PropertyState.objects.filter(import_file=import_file_id).exclude(
                data_state__in=[DATA_STATE_UNKNOWN, DATA_STATE_IMPORT,
                                DATA_STATE_DELETE]).values_list('id', flat=True)
        )
        taxlotstate_ids = list(
            TaxLotState.objects.filter(import_file=import_file_id).exclude(
                data_state__in=[DATA_STATE_UNKNOWN, DATA_STATE_IMPORT,
                                DATA_STATE_DELETE]).values_list('id', flat=True)
        )

    tasks = _data_quality_check_create_tasks(
        org_id, propertystate_ids, taxlotstate_ids, dq_id
    )
    progress_data.total = len(tasks)
    progress_data.save()
    if tasks:
        # specify the chord as an immutable with .si
        chord(tasks, interval=15)(finish_checking.si(progress_data.key))
    else:
        finish_checking.s(progress_data.key)

    # always return something so that the code works with always eager
    return progress_data.result()


@shared_task(ignore_result=True)
def finish_mapping(import_file_id, mark_as_done, progress_key):
    import_file = ImportFile.objects.get(pk=import_file_id)
    progress_data = ProgressData.from_key(progress_key)

    # Do not set the mapping_done flag unless mark_as_done is set. This allows an actual
    # user to review the mapping before it is saved and matching starts.
    if mark_as_done:
        import_file.mapping_done = True
        import_file.save()

    # Set all statuses to Done, etc
    states = ('done', 'active', 'queued')
    actions = ('merge_analysis', 'premerge_analysis')

    # Really all these status attributes are tedious.
    import_record = ImportRecord.objects.get(pk=import_file.import_record.pk)
    for action in actions:
        for state in states:
            value = False
            if state == 'done':
                value = True
            setattr(import_record, '{0}_{1}'.format(action, state), value)

    import_record.finish_time = tz.now()
    import_record.status = STATUS_READY_TO_MERGE
    import_record.save()

    return progress_data.finish_with_success()


def _build_cleaner(org):
    """Return a cleaner instance that knows about a mapping's unit types

    :param org: organization instance
    :returns: cleaner instance

    This tells us how to try to cast types during cleaning, based on the Column
    definition in the database.

    Here we're also dealing with Pint with a tuple 'type' acting as a sort of
    parameterized type like `Pint(SquareMetres)` ... just using `pint` as the
    type doesn't tell the whole story of the type ...  eg. the "type" is
    ('quantity', 'm**2') and the cleaner can dispatch sensibly on this.

    Note that this is generally going to be on the *raw* column. Let's assume
    an example where incoming data has created raw columns 'Gross Building Area
    (m2)' and 'Gross Building Area (ft2)' ...  we'll need to disambiguate a
    mapping to mapped column 'gross_building_area' based on the raw column
    name.
    """

    def _translate_unit_to_type(unit):
        if unit is None or unit == 'String':
            return 'string'

        return unit.lower()

    # start with the predefined types
    ontology = {'types': Column.retrieve_db_types()['types']}

    query_set = Column.objects.filter(organization=org, units_pint__isnull=False)
    for column in query_set:
        # DON'T OVERRIDE DEFAULT COLUMNS WITH DATA FROM RAW COLUMNS
        # THIS CAN HAPPEN IF YOU UPLOAD A FILE WITH A HEADER IDENTICAL TO THE DEFAULT COLUMN_NAME THAT ALSO HAS UNITS
        # LIKE 'site_eui' OR 'source_eui'
        # if column.column_name not in ontology['types']:
        # add available pint types as a tuple type
        ontology['types'][column.column_name] = ('quantity', column.units_pint)

    # find all the extra data columns with units and add them as well
    for column in Column.objects.filter(organization=org,
                                        is_extra_data=True).select_related('unit'):
        if column.unit:
            column_type = _translate_unit_to_type(column.unit.get_unit_type_display())
            ontology['types'][column.column_name] = column_type

    return cleaners.Cleaner(ontology)


@shared_task(ignore_result=True)
def map_row_chunk(ids, file_pk, source_type, prog_key, **kwargs):
    """Does the work of matching a mapping to a source type and saving

    :param ids: list of PropertyState IDs to map.
    :param file_pk: int, the PK for an ImportFile obj.
    :param source_type: int, represented by either ASSESSED_RAW or PORTFOLIO_RAW.
    :param prog_key: string, key of the progress key
    """
    progress_data = ProgressData.from_key(prog_key)
    import_file = ImportFile.objects.get(pk=file_pk)
    save_type = PORTFOLIO_BS
    if source_type == ASSESSED_RAW:
        save_type = ASSESSED_BS

    org = Organization.objects.get(pk=import_file.import_record.super_organization.pk)

    # get all the table_mappings that exist for the organization
    table_mappings = ColumnMapping.get_column_mappings_by_table_name(org)

    # Remove any of the mappings that are not in the current list of raw columns because this
    # can really mess up the mapping of delimited_fields.
    # Ideally the table_mapping method would be attached to the import_file_id, someday...
    list_of_raw_columns = import_file.first_row_columns
    if list_of_raw_columns:
        for table, mappings in table_mappings.copy().items():
            for raw_column_name in mappings.copy():
                if raw_column_name not in list_of_raw_columns:
                    del table_mappings[table][raw_column_name]

        # check that the dictionaries are not empty, if empty, then delete.
        for table in table_mappings.copy():
            if not table_mappings[table]:
                del table_mappings[table]

    map_cleaner = _build_cleaner(org)

    # *** BREAK OUT INTO SEPARATE METHOD ***
    # figure out which import field is defined as the unique field that may have a delimiter of
    # individual values (e.g. tax lot ids). The definition of the delimited field is currently
    # hard coded
    try:
        delimited_fields = {}
        if 'TaxLotState' in table_mappings:
            tmp = list(table_mappings['TaxLotState'].keys())[
                list(table_mappings['TaxLotState'].values()).index(ColumnMapping.DELIMITED_FIELD)
            ]
            delimited_fields['jurisdiction_tax_lot_id'] = {
                'from_field': tmp,
                'to_table': 'TaxLotState',
                'to_field_name': 'jurisdiction_tax_lot_id',
            }

    except ValueError:
        delimited_fields = {}
        # field does not exist in mapping list, so ignoring

    # _log.debug("my table mappings are {}".format(table_mappings))
    # _log.debug("delimited_field that will be expanded and normalized: {}".format(delimited_fields))

    # If a single file is being imported into both the tax lot and property table, then add
    # an extra custom mapping for the cross-related data. If the data are not being imported into
    # the property table then make sure to skip this so that superfluous property entries are
    # not created.
    if 'PropertyState' in table_mappings:
        if delimited_fields and delimited_fields['jurisdiction_tax_lot_id']:
            table_mappings['PropertyState'][
                delimited_fields['jurisdiction_tax_lot_id']['from_field']] = (
                'PropertyState', 'lot_number', 'Lot Number', False)
    # *** END BREAK OUT ***

    try:
        with transaction.atomic():
            # yes, there are three cascading for loops here. sorry :(
            for table, mappings in table_mappings.items():
                if not table:
                    continue

                # This may be historic, but we need to pull out the extra_data_fields here to pass
                # into mapper.map_row. apply_columns are extra_data columns (the raw column names)
                extra_data_fields = []
                footprint_details = {}
                for k, v in mappings.items():
                    # the 3rd element is the is_extra_data flag.
                    # Need to convert this to a dict and not a tuple.
                    if v[3]:
                        extra_data_fields.append(k)

                    if v[1] in ['taxlot_footprint', 'property_footprint']:
                        footprint_details['raw_field'] = k
                        footprint_details['obj_field'] = v[1]
                # _log.debug("extra data fields: {}".format(extra_data_fields))

                # All the data live in the PropertyState.extra_data field when the data are imported
                data = PropertyState.objects.filter(id__in=ids).only('extra_data',
                                                                     'bounding_box').iterator()

                # Since we are importing CSV, then each extra_data field will have the same fields.
                # So save the map_model_obj outside of for loop to pass into the `save_column_names`
                # methods
                map_model_obj = None

                # Loop over all the rows
                for original_row in data:
                    # expand the row into multiple rows if needed with the delimited_field replaced
                    # with a single value. This minimizes the need to rewrite the downstream code.
                    expand_row = False
                    for k, d in delimited_fields.items():
                        if d['to_table'] == table:
                            expand_row = True
                    # _log.debug("Expand row is set to {}".format(expand_row))

                    delimited_field_list = []
                    for _, v in delimited_fields.items():
                        delimited_field_list.append(v['from_field'])

                    # _log.debug("delimited_field_list is set to {}".format(delimited_field_list))

                    # The raw data upon import is in the extra_data column
                    for row in expand_rows(
                        original_row.extra_data, delimited_field_list, expand_row
                    ):
                        map_model_obj = mapper.map_row(
                            row,
                            mappings,
                            STR_TO_CLASS[table],
                            extra_data_fields,
                            cleaner=map_cleaner,
                            **kwargs
                        )

                        # save cross related data, that is data that needs to go into the other
                        # model's collection as well.

                        # Assign some other arguments here
                        map_model_obj.bounding_box = original_row.bounding_box
                        map_model_obj.import_file = import_file
                        map_model_obj.source_type = save_type
                        map_model_obj.organization = import_file.import_record.super_organization
                        if hasattr(map_model_obj, 'data_state'):
                            map_model_obj.data_state = DATA_STATE_MAPPING
                        if hasattr(map_model_obj, 'clean'):
                            map_model_obj.clean()

                        # There is a potential thread safe issue here:
                        # This method is called in parallel on production systems, so we need to
                        # make sure that the object hasn't already been created. For example, in
                        # the test data the tax lot id is the same for many rows. Make sure
                        # to only create/save the object if it hasn't been created before.
                        if hash_state_object(map_model_obj, include_extra_data=False) == \
                            hash_state_object(
                                STR_TO_CLASS[table](organization=map_model_obj.organization),
                                include_extra_data=False):
                            # Skip this object as it has no data...
                            _log.warn(
                                "Skipping property or taxlot during mapping because it is identical to another row")
                            continue

                        # If a footprint was provided but footprint was not populated/valid,
                        # create a new extra_data column to store the raw, invalid data.
                        # Also create a new rule for this new column
                        if footprint_details.get('obj_field'):
                            if getattr(map_model_obj, footprint_details['obj_field']) is None:
                                _store_raw_footprint_and_create_rule(footprint_details, table, org, import_file,
                                                                     original_row, map_model_obj)

                        # There was an error with a field being too long [> 255 chars].
                        map_model_obj.save()

                        # Create an audit log record for the new map_model_obj that was created.

                        AuditLogClass = PropertyAuditLog if isinstance(
                            map_model_obj, PropertyState) else TaxLotAuditLog
                        AuditLogClass.objects.create(
                            organization=org,
                            state=map_model_obj,
                            name='Import Creation',
                            description='Creation from Import file.',
                            import_filename=import_file,
                            record_type=AUDIT_IMPORT
                        )

                # Make sure that we've saved all of the extra_data column names from the first item
                # in list
                if map_model_obj:
                    Column.save_column_names(map_model_obj)
    except IntegrityError as e:
        progress_data.finish_with_error('Could not map_row_chunk with error', str(e))
        raise IntegrityError("Could not map_row_chunk with error: %s" % str(e))
    except DataError as e:
        _log.error(traceback.format_exc())
        progress_data.finish_with_error('Invalid data found', str(e))
        raise DataError("Invalid data found: %s" % str(e))
    except TypeError as e:
        _log.error('Error mapping data with error: %s' % str(e))
        progress_data.finish_with_error('Invalid type found while mapping data', str(e))
        raise DataError("Invalid type found while mapping data: %s" % str(e))

    progress_data.step()

    return True


def _store_raw_footprint_and_create_rule(footprint_details, table, org, import_file, original_row, map_model_obj):
    column_name = footprint_details['raw_field'] + ' (Invalid Footprint)'

    column_mapping_for_cache = {
        'from_field': column_name,
        'from_units': None,
        'to_field': column_name,
        'to_table_name': table
    }

    column_mapping = column_mapping_for_cache.copy()
    column_mapping['to_field_display_name'] = column_name

    # Create column without updating the mapped columns cache, then update cache separately
    Column.create_mappings([column_mapping], org, import_file.import_record.last_modified_by)

    cached_column_mapping = json.loads(import_file.cached_mapped_columns)
    cached_column_mapping.append(column_mapping_for_cache)
    import_file.save_cached_mapped_columns(cached_column_mapping)

    map_model_obj.extra_data[column_name] = original_row.extra_data[footprint_details['raw_field']]

    rule = {
        'table_name': table,
        'field': column_name,
        'rule_type': Rule.RULE_TYPE_CUSTOM,
        'severity': Rule.SEVERITY_ERROR,
    }

    dq, _created = DataQualityCheck.objects.get_or_create(organization=org.id)
    dq.add_rule_if_new(rule)


def _map_data_create_tasks(import_file_id, progress_key):
    """
    Get all of the raw data and process it using appropriate mapping.
    @lock_and_track returns a progress_key

    :param import_file_id: int, the id of the import_file we're working with.
    :param mark_as_done: bool, tell finish_mapping that import_file.mapping_done is True
    :return:
    """
    progress_data = ProgressData.from_key(progress_key)
    import_file = ImportFile.objects.get(pk=import_file_id)

    # If we haven't finished saving, we should not proceed with mapping
    # Re-queue this task.
    # if not import_file.raw_save_done:
    #     _log.debug("_map_data raw_save_done is false, queueing the task until raw_save finishes")
    #     map_data.apply_async(args=[import_file_id], countdown=60, expires=120)
    #     return progress_data.finish_with_error('waiting for raw data save.')

    source_type_dict = {
        'Portfolio Raw': PORTFOLIO_RAW,
        'Assessed Raw': ASSESSED_RAW,
    }
    source_type = source_type_dict.get(import_file.source_type, ASSESSED_RAW)

    qs = PropertyState.objects.filter(
        import_file=import_file,
        source_type=source_type,
        data_state=DATA_STATE_IMPORT,
    ).only('id').iterator()

    id_chunks = [[obj.id for obj in chunk] for chunk in batch(qs, 100)]

    progress_data.total = len(id_chunks)
    progress_data.save()

    tasks = [map_row_chunk.si(ids, import_file_id, source_type, progress_data.key)
             for ids in id_chunks]

    return tasks


def _data_quality_check_create_tasks(org_id, property_state_ids, taxlot_state_ids, dq_id):
    """
    Entry point into running data quality checks.

    Get the mapped data and run the data_quality class against it in chunks. The
    mapped data are pulled from the PropertyState(or Taxlot) table.

    @lock_and_track returns a progress_key

    :param org_id:
    :param property_state_ids: list, list of property state IDs to check
    :param taxlot_state_ids: list, list of tax lot state IDs to check
    :param dq_id: str, for retrieving progress status
    """
    # Initialize the data quality checks with the organization here. It is important to do it here
    # since the .retrieve method in the check_data_chunk method will result in a race condition if celery is
    # running in parallel.
    DataQualityCheck.retrieve(org_id)

    tasks = []
    if property_state_ids:
        id_chunks = [[obj for obj in chunk] for chunk in batch(property_state_ids, 100)]
        for ids in id_chunks:
            tasks.append(check_data_chunk.s("PropertyState", ids, dq_id))

    if taxlot_state_ids:
        id_chunks_tl = [[obj for obj in chunk] for chunk in batch(taxlot_state_ids, 100)]
        for ids in id_chunks_tl:
            tasks.append(check_data_chunk.s("TaxLotState", ids, dq_id))

    return tasks


def map_data(import_file_id, remap=False, mark_as_done=True):
    """
    Map data task. By default this method will run through the mapping and mark it as complete.
    :param import_file_id: Import File ID
    :param remap: bool, if remapping, then delete previous objects from the database
    :param mark_as_done: bool, if skip review then the mapping_done flag will be set to true at the
    end.
    :return: JSON
    """
    # Clear out the previously mapped data
    DataQualityCheck.initialize_cache(import_file_id)

    import_file = ImportFile.objects.get(pk=import_file_id)
    if remap:
        # Check to ensure that import files has not already been matched/merged.
        if import_file.matching_done or import_file.matching_completion:
            result = {
                'status': 'warning',
                'progress': 100,
                'message': 'Mapped buildings already merged',
            }
            return result

        # Delete properties already mapped for this file.
        PropertyState.objects.filter(
            import_file=import_file,
            data_state=DATA_STATE_MAPPING,
        ).delete()

        # Delete properties already mapped for this file.
        TaxLotState.objects.filter(
            import_file=import_file,
            data_state=DATA_STATE_MAPPING,
        ).delete()

        # Reset various flags
        import_file.mapping_done = False
        import_file.mapping_completion = None
        import_file.save()

    # delete the prog key -- in case it exists
    progress_data = ProgressData(func_name='map_data', unique_id=import_file_id)
    progress_data.delete()

    tasks = _map_data_create_tasks(import_file_id, progress_data.key)
    if tasks:
        chord(tasks)(finish_mapping.si(import_file_id, mark_as_done, progress_data.key))
    else:
        _log.debug("Not creating finish_mapping chord, calling directly")
        finish_mapping.si(import_file_id, mark_as_done, progress_data.key)

    return progress_data.result()


@shared_task(ignore_result=True)
def _save_raw_data_chunk(chunk, file_pk, progress_key):
    """
    Save the raw data to the database

    :param chunk: list, ids to process
    :param file_pk: ImportFile Primary Key
    :param progress_key: string, Progress Key to append progress
    :return: Bool, Always true
    """
    import_file = ImportFile.objects.get(pk=file_pk)

    # Save our "column headers" and sample rows for F/E.
    source_type = get_source_type(import_file)
    try:
        with transaction.atomic():
            for c in chunk:
                raw_property = PropertyState(
                    organization=import_file.import_record.super_organization)
                raw_property.import_file = import_file

                # sanitize c and remove any diacritics
                new_chunk = {}
                for k, v in c.items():
                    # remove extra spaces surrounding keys.
                    key = k.strip()

                    if key == "bounding_box":  # capture bounding_box GIS field on raw record
                        raw_property.bounding_box = v
                    elif isinstance(v, basestring):
                        new_chunk[key] = unidecode(v)
                    elif isinstance(v, (datetime, date)):
                        raise TypeError(
                            "Datetime class not supported in Extra Data. Needs to be a string.")
                    else:
                        new_chunk[key] = v
                raw_property.extra_data = new_chunk
                raw_property.source_type = source_type
                raw_property.data_state = DATA_STATE_IMPORT
                raw_property.organization = import_file.import_record.super_organization
                raw_property.save()
    except IntegrityError as e:
        raise IntegrityError("Could not save_raw_data_chunk with error: %s" % (e))

    # Indicate progress
    progress_data = ProgressData.from_key(progress_key)
    progress_data.step()

    return True


@shared_task(ignore_result=True)
def finish_raw_save(results, file_pk, progress_key, summary=None):
    """
    Finish importing the raw file.

    If the file is a PM Meter Usage or GreenButton import, remove the cycle association.
    If the file is of one of those types and a summary is provided, add import results
    to this summary and save it to the ProgressData.

    :param results: List of results from the parent task
    :param file_pk: ID of the file that was being imported
    :param progress_key: string, Progress Key to append progress
    :param summary: Summary to be saved on ProgressData as a message
    :return: results: results from the other tasks before the chord ran
    """
    progress_data = ProgressData.from_key(progress_key)
    import_file = ImportFile.objects.get(pk=file_pk)
    import_file.raw_save_done = True

    if import_file.source_type in ['PM Meter Usage', 'GreenButton'] and summary is not None:
        import_file.cycle_id = None

        _append_meter_import_results_to_summary(results, summary)
        finished_progress_data = progress_data.finish_with_success(summary)
    else:
        finished_progress_data = progress_data.finish_with_success()

    import_file.save()

    return finished_progress_data


def cache_first_rows(import_file, parser):
    """Cache headers, and rows 2-6 for validation/viewing.

    :param import_file: ImportFile inst.
    :param parser: MCMParser instance.
    """

    # return the first row of the headers which are cleaned
    first_row = parser.headers
    first_five_rows = parser.first_five_rows

    # _log.debug(first_five_rows)

    import_file.cached_second_to_fifth_row = "\n".join(first_five_rows)
    if first_row:
        first_row = reader.ROW_DELIMITER.join(first_row)
    import_file.cached_first_row = first_row or ''
    import_file.save()


@shared_task(ignore_result=True)
@lock_and_track
def _save_greenbutton_data_create_tasks(file_pk, progress_key):
    """
    Create GreenButton import tasks. Notably, 1 GreenButton import contains
    data for 1 Property and 1 energy type. Subsequently, this means 1
    GreenButton import contains MeterReadings for only 1 Meter.

    By first getting or creating the single Meter for this file's MeterReadings,
    the ID of this Meter can be passed to the individual tasks that will
    actually create the readings.
    """
    progress_data = ProgressData.from_key(progress_key)

    import_file = ImportFile.objects.get(pk=file_pk)
    org_id = import_file.cycle.organization.id
    property_id = import_file.matching_results_data['property_id']

    # matching_results_data gets cleared out since the field wasn't meant for this
    import_file.matching_results_data = {}
    import_file.save()

    parser = reader.GreenButtonParser(import_file.local_file)
    raw_meter_data = list(parser.data)

    meters_parser = MetersParser(org_id, raw_meter_data, source_type=Meter.GREENBUTTON, property_id=property_id)
    meter_readings = meters_parser.meter_and_reading_objs[0]  # there should only be one meter (1 property, 1 type/unit)
    proposed_imports = meters_parser.proposed_imports()

    readings = meter_readings['readings']
    meter_only_details = {k: v for k, v in meter_readings.items() if k != 'readings'}
    meter, _created = Meter.objects.get_or_create(**meter_only_details)
    meter_id = meter.id

    meter_usage_point_id = usage_point_id(meter.source_id)

    chunk_size = 1000

    progress_data.total = ceil(len(readings) / chunk_size)
    progress_data.save()

    tasks = [
        _save_greenbutton_data_task.s(batch_readings, meter_id, meter_usage_point_id, progress_data.key)
        for batch_readings
        in batch(readings, chunk_size)
    ]

    return tasks, proposed_imports


@shared_task
def _save_greenbutton_data_task(readings, meter_id, meter_usage_point_id, progress_key):
    """
    This method defines an individual task to save MeterReadings for a single
    Meter. Each task returns the results of the import.

    The query creates or updates readings while associating them to the meter
    via raw SQL upsert. Specifically, meter_id, start_time, and end_time must be
    unique or an update occurs. Otherwise, a new reading entry is created.

    If the query leads to an error regarding trying to update the same row
    within the same query, the error is logged in the results and none of the
    readings for that batch are saved.
    """
    progress_data = ProgressData.from_key(progress_key)
    meter = Meter.objects.get(pk=meter_id)

    result = {}
    try:
        with transaction.atomic():
            reading_strings = [
                f"({meter_id}, '{reading['start_time'].isoformat(' ')}', '{reading['end_time'].isoformat(' ')}', {reading['reading']}, '{reading['source_unit']}', {reading['conversion_factor']})"
                for reading
                in readings
            ]

            sql = (
                'INSERT INTO seed_meterreading(meter_id, start_time, end_time, reading, source_unit, conversion_factor)' +
                ' VALUES ' + ', '.join(reading_strings) +
                ' ON CONFLICT (meter_id, start_time, end_time)' +
                ' DO UPDATE SET reading = EXCLUDED.reading, source_unit = EXCLUDED.source_unit, conversion_factor = EXCLUDED.conversion_factor' +
                ' RETURNING reading;'
            )
            with connection.cursor() as cursor:
                cursor.execute(sql)
                key = "{} - {}".format(meter_usage_point_id, meter.get_type_display())
                result[key] = {'count': len(cursor.fetchall())}
    except ProgrammingError as e:
        if 'ON CONFLICT DO UPDATE command cannot affect row a second time' in str(e):
            key = "{} - {}".format(meter_usage_point_id, meter.get_type_display())
            result[key] = {'error': 'Overlapping readings.'}
    except Exception as e:
        progress_data.finish_with_error('data failed to import')
        raise e

    # Indicate progress
    progress_data.step()

    return result


@shared_task
def _save_pm_meter_usage_data_task(meter_readings, file_pk, progress_key):
    """
    This method defines an individual task to get or create a single Meter and its
    corresponding MeterReadings. Each task returns the results of the import.

    Within the query, get or create the meter without it's readings. Then,
    create or update readings while associating them to the meter via raw SQL upsert.
    Specifically, meter_id, start_time, and end_time must be unique or an update
    occurs. Otherwise, a new reading entry is created.

    If the query leads to an error regarding trying to update the same row
    within the same query, the error is logged in the results and all the
    MeterReadings and their Meter (if that was created in this transaction) are
    not saved.
    """
    progress_data = ProgressData.from_key(progress_key)

    result = {}
    try:
        with transaction.atomic():
            readings = meter_readings['readings']
            meter_only_details = {k: v for k, v in meter_readings.items() if k != 'readings'}

            meter, _created = Meter.objects.get_or_create(**meter_only_details)

            reading_strings = [
                f"({meter.id}, '{reading['start_time'].isoformat(' ')}', '{reading['end_time'].isoformat(' ')}', {reading['reading']}, '{reading['source_unit']}', {reading['conversion_factor']})"
                for reading
                in readings
            ]

            sql = (
                'INSERT INTO seed_meterreading(meter_id, start_time, end_time, reading, source_unit, conversion_factor)' +
                ' VALUES ' + ', '.join(reading_strings) +
                ' ON CONFLICT (meter_id, start_time, end_time)' +
                ' DO UPDATE SET reading = EXCLUDED.reading, source_unit = EXCLUDED.source_unit, conversion_factor = EXCLUDED.conversion_factor' +
                ' RETURNING reading;'
            )
            with connection.cursor() as cursor:
                cursor.execute(sql)
                key = "{} - {}".format(meter.source_id, meter.get_type_display())
                result[key] = {'count': len(cursor.fetchall())}
    except ProgrammingError as e:
        if 'ON CONFLICT DO UPDATE command cannot affect row a second time' in str(e):
            type_lookup = dict(Meter.ENERGY_TYPES)
            key = "{} - {}".format(meter_readings.get('source_id'), type_lookup[meter_readings['type']])
            result[key] = {'error': 'Overlapping readings.'}
    except Exception as e:
        progress_data.finish_with_error('data failed to import')
        raise e

    # Indicate progress
    progress_data.step()

    return result


def _save_pm_meter_usage_data_create_tasks(file_pk, progress_key):
    """
    This takes a PM meters import file and restructures the data in order to
    create and return the tasks to import Meters and their corresponding
    MeterReadings.

    In addition, a snapshot of the proposed imports are passed back to later
    create a before and after summary of the import.

    :param file_pk: int, ID of the file to import
    :param progress_key: string, Progress Key to append progress
    """
    progress_data = ProgressData.from_key(progress_key)

    import_file = ImportFile.objects.get(pk=file_pk)
    org_id = import_file.cycle.organization.id

    parser = reader.MCMParser(import_file.local_file, 'Meter Entries')
    raw_meter_data = list(parser.data)

    meters_parser = MetersParser(org_id, raw_meter_data)
    meters_and_readings = meters_parser.meter_and_reading_objs
    proposed_imports = meters_parser.proposed_imports()

    progress_data.total = len(meters_and_readings)
    progress_data.save()

    tasks = [
        _save_pm_meter_usage_data_task.s(meter_readings, file_pk, progress_data.key)
        for meter_readings
        in meters_and_readings
    ]

    return tasks, proposed_imports


def _append_meter_import_results_to_summary(import_results, incoming_summary):
    """
    This appends meter import result counts and, if applicable, error messages.

    Note, import_results will be of the form:
        [
            {'<source_id/usage_point_id> - <type>": {'count': 100}},
            {'<source_id/usage_point_id> - <type>": {'count': 100}},
            {'<source_id/usage_point_id> - <type>": {'error': "<error_message>"}},
            {'<source_id/usage_point_id> - <type>": {'error': "<error_message>"}},
        ]
    """
    agg_results_summary = collections.defaultdict(lambda: 0)
    error_comments = collections.defaultdict(lambda: set())

    # First aggregate import_results by key
    for result in import_results:
        key = list(result.keys())[0]

        success_count = result[key].get('count')

        if success_count is None:
            error_comments[key].add(result[key].get('error'))
        else:
            agg_results_summary[key] += success_count

    # Next update summary of incoming meters imports with aggregated results.
    for import_info in incoming_summary:
        key = "{} - {}".format(import_info['source_id'], import_info['type'])

        import_info['successfully_imported'] = agg_results_summary.get(key, 0)

        if error_comments:
            import_info['errors'] = ' '.join(list(error_comments.get(key, '')))

    return incoming_summary


def _save_raw_data_create_tasks(file_pk, progress_key):
    """
    Worker method for saving raw data. Chunk up the CSV or XLSX file and save the raw data
    into the PropertyState table.

    In the case of receiving PM Meter Usage, build tasks to import these directly
    into Meters and MeterReadings.

    :param file_pk: int, ID of the file to import
    :return: Dict, result from progress data / cache
    """
    progress_data = ProgressData.from_key(progress_key)

    # _log.debug('Attempting to access import_file')
    import_file = ImportFile.objects.get(pk=file_pk)
    if import_file.raw_save_done:
        return progress_data.finish_with_warning('Raw data already saved')

    if import_file.source_type == 'PM Meter Usage':
        return _save_pm_meter_usage_data_create_tasks(file_pk, progress_data.key)
    elif import_file.source_type == 'GreenButton':
        return _save_greenbutton_data_create_tasks(file_pk, progress_data.key)

    file_extension = os.path.splitext(import_file.file.name)[1]

    if file_extension == '.json' or file_extension == '.geojson':
        parser = reader.GeoJSONParser(import_file.local_file)
    else:
        parser = reader.MCMParser(import_file.local_file)

    cache_first_rows(import_file, parser)
    import_file.num_rows = 0
    import_file.num_columns = parser.num_columns()

    chunks = []
    for batch_chunk in batch(parser.data, 100):
        import_file.num_rows += len(batch_chunk)
        chunks.append(batch_chunk)
    import_file.save()

    progress_data.total = len(chunks)
    progress_data.save()

    # return tasks and None as a placeholder for proposed data import summary
    return [_save_raw_data_chunk.s(chunk, file_pk, progress_data.key) for chunk in chunks], None


def save_raw_data(file_pk):
    """
    Simply report to the user that we have queued up the save_run_data to run. This is the entry
    point into saving the data.

    In the case of meter reading imports, it's possible to receive a summary of
    what the tasks intend to accomplish.

    :param file_pk: ImportFile Primary Key
    :return: Dict, from cache, containing the progress key to track
    """
    progress_data = ProgressData(func_name='save_raw_data', unique_id=file_pk)
    # save_raw_data_run.s(file_pk, progress_data.key)
    try:
        # Go get the tasks that need to be created, then call them in the chord here.
        tasks, summary = _save_raw_data_create_tasks(file_pk, progress_data.key)
        chord(tasks, interval=15)(finish_raw_save.s(file_pk, progress_data.key, summary=summary))
    except StopIteration:
        progress_data.finish_with_error('StopIteration Exception', traceback.format_exc())
    except Error as e:
        progress_data.finish_with_error('File Content Error: ' + str(e), traceback.format_exc())
    except KeyError as e:
        progress_data.finish_with_error('Invalid Column Name: "' + str(e) + '"',
                                        traceback.format_exc())
    except TypeError:
        progress_data.finish_with_error('TypeError Exception', traceback.format_exc())
    except Exception as e:
        progress_data.finish_with_error('Unhandled Error: ' + str(e),
                                        traceback.format_exc())
    _log.debug(progress_data.result())
    return progress_data.result()


# def save_raw_data_run(file_pk, progress_key):
#     """
#     Run the save_raw_data command. This adds more information to the progress_key that is given.
#     Save the raw data from an imported file.
#
#     :param file_pk:
#     :param progress_key:
#     :return:
#     """
#     pass

def geocode_buildings_task(file_pk):
    async_result = _geocode_properties_or_tax_lots.s(file_pk).apply_async()
    result = [r for r in async_result.collect()]

    return result


@shared_task
def _geocode_properties_or_tax_lots(file_pk):
    if PropertyState.objects.filter(import_file_id=file_pk).exclude(data_state=DATA_STATE_IMPORT):
        qs = PropertyState.objects.filter(import_file_id=file_pk).exclude(
            data_state=DATA_STATE_IMPORT)
        decode_unique_ids(qs)
        geocode_buildings(qs)

    if TaxLotState.objects.filter(import_file_id=file_pk).exclude(data_state=DATA_STATE_IMPORT):
        qs = TaxLotState.objects.filter(import_file_id=file_pk).exclude(
            data_state=DATA_STATE_IMPORT)
        decode_unique_ids(qs)
        geocode_buildings(qs)


# @cprofile()
def match_buildings(file_pk):
    """
    kicks off system matching, returns progress key within the JSON response

    :param file_pk: ImportFile Primary Key
    :return:
    """
    import_file = ImportFile.objects.get(pk=file_pk)

    progress_data = ProgressData(func_name='match_buildings', unique_id=file_pk)
    progress_data.delete()

    if import_file.matching_done:
        _log.debug('Matching is already done')
        return progress_data.finish_with_warning('matching already complete')

    if not import_file.mapping_done:
        _log.debug('Mapping is not done yet')
        return progress_data.finish_with_error(
            'Import file is not complete. Retry after mapping is complete', )

    if import_file.cycle is None:
        _log.warn('This should never happen in production')

    # Start, match, pair
    progress_data.total = 3
    progress_data.save()

    chord(match_incoming_properties_and_taxlots.s(file_pk, progress_data.key), interval=15)(
        finish_matching.s(file_pk, progress_data.key))

    return progress_data.result()


@shared_task(ignore_result=True)
def finish_matching(result, import_file_id, progress_key):
    progress_data = ProgressData.from_key(progress_key)

    import_file = ImportFile.objects.get(pk=import_file_id)
    import_file.matching_done = True
    import_file.mapping_completion = 100
    if isinstance(result, list) and len(result) == 1:
        import_file.matching_results_data = result[0]
    else:
        raise Exception('there are more than one results for matching_results, need to merge')
    import_file.save()

    return progress_data.finish_with_success()


def hash_state_object(obj, include_extra_data=True):
    def add_dictionary_repr_to_hash(hash_obj, dict_obj):
        assert isinstance(dict_obj, dict)

        for (key, value) in sorted(dict_obj.items(), key=lambda x_y: x_y[0]):
            if isinstance(value, dict):
                add_dictionary_repr_to_hash(hash_obj, value)
            else:
                hash_obj.update(str(unidecode(key)).encode('utf-8'))
                if isinstance(value, basestring):
                    hash_obj.update(unidecode(value).encode('utf-8'))
                else:
                    hash_obj.update(str(value).encode('utf-8'))
        return hash_obj

    def _get_field_from_obj(field_obj, field):
        if not hasattr(field_obj, field):
            return 'FOO'  # Return a random value so we can distinguish between this and None.
        else:
            return getattr(field_obj, field)

    m = hashlib.md5()
    for f in Column.retrieve_db_field_name_for_hash_comparison():
        obj_val = _get_field_from_obj(obj, f)
        m.update(f.encode('utf-8'))
        if isinstance(obj_val, datetime):
            # if this is a datetime, then make sure to save the string as a naive datetime.
            # Somehow, somewhere the data are being saved in mapping with a timezone,
            # then in matching they are removed (but the time is updated correctly)
            m.update(str(make_naive(obj_val).astimezone(tz.utc).isoformat()).encode('utf-8'))
        elif isinstance(obj_val, GEOSGeometry):
            m.update(GEOSGeometry(obj_val, srid=4326).wkt.encode('utf-8'))
        else:
            m.update(str(obj_val).encode('utf-8'))

    if include_extra_data:
        add_dictionary_repr_to_hash(m, obj.extra_data)

    return m.hexdigest()


def list_canonical_property_states(org_id):
    """
    Return a QuerySet of the property states that are part of the inventory

    Args:
        org_id: Organization ID

    Returns:
        QuerySet

    """
    pvs = PropertyView.objects.filter(
        state__organization=org_id,
        state__data_state__in=[DATA_STATE_MATCHING]
    ).select_related('state').order_by('state__id')

    ids = [p.state.id for p in pvs]
    return PropertyState.objects.filter(pk__in=ids)


def pair_new_states(merged_property_views, merged_taxlot_views):
    """
    Pair new states from lists of property views and tax lot views

    :param merged_property_views: list, merged property views
    :param merged_taxlot_views: list, merged tax lot views
    :return: None
    """
    if not merged_property_views and not merged_taxlot_views:
        return

    # Not sure what the below cycle code does.
    # Commented out during Python3 upgrade.
    # cycle = chain(merged_property_views, merged_taxlot_views).next().cycle

    tax_cmp_fmt = [
        ('jurisdiction_tax_lot_id', 'custom_id_1'),
        ('ulid',),
        ('custom_id_1',),
        ('normalized_address',),
        ('custom_id_1',),
    ]

    prop_cmp_fmt = [
        ('lot_number', 'custom_id_1'),
        ('ubid',),
        ('custom_id_1',),
        ('normalized_address',),
        ('pm_property_id',),
        ('jurisdiction_property_id',),
    ]

    tax_comparison_fields = sorted(list(set(chain.from_iterable(tax_cmp_fmt))))
    prop_comparison_fields = sorted(list(set(chain.from_iterable(prop_cmp_fmt))))

    tax_comparison_field_names = list(map(lambda s: "state__{}".format(s), tax_comparison_fields))
    prop_comparison_field_names = list(map(lambda s: "state__{}".format(s), prop_comparison_fields))

    # This is a not so nice hack. but it's the only special case/field
    # that isn't on the join to the State.
    tax_comparison_fields.insert(0, 'pk')
    prop_comparison_fields.insert(0, 'pk')
    tax_comparison_field_names.insert(0, 'pk')
    prop_comparison_field_names.insert(0, 'pk')

    view = next(chain(merged_property_views, merged_taxlot_views))
    cycle = view.cycle
    org = view.state.organization

    global taxlot_m2m_keygen
    global property_m2m_keygen

    taxlot_m2m_keygen = EquivalencePartitioner(tax_cmp_fmt, ['jurisdiction_tax_lot_id'])
    property_m2m_keygen = EquivalencePartitioner(prop_cmp_fmt,
                                                 ['pm_property_id', 'jurisdiction_property_id'])

    property_views = PropertyView.objects.filter(state__organization=org, cycle=cycle).values_list(
        *prop_comparison_field_names)
    taxlot_views = TaxLotView.objects.filter(state__organization=org, cycle=cycle).values_list(
        *tax_comparison_field_names)

    # For each of the view objects, make an
    prop_type = namedtuple('Prop', prop_comparison_fields)
    taxlot_type = namedtuple('TL', tax_comparison_fields)

    # Makes object with field_name->val attributes on them.
    property_objects = [prop_type(*attr) for attr in property_views]
    taxlot_objects = [taxlot_type(*attr) for attr in taxlot_views]

    # NA: I believe this is incorrect, but doing this for simplicity
    # now. The logic that is being missed is a pretty extreme corner
    # case.

    # NA: I should generate one key for each property for each thing in it's lot number state.

    # property_keys = {property_m2m_keygen.calculate_comparison_key(p): p.pk for p in property_objects}
    # taxlot_keys = [taxlot_m2m_keygen.calculate_comparison_key(tl): tl.pk for tl in taxlot_objects}

    # Calculate a key for each of the split fields.
    property_keys_orig = dict(
        [(property_m2m_keygen.calculate_comparison_key(p), p.pk) for p in property_objects])

    # property_keys = copy.deepcopy(property_keys_orig)

    # Do this inelegant step to make sure we are correctly splitting.
    property_keys = collections.defaultdict(list)
    for k in property_keys_orig:
        if k[0] and ";" in k[0]:
            for lotnum in map(lambda x: x.strip(), k[0].split(";")):
                k_copy = list(copy.deepcopy(k))
                k_copy[0] = lotnum
                property_keys[tuple(k_copy)] = property_keys_orig[k]
        else:
            property_keys[k] = property_keys_orig[k]

    taxlot_keys = dict(
        [(taxlot_m2m_keygen.calculate_comparison_key(p), p.pk) for p in taxlot_objects])

    # property_comparison_keys = {property_m2m_keygen.calculate_comparison_key_key(p): p.pk for p in property_objects}
    # property_canonical_keys = {property_m2m_keygen.calculate_canonical_key(p): p.pk for p in property_objects}

    possible_merges = []  # List of prop.id, tl.id merges.

    for pv in merged_property_views:
        # if pv.state.lot_number and ";" in pv.state.lot_number:
        #     pdb.set_trace()

        pv_key = property_m2m_keygen.calculate_comparison_key(pv.state)
        # TODO: Refactor pronto.  Iterating over the tax lot is bad implementation.
        for tlk in taxlot_keys:
            if pv_key[0] and ";" in pv_key[0]:
                for lotnum in map(lambda x: x.strip(), pv_key[0].split(";")):
                    pv_key_copy = list(copy.deepcopy(pv_key))
                    pv_key_copy[0] = lotnum
                    pv_key_copy = tuple(pv_key_copy)
                    if property_m2m_keygen.calculate_key_equivalence(pv_key_copy, tlk):
                        possible_merges.append((property_keys[pv_key_copy], taxlot_keys[tlk]))
            else:
                if property_m2m_keygen.calculate_key_equivalence(pv_key, tlk):
                    possible_merges.append((property_keys[pv_key], taxlot_keys[tlk]))

    for tlv in merged_taxlot_views:
        tlv_key = taxlot_m2m_keygen.calculate_comparison_key(tlv.state)
        for pv_key in property_keys:
            if property_m2m_keygen.calculate_key_equivalence(tlv_key, pv_key):
                possible_merges.append((property_keys[pv_key], taxlot_keys[tlv_key]))

    for m2m in set(possible_merges):
        pv_pk, tlv_pk = m2m

        # PropertyView.objects.get(pk=pv_pk)
        # TaxLotView.objects.get(pk=tlv_pk)

        count = TaxLotProperty.objects.filter(
            property_view_id=pv_pk,
            taxlot_view_id=tlv_pk
        ).count()

        if count:
            continue

        is_primary = TaxLotProperty.objects.filter(property_view_id=pv_pk).count() == 0
        m2m_join = TaxLotProperty(
            property_view_id=pv_pk,
            taxlot_view_id=tlv_pk,
            cycle=cycle,
            primary=is_primary
        )
        m2m_join.save()

    return<|MERGE_RESOLUTION|>--- conflicted
+++ resolved
@@ -18,11 +18,7 @@
 from collections import namedtuple
 from datetime import date, datetime
 from itertools import chain
-<<<<<<< HEAD
 from math import ceil
-=======
-from seed.lib.merging import merging
->>>>>>> 3a06065d
 
 from celery import chord, shared_task
 from celery.utils.log import get_task_logger
@@ -68,10 +64,8 @@
     DATA_STATE_MAPPING,
     DATA_STATE_MATCHING,
     DATA_STATE_DELETE,
-    DATA_STATE_UNKNOWN,
-    MERGE_STATE_MERGED,
-    MERGE_STATE_NEW,
-    MERGE_STATE_UNKNOWN)
+    DATA_STATE_UNKNOWN
+)
 from seed.models import PropertyAuditLog
 from seed.models import TaxLotAuditLog
 from seed.models import TaxLotProperty
