--- conflicted
+++ resolved
@@ -354,17 +354,6 @@
 
                     # Create an audit log record for the new
                     # map_model_obj that was created.
-
-<<<<<<< HEAD
-                AuditLogClass = PropertyAuditLog if isinstance(map_model_obj,
-                                                               PropertyState) else TaxLotAuditLog
-                AuditLogClass.objects.create(organization=org,
-                                             state=map_model_obj,
-                                             name='Import Creation',
-                                             description='Creation from Import file.',
-                                             import_filename=import_file,
-                                             record_type=AUDIT_IMPORT)
-=======
                     AuditLogClass = PropertyAuditLog if isinstance(map_model_obj,
                                                                    PropertyState) else TaxLotAuditLog
                     AuditLogClass.objects.create(organization=org,
@@ -378,7 +367,6 @@
                     # Could not save the record for some reason. Report out and keep moving
                     # TODO: Need to address this and report back to the user which records were not imported  #noqa
                     _log.error("ERROR: Could not save the model with row {}".format(row))
->>>>>>> 760699f4
 
         # Make sure that we've saved all of the extra_data column names from the first item in list
         if map_model_obj:
@@ -1086,7 +1074,6 @@
 
     @classmethod
     def makeTaxLotStateEquivalence(kls):
-<<<<<<< HEAD
         tax_lot_equivalence_fields = [
             ("jurisdiction_tax_lot_id", "custom_id_1"),
             ("custom_id_1",),
@@ -1094,20 +1081,6 @@
         ]
         tax_lot_noequivalence_fields = ["jurisdiction_tax_lot_id"]
         return kls(tax_lot_equivalence_fields, tax_lot_noequivalence_fields)
-=======
-        tax_lot_equivalence_fields = [("jurisdiction_tax_lot_id", "custom_id_1"),
-                                      ("custom_id_1",),
-                                      ("normalized_address",)]
-        return kls(tax_lot_equivalence_fields)
-
-    def __init__(self, equivalence_class_description):
-        # self.equiv_compare_func = self.makeKeyEquivalenceFunction(equivalence_class_description)
-        self.equiv_comparison_key_func = self.makeResolvedKeyCalculationFunction(
-            equivalence_class_description)
-        self.equiv_canonical_key_func = self.makeCanonicalKeyCalculationFunction(
-            equivalence_class_description)
-        return
->>>>>>> 760699f4
 
     def calculate_comparison_key(self, obj):
         return self.equiv_comparison_key_func(obj)
@@ -1292,16 +1265,11 @@
                     setattr(new_view, ParentAttrName, view_parent)
                     new_view.cycle = current_match_cycle
                     new_view.state = unmatched
-<<<<<<< HEAD
-                    new_view.save()
-                    matched_views.append(new_view)
-=======
                     try:
                         new_view.save()
                         matched_views.append(new_view)
                     except IntegrityError:
                         _log.warn("Unable to save the new view as it already exists in the db")
->>>>>>> 760699f4
 
                 break
         else:
@@ -1355,21 +1323,11 @@
     if all_unmatched_tax_lots:
         unmatched_tax_lots, duplicate_tax_lot_states = filter_duplicated_states(
             all_unmatched_tax_lots)
-<<<<<<< HEAD
         taxlot_partitioner = EquivalencePartitioner.make_default_state_equivalence(TaxLotState)
-=======
-
-        taxlot_partitioner = EquivalencePartitioner.makeDefaultStateEquivalence(TaxLotState)
-
->>>>>>> 760699f4
         unmatched_tax_lots, taxlot_equivalence_keys = match_and_merge_unmatched_objects(
             unmatched_tax_lots,
             taxlot_partitioner, org,
             import_file)
-<<<<<<< HEAD
-=======
-
->>>>>>> 760699f4
         merged_taxlot_views = merge_unmatched_into_views(unmatched_tax_lots, taxlot_partitioner,
                                                          org, import_file)
     else:
@@ -1657,15 +1615,8 @@
     # taxlot_keys = [taxlot_m2m_keygen.calculate_comparison_key(tl): tl.pk for tl in taxlot_objects}
 
     # Calculate a key for each of the split fields.
-<<<<<<< HEAD
-    # print "prepk"
     property_keys_orig = dict(
         [(property_m2m_keygen.calculate_comparison_key(p), p.pk) for p in property_objects])
-    # print "PK: {}".format(property_keys_orig)
-=======
-    property_keys_orig = dict(
-        [(property_m2m_keygen.calculate_comparison_key(p), p.pk) for p in property_objects])
->>>>>>> 760699f4
 
     # property_keys = copy.deepcopy(property_keys_orig)
 
