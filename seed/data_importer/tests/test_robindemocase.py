--- conflicted
+++ resolved
@@ -146,12 +146,9 @@
         self.assertEqual(TaxLotState.objects.filter(address_line_1='050 Willow Ave SE').count(), 1)
         self.assertEqual(TaxLotView.objects.filter(state__address_line_1='050 Willow Ave SE').count(), 1)
 
-<<<<<<< HEAD
-=======
         self.assertEqual(TaxLotView.objects.count(), 9)
         self.assertEqual(PropertyView.objects.count(), 0)
 
->>>>>>> 22ad85c6
         # Import the property data
         tasks._save_raw_data(self.import_file_property.pk, 'fake_cache_key', 1)
         tasks.map_data(self.import_file_property.pk)
@@ -194,104 +191,6 @@
         self.assertEqual(pv.state.address_line_1, '50 Willow Ave SE')
 
 
-<<<<<<< HEAD
-        # self.assertEqual(ts.jurisdiction_tax_lot_id, '1552813')
-        # self.assertEqual(ts.address_line_1, None)
-        # self.assertEqual(ts.extra_data["extra_data_2"], 1)
-
-        # # Check a single case of the propertystate
-        # ps = PropertyState.objects.filter(pm_property_id='2264')
-        # self.assertEqual(len(ps), 1)
-        # ps = ps.first()
-        # self.assertEqual(ps.pm_property_id, '2264')
-        # self.assertEqual(ps.address_line_1, '50 Willow Ave SE')
-        # self.assertEqual(ps.extra_data["extra_data_1"], 'a')
-        # self.assertEqual('extra_data_2' in ps.extra_data.keys(), False)
-
-        # ------ TEMP CODE ------
-        # Manually promote the properties
-        # pv = ps.promote(self.cycle)
-        # tlv = ts.promote(self.cycle)
-
-        # # Check the count of the canonical buildings
-        # from django.db.models.query import QuerySet
-        # ps = tasks.list_canonical_property_states(self.org)
-        # self.assertTrue(isinstance(ps, QuerySet))
-        # self.assertEqual(len(ps), 1)
-
-        # Manually pair up the ts and ps until the match/pair properties works
-        # TaxLotProperty.objects.create(cycle=self.cycle, property_view=pv, taxlot_view=tlv)
-        # ------ END TEMP CODE ------
-
-        # make sure the the property only has one tax lot and vice versa
-        # ts = TaxLotState.objects.filter(jurisdiction_tax_lot_id='1552813').first()
-        # pv = PropertyView.objects.filter(state__pm_property_id='2264', cycle=self.cycle).first()
-        # tax_lots = pv.tax_lot_states()
-        # self.assertEqual(len(tax_lots), 1)
-        # tlv = tax_lots[0]
-        # self.assertEqual(ts, tlv)
-
-        # ps = PropertyState.objects.filter(pm_property_id='2264').first()
-        # tlv = TaxLotView.objects.filter(state__jurisdiction_tax_lot_id='1552813',
-        #                                 cycle=self.cycle).first()
-        # properties = tlv.property_states()
-        # self.assertEqual(len(properties), 1)
-        # prop_state = properties[0]
-        # self.assertEqual(ps, prop_state)
-
-        # for p in ps:
-        #     pp(p)
-
-        # tasks.match_buildings(self.import_file.id, self.user.id)
-
-        self.assertEqual(TaxLot.objects.count(), 10)
-        self.assertEqual(Property.objects.count(), 10)  # Two properties match on custom_id_1 for 7 and 9
-
-        # qry = PropertyView.objects.filter(state__custom_id_1='7')
-        # self.assertEqual(qry.count(), 1)
-
-        # state = qry.first().state
-
-        # self.assertEqual(state.address_line_1, "20 Tenth Street")
-        # self.assertEqual(state.property_name, "Grange Hall")
-
-        # M2M Matching
-
-        # # Promote 5 of these to views to test the remaining code
-        # promote_mes = PropertyState.objects.filter(
-        #     data_state=DATA_STATE_MAPPING,
-        #     super_organization=self.fake_org)[:5]
-        # for promote_me in promote_mes:
-        #     promote_me.promote(cycle)
-        #
-        # ps = tasks.list_canonical_property_states(self.fake_org)
-        # from django.db.models.query import QuerySet
-        # self.assertTrue(isinstance(ps, QuerySet))
-        # logger.debug("There are %s properties" % len(ps))
-        # for p in ps:
-        #     print p
-        #
-        # self.assertEqual(len(ps), 5)
-        # self.assertEqual(ps[0].address_line_1, '1211 Bryant Street')
-        # self.assertEqual(ps[4].address_line_1, '1031 Ellis Lane')
-
-        # tasks.match_buildings(self.import_file.pk, self.fake_user.pk)
-
-        # self.assertEqual(result.property_name, snapshot.property_name)
-        # self.assertEqual(result.property_name, new_snapshot.property_name)
-        # # Since these two buildings share a common ID, we match that way.
-        # # self.assertEqual(result.confidence, 0.9)
-        # self.assertEqual(
-        #     sorted([r.pk for r in result.parents.all()]),
-        #     sorted([new_snapshot.pk, snapshot.pk])
-        # )
-        # self.assertGreater(AuditLog.objects.count(), 0)
-        # self.assertEqual(
-        #     AuditLog.objects.first().action_note,
-        #     'System matched building ID.'
-        # )
-=======
         self.assertEqual(TaxLotView.objects.filter(state__organization=self.org, state__jurisdiction_tax_lot_id='13334485').count(), 1)
         tlv = TaxLotView.objects.filter(state__organization=self.org, state__jurisdiction_tax_lot_id='13334485').first()
-        self.assertEqual(tlv.state.address_line_1, '93029 Wellington Blvd')
->>>>>>> 22ad85c6
+        self.assertEqual(tlv.state.address_line_1, '93029 Wellington Blvd')