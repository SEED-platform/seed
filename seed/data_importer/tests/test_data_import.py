--- conflicted
+++ resolved
@@ -12,22 +12,24 @@
 from unittest import skip
 
 from dateutil import parser
-from mock import patch
-
 from django.core.files import File
 from django.test import TestCase
+from mock import patch
 
 from seed.data_importer import tasks
 from seed.data_importer.models import ImportFile, ImportRecord
 from seed.data_importer.tasks import save_raw_data, map_data
+from seed.data_importer.tests.util import (
+    FAKE_EXTRA_DATA, FAKE_MAPPINGS, FAKE_ROW, PROPERTIES_MAPPING,
+)
 from seed.landing.models import SEEDUser as User
 from seed.lib.superperms.orgs.models import Organization, OrganizationUser
-
 from seed.models import (
     ASSESSED_RAW,
     ASSESSED_BS,
     DATA_STATE_IMPORT,
     # DATA_STATE_MAPPING,
+    PORTFOLIO_RAW,
     PORTFOLIO_BS,
     POSSIBLE_MATCH,
     SYSTEM_MATCH,
@@ -43,10 +45,6 @@
     get_ancestors,
 )
 from seed.tests import util
-from seed.data_importer.tests.util import (
-    FAKE_EXTRA_DATA, FAKE_MAPPINGS, FAKE_ROW, PROPERTIES_MAPPING,
-)
-
 
 logger = logging.getLogger(__name__)
 
@@ -55,12 +53,9 @@
     """Base Test Case Class to handle data import"""
 
     def set_up(self, import_file_source_type):
-
         # default_values
         import_file_is_espm = getattr(self, 'import_file_is_espm', True)
-        import_file_data_state = getattr(
-            self, 'import_file_data_state', DATA_STATE_IMPORT
-        )
+        import_file_data_state = getattr(self, 'import_file_data_state', DATA_STATE_IMPORT)
 
         user = User.objects.create(username='test')
         org = Organization.objects.create()
@@ -106,15 +101,13 @@
         # Make sure to delete the old mappings and properties because this
         # tests expects very specific column names and properties in order
         filename = getattr(self, 'filename', 'portfolio-manager-sample.csv')
-        import_file_source_type = 'PORTFOLIO_RAW'
-        self.fake_mappings = FAKE_MAPPINGS['short']
+        import_file_source_type = PORTFOLIO_RAW
+        self.fake_mappings = FAKE_MAPPINGS['portfolio']
         self.fake_extra_data = FAKE_EXTRA_DATA
         self.fake_row = FAKE_ROW
         selfvars = self.set_up(import_file_source_type)
         self.user, self.org, self.import_file, self.import_record = selfvars
-        self.import_file = self.load_import_file_file(
-            filename, self.import_file
-        )
+        self.import_file = self.load_import_file_file(filename, self.import_file)
 
     def test_cached_first_row_order(self):
         """Tests to make sure the first row is saved in the correct order.
@@ -125,7 +118,7 @@
                 'fake_cache_key',
                 1
             )
-        expected_first_row = u"Property Id|#*#|Property Name|#*#|Year Ending|#*#|Property Floor Area (Buildings and Parking) (ft2)|#*#|Address 1|#*#|Address 2|#*#|City|#*#|State/Province|#*#|Postal Code|#*#|Year Built|#*#|ENERGY STAR Score|#*#|Site EUI (kBtu/ft2)|#*#|Total GHG Emissions (MtCO2e)|#*#|Weather Normalized Site EUI (kBtu/ft2)|#*#|National Median Site EUI (kBtu/ft2)|#*#|Source EUI (kBtu/ft2)|#*#|Weather Normalized Source EUI (kBtu/ft2)|#*#|National Median Source EUI (kBtu/ft2)|#*#|Parking - Gross Floor Area (ft2)|#*#|Organization|#*#|Generation Date|#*#|Release Date"    # NOQA
+        expected_first_row = u"Property Id|#*#|Property Name|#*#|Year Ending|#*#|Property Floor Area (Buildings and Parking) (ft2)|#*#|Address 1|#*#|Address 2|#*#|City|#*#|State/Province|#*#|Postal Code|#*#|Year Built|#*#|ENERGY STAR Score|#*#|Site EUI (kBtu/ft2)|#*#|Total GHG Emissions (MtCO2e)|#*#|Weather Normalized Site EUI (kBtu/ft2)|#*#|National Median Site EUI (kBtu/ft2)|#*#|Source EUI (kBtu/ft2)|#*#|Weather Normalized Source EUI (kBtu/ft2)|#*#|National Median Source EUI (kBtu/ft2)|#*#|Parking - Gross Floor Area (ft2)|#*#|Organization|#*#|Generation Date|#*#|Release Date"  # NOQA
 
         import_file = ImportFile.objects.get(pk=self.import_file.pk)
         first_row = import_file.cached_first_row
@@ -134,11 +127,7 @@
     def test_save_raw_data(self):
         """Save information in extra_data, set other attrs."""
         with patch.object(ImportFile, 'cache_first_rows', return_value=None):
-            tasks._save_raw_data(
-                self.import_file.pk,
-                'fake_cache_key',
-                1
-            )
+            tasks._save_raw_data(self.import_file.pk, 'fake_cache_key', 1)
 
         raw_saved = PropertyState.objects.filter(
             import_file=self.import_file,
@@ -149,25 +138,32 @@
 
     def test_map_data(self):
         """Save mappings based on user specifications."""
-        self.import_file.raw_save = True
-        self.import_file.save()
+        # Create new import file to test
+        import_record = ImportRecord.objects.create(
+            owner=self.user, last_modified_by=self.user, super_organization=self.org
+        )
+        import_file = ImportFile.objects.create(
+            import_record=import_record,
+            source_type=ASSESSED_RAW,
+        )
+        import_file.raw_save_done = True
+        import_file.save()
+
         fake_raw_bs = PropertyState.objects.create(
-            import_file=self.import_file,
+            import_file=import_file,
             extra_data=self.fake_row,
             source_type=ASSESSED_RAW,
             data_state=DATA_STATE_IMPORT,
         )
 
-<<<<<<< HEAD
-        util.make_fake_mappings(self.fake_mappings, self.org)
-=======
-        Column.create_mappings(self.fake_mappings, self.fake_org, self.fake_user)
->>>>>>> 8cc516bb
-
-        tasks.map_data(self.import_file.pk)
+        # tasks._save_raw_data(import_file.pk, 'fake_cache_key', 1)
+
+        self.fake_mappings = FAKE_MAPPINGS['fake_row']
+        Column.create_mappings(self.fake_mappings, self.org, self.user)
+        tasks.map_data(import_file.pk)
 
         mapped_bs = list(PropertyState.objects.filter(
-            import_file=self.import_file,
+            import_file=import_file,
             source_type=ASSESSED_BS,
         ))
 
@@ -175,12 +171,9 @@
 
         test_bs = mapped_bs[0]
 
-        print test_bs.__dict__
         self.assertNotEqual(test_bs.pk, fake_raw_bs.pk)
         self.assertEqual(test_bs.property_name, self.fake_row['Name'])
-        self.assertEqual(
-            test_bs.address_line_1, self.fake_row['Address Line 1']
-        )
+        self.assertEqual(test_bs.address_line_1, self.fake_row['Address Line 1'])
         self.assertEqual(
             test_bs.year_built,
             parser.parse(self.fake_row['Year Built']).year
@@ -188,13 +181,13 @@
 
         # Make sure that we saved the extra_data column mappings
         data_columns = Column.objects.filter(
-            organization=test_bs.organization,
+            organization=self.org,
             is_extra_data=True
         )
 
-        # There's only one peice of data that didn't cleanly map.
+        # There's only one piece of data that didn't cleanly map.
         # Note that as of 09/15/2016 - extra data still needs to be defined in the mappings, it
-        # will no longer magically appear in the extra_data field if the user did not speficy to
+        # will no longer magically appear in the extra_data field if the user did not specify to
         # map it!
         self.assertListEqual(
             sorted([d.column_name for d in data_columns]), ['Double Tester']
@@ -214,21 +207,6 @@
             data_state=DATA_STATE_IMPORT,
         )
 
-<<<<<<< HEAD
-        self.fake_mappings['address_line_1'] = ['Address Line 1', 'City']
-        util.make_fake_mappings(self.fake_mappings, self.org)
-
-        tasks.map_data(fake_import_file.pk)
-
-        mapped_bs = list(PropertyState.objects.filter(
-            import_file=fake_import_file,
-            source_type=ASSESSED_BS,
-        ))[0]
-
-        self.assertEqual(
-            mapped_bs.address_line_1, u'1600 Pennsylvania Ave. Someplace Nice'
-        )
-=======
         # # TODO: hook up this concatenated case again, somehow...
         # self.test_obj.fake_mapping.append(
         #     ['address_line_1'] = ['Address Line 1', 'City']
@@ -245,12 +223,10 @@
         # self.assertEqual(
         #     mapped_bs.address_line_1, u'1600 Pennsylvania Ave. Someplace Nice'
         # )
->>>>>>> 8cc516bb
 
 
 class TestMatching(DataMappingBaseTestCase):
     def setUp(self):
-<<<<<<< HEAD
         filename = getattr(self, 'filename', 'example-data-properties.xlsx')
         import_file_source_type = ASSESSED_RAW
         self.fake_mappings = FAKE_MAPPINGS['short']
@@ -267,8 +243,6 @@
         map_data(self.import_file.id)
         self.import_record.save()  # May not be needed here
         self.psn = len(PropertyState.objects.all())
-=======
-        test_util.import_exported_test_data(self, 'propertystates-one-cycle.csv')
 
     def test_promote_properties(self):
         """Good case for testing our matching system."""
@@ -289,7 +263,6 @@
 
         # make sure that the new data was loaded correctly
         ps = PropertyState.objects.filter(address_line_1='1181 Douglas Street')[0]
-        print ps.__dict__
         self.assertEqual(ps.site_eui, 439.9)
         self.assertEqual(ps.extra_data['CoStar Property ID'], '1575599')
 
@@ -306,13 +279,12 @@
         self.assertEqual(len(props), 2)
 
 
-# @skip("Fix for new data model")
+@skip("Fix for new data model")
 class TestMatching(TestCase):
     """Tests for dealing with SEED related tasks for matching data."""
 
     def setUp(self):
         test_util.import_example_data(self, 'example-data-properties.xlsx')
->>>>>>> 8cc516bb
 
     def test_is_same_snapshot(self):
         """Test to check if two snapshots are duplicates"""
@@ -754,7 +726,6 @@
 
 
 class TestPromotingProperties(DataMappingBaseTestCase):
-
     def setUp(self):
         filename = 'propertystates-one-cycle.csv'
         import_file_source_type = ASSESSED_RAW,
@@ -843,7 +814,7 @@
         # call the mapping function from the tasks file
         map_data(self.import_file.id)
 
-#     def test_promote_properties(self):
+# def test_promote_properties(self):
 #         """Good case for testing our matching system."""
 
 #         cycle, _ = Cycle.objects.get_or_create(
