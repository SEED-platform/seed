--- conflicted
+++ resolved
@@ -201,12 +201,7 @@
         # make sure that the new data was loaded correctly
         ps = PropertyState.objects.filter(address_line_1='2700 Welstone Ave NE')[0]
         self.assertEqual(ps.site_eui, 1202)
-<<<<<<< HEAD
         self.assertEqual(ps.extra_data['jurisdiction_tax_lot_id'], '11160509')
-=======
-        # TODO: why is the jurisdiction_tax_lot_id an integer in the extra data field?
-        self.assertEqual(ps.extra_data['jurisdiction_tax_lot_id'], 11160509)
->>>>>>> 2dd2c0d1
 
     def test_mapping_no_properties(self):
         # update the mappings to not include any taxlot tables in the data
@@ -218,27 +213,17 @@
         Column.create_mappings(self.fake_mappings, self.org, self.user)
         tasks.map_data(self.import_file.pk)
 
-<<<<<<< HEAD
-        # make sure that no taxlot objects were created
-=======
         # make sure that no taxlot objects were created. the 12 here are the import extra_data.
->>>>>>> 2dd2c0d1
         ps = PropertyState.objects.all()
         self.assertEqual(len(ps), 12)
 
         # make sure that the new data was loaded correctly
-<<<<<<< HEAD
-        ts = TaxLotState.objects.filter(address_line_1='2700 Welstone Ave NE')[0]
-        self.assertEqual(ts.extra_data['site_eui'], 1202)
-        self.assertEqual(ts.extra_data['pm_property_id'], 1154623)
-=======
         ts = TaxLotState.objects.filter(address_line_1='50 Willow Ave SE').first()
         self.assertEqual(ts.extra_data['site_eui'], 125)
 
         # note that this used to be 2700 Welstone Ave NE but needed to change the check because
         # this has the same jurisdiction_tax_lot_id as others so it was never imported. So assigning
         # the address was never happening because the tax_lot_id was already in use.
->>>>>>> 2dd2c0d1
 
     @skip('fix this soon')
     def test_promote_properties(self):
