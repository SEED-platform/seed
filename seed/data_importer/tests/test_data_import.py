--- conflicted
+++ resolved
@@ -170,11 +170,7 @@
         # )
 
 
-<<<<<<< HEAD
-class TestMatching(DataMappingBaseTestCase):
-=======
 class TestMappingExampleData(DataMappingBaseTestCase):
->>>>>>> 95a6262a
 
     def setUp(self):
         filename = getattr(self, 'filename', 'example-data-properties.xlsx')
