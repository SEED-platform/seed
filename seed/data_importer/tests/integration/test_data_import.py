# !/usr/bin/env python
# encoding: utf-8
"""
:copyright (c) 2014 - 2019, The Regents of the University of California, through Lawrence Berkeley National Laboratory (subject to receipt of any required approvals from the U.S. Department of Energy) and contributors. All rights reserved.  # NOQA
:author
"""
import copy
import csv
import datetime
import json
import logging
import os.path as osp
import zipfile

from dateutil import parser
from django.core.files import File
from django.core.files.uploadedfile import SimpleUploadedFile
from django.utils import timezone
from mock import patch

from config.settings.common import BASE_DIR
from seed.data_importer import tasks
from seed.data_importer.models import ImportFile, ImportRecord
from seed.data_importer.tasks import save_raw_data, map_data
from seed.data_importer.tests.util import (
    FAKE_EXTRA_DATA,
    FAKE_MAPPINGS,
    FAKE_ROW,
)
from seed.models import (
    ASSESSED_RAW,
    ASSESSED_BS,
    DATA_STATE_IMPORT,
    PORTFOLIO_RAW,
    Column,
    PropertyState,
    PropertyView,
    TaxLotState,
    Cycle,
    Meter,
    Scenario,
    BuildingFile,
)
from seed.tests.util import DataMappingBaseTestCase

_log = logging.getLogger(__name__)


class TestDataImport(DataMappingBaseTestCase):
    """Tests for dealing with SEED related tasks for mapping data."""

    def setUp(self):
        # Make sure to delete the old mappings and properties because this
        # tests expects very specific column names and properties in order
        self.maxDiff = None

        filename = getattr(self, 'filename', 'portfolio-manager-sample.csv')
        import_file_source_type = PORTFOLIO_RAW
        self.fake_mappings = FAKE_MAPPINGS['portfolio']
        self.fake_extra_data = FAKE_EXTRA_DATA
        self.fake_row = FAKE_ROW
        selfvars = self.set_up(import_file_source_type)
        self.user, self.org, self.import_file, self.import_record, self.cycle = selfvars
        filepath = osp.join(osp.dirname(__file__), '..', '..', '..', 'tests', 'data', filename)
        self.import_file.file = SimpleUploadedFile(
            name=filename,
            content=open(filepath, 'rb').read()
        )
        self.import_file.save()

    def test_cached_first_row_order(self):
        """Tests to make sure the first row is saved in the correct order.
        It should be the order of the headers in the original file."""
        with patch.object(ImportFile, 'cache_first_rows', return_value=None):
            tasks.save_raw_data(self.import_file.pk)

        expected_first_row = 'Property Id|#*#|Property Name|#*#|Year Ending|#*#|Property Floor Area (Buildings and Parking) (ft2)|#*#|Address 1|#*#|Address 2|#*#|City|#*#|State/Province|#*#|Postal Code|#*#|Year Built|#*#|ENERGY STAR Score|#*#|Site EUI (kBtu/ft2)|#*#|Total GHG Emissions (MtCO2e)|#*#|Weather Normalized Site EUI (kBtu/ft2)|#*#|National Median Site EUI (kBtu/ft2)|#*#|Source EUI (kBtu/ft2)|#*#|Weather Normalized Source EUI (kBtu/ft2)|#*#|National Median Source EUI (kBtu/ft2)|#*#|Parking - Gross Floor Area (ft2)|#*#|Organization|#*#|Generation Date|#*#|Release Date'  # NOQA

        import_file = ImportFile.objects.get(pk=self.import_file.pk)
        first_row = import_file.cached_first_row
        self.assertEqual(first_row, expected_first_row)

    def test_save_raw_data(self):
        """Save information in extra_data, set other attrs."""
        with patch.object(ImportFile, 'cache_first_rows', return_value=None):
            tasks.save_raw_data(self.import_file.pk)

        self.assertEqual(PropertyState.objects.filter(import_file=self.import_file).count(), 512)
        raw_saved = PropertyState.objects.filter(
            import_file=self.import_file,
        ).latest('id')

        self.assertDictEqual(raw_saved.extra_data, self.fake_extra_data)
        self.assertEqual(raw_saved.organization, self.org)

    def test_map_data(self):
        """Save mappings based on user specifications."""
        # Create new import file to test
        import_record = ImportRecord.objects.create(
            owner=self.user, last_modified_by=self.user, super_organization=self.org
        )
        import_file = ImportFile.objects.create(
            import_record=import_record,
            source_type=ASSESSED_RAW,
        )
        import_file.raw_save_done = True
        import_file.save()

        fake_raw_bs = PropertyState.objects.create(
            organization=self.org,
            import_file=import_file,
            extra_data=self.fake_row,
            source_type=ASSESSED_RAW,
            data_state=DATA_STATE_IMPORT,
        )

        self.fake_mappings = copy.deepcopy(FAKE_MAPPINGS['fake_row'])
        Column.create_mappings(self.fake_mappings, self.org, self.user, import_file.pk)
        tasks.map_data(import_file.pk)

        mapped_bs = list(PropertyState.objects.filter(
            import_file=import_file,
            source_type=ASSESSED_BS,
        ))

        self.assertEqual(len(mapped_bs), 1)

        test_bs = mapped_bs[0]
        self.assertNotEqual(test_bs.pk, fake_raw_bs.pk)
        self.assertEqual(test_bs.property_name, self.fake_row['Name'])
        self.assertEqual(test_bs.address_line_1, self.fake_row['Address Line 1'])
        self.assertEqual(
            test_bs.year_built,
            parser.parse(self.fake_row['Year Built']).year
        )

        # Make sure that we saved the extra_data column mappings
        data_columns = Column.objects.filter(
            organization=self.org,
            is_extra_data=True
        ).exclude(table_name='')

        # There's only one piece of data that did not cleanly map.
        # Note that as of 09/15/2016 - extra data still needs to be defined in the mappings, it
        # will no longer magically appear in the extra_data field if the user did not specify to
        # map it!
        self.assertListEqual(
            sorted([d.column_name for d in data_columns]), ['Double Tester']
        )


class TestBuildingSyncImportZip(DataMappingBaseTestCase):
    def setUp(self):
        self.maxDiff = None

        # setup the ImportFile for using the example zip file
        filename = 'ex_1_and_buildingsync_ex01_measures.zip'
        filepath = osp.join(BASE_DIR, 'seed', 'building_sync', 'tests', 'data', filename)

        # Verify we have the expected number of BuildingSync files in the zip file
        with zipfile.ZipFile(filepath, "r", zipfile.ZIP_STORED) as openzip:
            filelist = openzip.infolist()
            xml_files_found = 0
            for f in filelist:
                if '.xml' in f.filename and '__MACOSX' not in f.filename:
                    xml_files_found += 1

            self.assertEqual(xml_files_found, 2)

        import_file_source_type = 'BuildingSync Raw'
        selfvars = self.set_up(import_file_source_type)
        self.user, self.org, self.import_file, self.import_record, self.cycle = selfvars

        self.import_file.file = SimpleUploadedFile(
            name=filename,
            content=open(filepath, 'rb').read(),
            content_type="application/zip"
        )
        self.import_file.save()

    def test_save_raw_data_zip(self):
        # -- Act
        with patch.object(ImportFile, 'cache_first_rows', return_value=None):
            tasks.save_raw_data(self.import_file.pk)

        # -- Assert
        self.assertEqual(PropertyState.objects.filter(import_file=self.import_file).count(), 2)
        raw_saved = PropertyState.objects.filter(
            import_file=self.import_file,
        ).latest('id')
        self.assertEqual(raw_saved.organization, self.org)

    def test_map_data_zip(self):
        # -- Setup
        with patch.object(ImportFile, 'cache_first_rows', return_value=None):
            tasks.save_raw_data(self.import_file.pk)
        self.assertEqual(PropertyState.objects.filter(import_file=self.import_file).count(), 2)

        # -- Act
        progress_info = tasks.map_data(self.import_file.pk)

        # -- Assert
<<<<<<< HEAD
        ps = PropertyState.objects.filter(address_line_1='123 Main St', import_file=self.import_file)
        self.assertEqual(len(ps), 2)
=======
        self.assertEqual('success', progress_info['status'])
        # verify there were no errors with the files
        self.assertEqual({}, progress_info.get('file_info', {}))
        ps = PropertyState.objects.filter(address_line_1='123 Main St',
                                          import_file=self.import_file)
        self.assertEqual(len(ps), 1)
>>>>>>> 09d8ab6d


class TestBuildingSyncImportXml(DataMappingBaseTestCase):
    def setUp(self):
        self.maxDiff = None

<<<<<<< HEAD
        filename = 'ex_1.xml'
=======
        filename = 'buildingsync_v2_0_bricr_workflow.xml'
>>>>>>> 09d8ab6d
        filepath = osp.join(BASE_DIR, 'seed', 'building_sync', 'tests', 'data', filename)

        import_file_source_type = 'BuildingSync Raw'
        selfvars = self.set_up(import_file_source_type)
        self.user, self.org, self.import_file, self.import_record, self.cycle = selfvars

        self.import_file.file = SimpleUploadedFile(
            name=filename,
            content=open(filepath, 'rb').read(),
            content_type="application/xml"
        )
        self.import_file.save()

    def test_save_raw_data_xml(self):
        # -- Act
        with patch.object(ImportFile, 'cache_first_rows', return_value=None):
            tasks.save_raw_data(self.import_file.pk)

        # -- Assert
        self.assertEqual(PropertyState.objects.filter(import_file=self.import_file).count(), 1)
        raw_saved = PropertyState.objects.filter(
            import_file=self.import_file,
        ).latest('id')
        self.assertEqual(raw_saved.organization, self.org)

    def test_map_data_xml(self):
        # -- Setup
        with patch.object(ImportFile, 'cache_first_rows', return_value=None):
            tasks.save_raw_data(self.import_file.pk)
        self.assertEqual(PropertyState.objects.filter(import_file=self.import_file).count(), 1)

        # -- Act
        progress_info = tasks.map_data(self.import_file.pk)

        # -- Assert
        self.assertEqual('success', progress_info['status'])
        # verify there were no errors with the files
        self.assertEqual({}, progress_info.get('file_info', {}))

        ps = PropertyState.objects.filter(address_line_1='123 MAIN BLVD',
                                          import_file=self.import_file)
        self.assertEqual(len(ps), 1)

    def test_map_data_xml_is_idempotent(self):
        # -- Setup
        with patch.object(ImportFile, 'cache_first_rows', return_value=None):
            tasks.save_raw_data(self.import_file.pk)
        self.assertEqual(PropertyState.objects.filter(import_file=self.import_file).count(), 1)

        # -- Act
        # Call map data multiple times
        tasks.map_data(self.import_file.pk)
        tasks.map_data(self.import_file.pk, remap=True)
        progress_info = tasks.map_data(self.import_file.pk, remap=True)

        # -- Assert
        self.assertEqual('success', progress_info['status'])
        # verify there were no errors with the files
        self.assertEqual({}, progress_info.get('file_info', {}))

        ps = PropertyState.objects.filter(address_line_1='123 MAIN BLVD',
                                          import_file=self.import_file)
        self.assertEqual(len(ps), 1)

        building_file = BuildingFile.objects.filter(property_state=ps[0].id)
        self.assertEqual(len(building_file), 1)

    def test_map_all_models_xml(self):
        # -- Setup
        with patch.object(ImportFile, 'cache_first_rows', return_value=None):
            tasks.save_raw_data(self.import_file.pk)
        self.assertEqual(PropertyState.objects.filter(import_file=self.import_file).count(), 1)

        progress_info = tasks.map_data(self.import_file.pk)
        self.assertEqual('success', progress_info['status'])
        # verify there were no errors with the files
        self.assertEqual({}, progress_info.get('file_info', {}))

        ps = PropertyState.objects.filter(address_line_1='123 MAIN BLVD',
                                          import_file=self.import_file)
        self.assertEqual(len(ps), 1)

        # -- Act
        tasks.map_additional_models(self.import_file.pk)

        # -- Assert
        ps = PropertyState.objects.filter(address_line_1='123 MAIN BLVD', import_file=self.import_file)

        self.assertEqual(ps.count(), 1)

        # verify the property view, scenario and meter data were created
        pv = PropertyView.objects.filter(state=ps)
        self.assertEqual(pv.count(), 1)

        meters = Meter.objects.filter(property=pv[0].property)
        self.assertEqual(meters.count(), 6)

        scenario = Scenario.objects.filter(property_state=ps)
        self.assertEqual(scenario.count(), 3)


class TestBuildingSyncImportInvalid(DataMappingBaseTestCase):
    def setUp(self):
        self.maxDiff = None

        filename = 'ex_1_no_street_address.xml'
        filepath = osp.join(osp.dirname(__file__), '../../..', 'building_sync', 'tests', 'data', filename)

        import_file_source_type = 'BuildingSync Raw'
        selfvars = self.set_up(import_file_source_type)
        self.user, self.org, self.import_file, self.import_record, self.cycle = selfvars

        self.import_file.file = SimpleUploadedFile(
            name=filename,
            content=open(filepath, 'rb').read(),
            content_type="application/xml"
        )
        self.import_file.save()

    def test_map_xml_missing_street_address_fails(self):
        # -- Setup
        with patch.object(ImportFile, 'cache_first_rows', return_value=None):
            tasks.save_raw_data(self.import_file.pk)
        self.assertEqual(PropertyState.objects.filter(import_file=self.import_file).count(), 1)

        # -- Act
        progress_info = tasks.map_data(self.import_file.pk)

        # -- Assert
        ps = PropertyState.objects.filter(address_line_1='123 Main St', import_file=self.import_file)
        self.assertEqual(len(ps), 0)

        self.assertIn('file_info', progress_info)
        # grab the file name which is changed on upload by django (ie we can't reference directly)
        uploaded_file_name = list(progress_info['file_info'].keys())[0]
        self.assertNotEqual(0, len(progress_info['file_info'][uploaded_file_name]['errors']))


class TestMappingExampleData(DataMappingBaseTestCase):
    def setUp(self):
        filename = getattr(self, 'filename', 'example-data-properties.xlsx')
        import_file_source_type = ASSESSED_RAW
        self.fake_mappings = FAKE_MAPPINGS['portfolio']
        self.fake_extra_data = FAKE_EXTRA_DATA
        self.fake_row = FAKE_ROW
        selfvars = self.set_up(import_file_source_type)
        self.user, self.org, self.import_file, self.import_record, self.cycle = selfvars
        filepath = osp.join(osp.dirname(__file__), '..', 'data', filename)
        self.import_file.file = SimpleUploadedFile(
            name=filename,
            content=open(filepath, 'rb').read()
        )
        self.import_file.save()

    def test_mapping(self):
        tasks.save_raw_data(self.import_file.pk)
        Column.create_mappings(self.fake_mappings, self.org, self.user, self.import_file.pk)
        tasks.map_data(self.import_file.pk)

        # There are a total of 18 tax lot ids in the import file
        ts = TaxLotState.objects.all()

        self.assertEqual(len(ts), 18)

        # make sure that the new data was loaded correctly and that the lot_number was set
        # appropriately
        ps = PropertyState.objects.filter(address_line_1='2700 Welstone Ave NE')[0]
        self.assertEqual(ps.site_eui.magnitude, 1202)
        self.assertEqual(ps.lot_number, '11160509')

        ps = PropertyState.objects.filter(address_line_1='521 Elm Street')[0]
        self.assertEqual(ps.site_eui.magnitude, 1358)
        # The lot_number should also have the normalized code run, then re-delimited
        self.assertEqual(ps.lot_number, '333/66555;333/66125;333/66148')

    def test_promote_properties(self):
        """Test if the promoting of a property works as expected"""
        tasks.save_raw_data(self.import_file.pk)
        Column.create_mappings(self.fake_mappings, self.org, self.user, self.import_file.pk)
        tasks.map_data(self.import_file.pk)

        cycle2, _ = Cycle.objects.get_or_create(
            name='Hack Cycle 2016',
            organization=self.org,
            start=datetime.datetime(2016, 1, 1, tzinfo=timezone.get_current_timezone()),
            end=datetime.datetime(2016, 12, 31, tzinfo=timezone.get_current_timezone()),
        )

        # make sure that the new data was loaded correctly
        ps = PropertyState.objects.filter(address_line_1='50 Willow Ave SE')[0]
        self.assertEqual(ps.site_eui.magnitude, 125)

        # Promote the PropertyState to a PropertyView
        pv1 = ps.promote(self.cycle)
        pv2 = ps.promote(self.cycle)  # should just return the same object
        self.assertEqual(pv1, pv2)

        # promote the same state for a new cycle, same data
        pv3 = ps.promote(cycle2)
        self.assertNotEqual(pv3, pv1)

        props = PropertyView.objects.all()
        self.assertEqual(len(props), 2)


# For some reason if you comment out the next two test cases (TestMappingPropertiesOnly and
# TestMappingTaxLotsOnly), the test_views_matching.py file will fail. I cannot figure out
# what is causing this and it is really annoying. Inherenting from DataMappingBaseTestCase
# will delete all the model data upon completion, Maybe because FAKE_MAPPINGS
# is not a copy, rather a pointer?

class TestMappingPropertiesOnly(DataMappingBaseTestCase):
    def setUp(self):
        filename = getattr(self, 'filename', 'example-data-properties.xlsx')
        import_file_source_type = ASSESSED_RAW
        self.fake_mappings = FAKE_MAPPINGS['portfolio']
        self.fake_extra_data = FAKE_EXTRA_DATA
        self.fake_row = FAKE_ROW
        selfvars = self.set_up(import_file_source_type)
        self.user, self.org, self.import_file, self.import_record, self.cycle = selfvars
        filepath = osp.join(osp.dirname(__file__), '..', 'data', filename)
        self.import_file.file = SimpleUploadedFile(
            name=filename,
            content=open(filepath, 'rb').read()
        )
        self.import_file.save()

    def test_mapping_properties_only(self):
        # update the mappings to not include any taxlot tables in the data
        # note that save_data reads in from the propertystate table, so that will always
        # have entries in the db (for now).
        new_mappings = copy.deepcopy(self.fake_mappings)
        for m in new_mappings:
            if m["to_table_name"] == 'TaxLotState':
                m["to_table_name"] = 'PropertyState'

        tasks.save_raw_data(self.import_file.pk)
        Column.create_mappings(new_mappings, self.org, self.user, self.import_file.pk)
        tasks.map_data(self.import_file.pk)

        # make sure that no taxlot objects were created
        ts = TaxLotState.objects.all()
        self.assertEqual(len(ts), 0)

        # make sure that the new data was loaded correctly
        ps = PropertyState.objects.filter(address_line_1='2700 Welstone Ave NE')[0]
        self.assertEqual(ps.site_eui.magnitude, 1202)
        self.assertEqual(ps.extra_data['jurisdiction_tax_lot_id'], '11160509')


class TestMappingTaxLotsOnly(DataMappingBaseTestCase):
    def setUp(self):
        filename = getattr(self, 'filename', 'example-data-properties.xlsx')
        import_file_source_type = ASSESSED_RAW
        self.fake_mappings = FAKE_MAPPINGS['portfolio']
        self.fake_extra_data = FAKE_EXTRA_DATA
        self.fake_row = FAKE_ROW
        selfvars = self.set_up(import_file_source_type)
        self.user, self.org, self.import_file, self.import_record, self.cycle = selfvars
        filepath = osp.join(osp.dirname(__file__), '..', 'data', filename)
        self.import_file.file = SimpleUploadedFile(
            name=filename,
            content=open(filepath, 'rb').read()
        )
        self.import_file.save()

    def test_mapping_tax_lots_only(self):
        # update the mappings to not include any taxlot tables in the data
        new_mappings = copy.deepcopy(self.fake_mappings)
        for m in new_mappings:
            if m["to_table_name"] == 'PropertyState':
                m["to_table_name"] = 'TaxLotState'

        tasks.save_raw_data(self.import_file.pk)
        Column.create_mappings(new_mappings, self.org, self.user, self.import_file.pk)
        tasks.map_data(self.import_file.pk)

        # make sure that no taxlot objects were created. the 12 here are the import extra_data.
        ps = PropertyState.objects.all()
        self.assertEqual(len(ps), 14)

        # make sure that the new data was loaded correctly
        ts = TaxLotState.objects.filter(address_line_1='50 Willow Ave SE').first()
        self.assertEqual(ts.extra_data['site_eui'], 125)

        # note that this used to be 2700 Welstone Ave NE but needed to change the check because
        # this has the same jurisdiction_tax_lot_id as others so it was never imported. So assigning
        # the address was never happening because the tax_lot_id was already in use.


class TestPromotingProperties(DataMappingBaseTestCase):
    def setUp(self):
        filename = getattr(self, 'filename', 'example-data-properties.xlsx')
        import_file_source_type = ASSESSED_RAW
        self.fake_mappings = FAKE_MAPPINGS['full']
        self.fake_extra_data = FAKE_EXTRA_DATA
        self.fake_row = FAKE_ROW
        selfvars = self.set_up(import_file_source_type)
        self.user, self.org, self.import_file, self.import_record, self.cycle = selfvars
        filepath = osp.join(osp.dirname(__file__), 'data', filename)
        self.import_file.file = SimpleUploadedFile(
            name=filename,
            content=open(filepath, 'rb').read()
        )
        self.import_file.save()

    def import_exported_data(self, filename):
        """
        Import test files from Stephen for many-to-many testing. This imports
        and maps the data accordingly. Presently these files are missing a
        couple of attributes to make them valid:
            1) the master campus record to define the pm_property_id
            2) the joins between propertystate and taxlotstate
        """

        # Do a bunch of work to flatten out this temp file that has extra_data
        # asa string representation of a dict
        data = []
        new_keys = set()

        f = osp.join(osp.dirname(__file__), 'data', filename)
        with open(f, 'rb') as csvfile:
            reader = csv.DictReader(csvfile)
            keys = reader.fieldnames
            for row in reader:
                ed = json.loads(row.pop('extra_data'))
                for k, v in ed.items():
                    new_keys.add(k)
                    row[k] = v
                data.append(row)

        # remove the extra_data column and add in the new columns
        keys.remove('extra_data')
        for k in new_keys:
            keys.append(k)

        # save the new file
        new_file_name = 'tmp_{}_flat.csv'.format(
            osp.splitext(osp.basename(filename))[0]
        )
        f_new = osp.join(osp.dirname(__file__), 'data', new_file_name)
        with open(f_new, 'w') as csvfile:
            writer = csv.DictWriter(csvfile, fieldnames=keys)
            writer.writeheader()
            for d in data:
                writer.writerow(d)

        # save the keys this does not appear to be used anywhere
        new_file_name = 'tmp_{}_keys.csv'.format(
            osp.splitext(osp.basename(filename))[0]
        )
        f_new = osp.join(osp.dirname(__file__), 'data', new_file_name)
        with open(f_new, 'w') as outfile:
            outfile.writelines([str(key) + '\n' for key in keys])

        # Continue saving the raw data
        new_file_name = "tmp_{}_flat.csv".format(
            osp.splitext(osp.basename(filename))[0]
        )
        f_new = osp.join(osp.dirname(__file__), 'data', new_file_name)
        self.import_file.file = File(open(f_new))
        self.import_file.save()

        save_raw_data(self.import_file.id)

        # the mapping is just the 'keys' repeated since the file
        # was created as a database dump
        mapping = []
        for k in keys:
            if k == 'id':
                continue
            mapping.append(
                {
                    "from_field": k,
                    "to_table_name": "PropertyState",
                    "to_field": k
                }
            )

        Column.create_mappings(mapping, self.org, self.user, self.import_file.pk)

        # call the mapping function from the tasks file
        map_data(self.import_file.id)<|MERGE_RESOLUTION|>--- conflicted
+++ resolved
@@ -200,28 +200,19 @@
         progress_info = tasks.map_data(self.import_file.pk)
 
         # -- Assert
-<<<<<<< HEAD
-        ps = PropertyState.objects.filter(address_line_1='123 Main St', import_file=self.import_file)
-        self.assertEqual(len(ps), 2)
-=======
         self.assertEqual('success', progress_info['status'])
         # verify there were no errors with the files
         self.assertEqual({}, progress_info.get('file_info', {}))
         ps = PropertyState.objects.filter(address_line_1='123 Main St',
                                           import_file=self.import_file)
-        self.assertEqual(len(ps), 1)
->>>>>>> 09d8ab6d
+        self.assertEqual(len(ps), 2)
 
 
 class TestBuildingSyncImportXml(DataMappingBaseTestCase):
     def setUp(self):
         self.maxDiff = None
 
-<<<<<<< HEAD
-        filename = 'ex_1.xml'
-=======
         filename = 'buildingsync_v2_0_bricr_workflow.xml'
->>>>>>> 09d8ab6d
         filepath = osp.join(BASE_DIR, 'seed', 'building_sync', 'tests', 'data', filename)
 
         import_file_source_type = 'BuildingSync Raw'
