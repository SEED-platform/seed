--- conflicted
+++ resolved
@@ -11,11 +11,8 @@
 
 from django.contrib.postgres.fields import JSONField
 from django.db import models
-<<<<<<< HEAD
 from django.db.models.signals import pre_delete
 from django.dispatch import receiver
-=======
->>>>>>> 260fce44
 from quantityfield.fields import QuantityField
 
 from auditlog import AUDIT_IMPORT
@@ -468,8 +465,8 @@
         # get the related taxlot_view.state as well to save time if needed.
         result = []
         for tlp in TaxLotProperty.objects.filter(
-                cycle=self.cycle,
-                property_view=self).select_related('taxlot_view', 'taxlot_view__state'):
+            cycle=self.cycle,
+            property_view=self).select_related('taxlot_view', 'taxlot_view__state'):
             result.append(tlp.taxlot_view)
 
         return result
