--- conflicted
+++ resolved
@@ -13,8 +13,6 @@
 from django.db import models
 from django.db.models.signals import pre_delete
 from django.dispatch import receiver
-from quantityfield.fields import QuantityField
-
 from quantityfield.fields import QuantityField
 
 from auditlog import AUDIT_IMPORT
@@ -160,7 +158,6 @@
     space_alerts = models.TextField(null=True, blank=True)
     building_certification = models.CharField(max_length=255, null=True, blank=True)
 
-<<<<<<< HEAD
     analysis_start_time = models.DateTimeField(null=True)
     analysis_end_time = models.DateTimeField(null=True)
     analysis_state = models.IntegerField(choices=ANALYSIS_STATE_TYPES,
@@ -168,16 +165,12 @@
                                          null=True)
     analysis_state_message = models.TextField(null=True)
 
-=======
->>>>>>> 0c67cbf9
     # extra columns for pint interpretation base units in database will
     # continue to be imperial these will become the canonical columns in
     # future, with the old ones above to be culled once OGBS merges the metric
     # units work (scheduled for late 2017)
-<<<<<<< HEAD
+
     # TODO: eventually need to add these fields to the coparent SQL query below.
-=======
->>>>>>> 0c67cbf9
     gross_floor_area_pint = QuantityField('ft**2', null=True, blank=True)
     conditioned_floor_area_pint = QuantityField('ft**2', null=True, blank=True)
     occupied_floor_area_pint = QuantityField('ft**2', null=True, blank=True)
@@ -379,13 +372,10 @@
                     ps.energy_alerts,
                     ps.space_alerts,
                     ps.building_certification,
-<<<<<<< HEAD
                     ps.analysis_start_time,
                     ps.analysis_end_time,
                     ps.analysis_state,
                     ps.analysis_state_message,
-=======
->>>>>>> 0c67cbf9
                     ps.extra_data,
                     NULL
                 FROM seed_propertystate ps, audit_id aid
@@ -401,7 +391,6 @@
         keep_fields = ['id', 'pm_property_id', 'pm_parent_property_id', 'custom_id_1',
                        'address_line_1', 'address_line_2', 'city', 'state', 'postal_code',
                        'lot_number', 'gross_floor_area', 'use_description', 'energy_score',
-<<<<<<< HEAD
                        'site_eui', 'site_eui_modeled', 'property_notes', 'property_type',
                        'year_ending', 'owner', 'owner_email', 'owner_telephone', 'building_count',
                        'year_built', 'recent_sale_date', 'conditioned_floor_area',
@@ -410,16 +399,7 @@
                        'source_eui_weather_normalized', 'site_eui_weather_normalized',
                        'source_eui', 'source_eui_modeled', 'energy_alerts', 'space_alerts',
                        'building_certification', 'analysis_start_time', 'analysis_end_time',
-                       'analysis_state', 'analysis_state_message', 'extra_data']
-=======
-                       'site_eui', 'property_notes', 'property_type', 'year_ending', 'owner',
-                       'owner_email', 'owner_telephone', 'building_count', 'year_built',
-                       'recent_sale_date', 'conditioned_floor_area', 'occupied_floor_area',
-                       'owner_address', 'owner_postal_code', 'home_energy_score_id',
-                       'generation_date', 'release_date', 'source_eui_weather_normalized',
-                       'site_eui_weather_normalized', 'source_eui',
-                       'energy_alerts', 'space_alerts', 'building_certification', 'extra_data', ]
->>>>>>> 0c67cbf9
+                       'analysis_state', 'analysis_state_message', 'extra_data', ]
         coparents = [{key: getattr(c, key) for key in keep_fields} for c in coparents]
 
         return coparents, len(coparents)
@@ -475,8 +455,8 @@
         # get the related taxlot_view.state as well to save time if needed.
         result = []
         for tlp in TaxLotProperty.objects.filter(
-                cycle=self.cycle,
-                property_view=self).select_related('taxlot_view', 'taxlot_view__state'):
+            cycle=self.cycle,
+            property_view=self).select_related('taxlot_view', 'taxlot_view__state'):
             result.append(tlp.taxlot_view)
 
         return result
