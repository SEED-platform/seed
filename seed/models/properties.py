# !/usr/bin/env python
# encoding: utf-8
"""
:copyright (c) 2014 - 2016, The Regents of the University of California, through Lawrence Berkeley National Laboratory (subject to receipt of any required approvals from the U.S. Department of Energy) and contributors. All rights reserved.  # NOQA
:author
"""
from __future__ import unicode_literals

import logging

from django.db import models
from django.db.models.fields.related import ManyToManyField
from django_pgjson.fields import JsonField

from seed.data_importer.models import ImportFile
from seed.lib.superperms.orgs.models import Organization
<<<<<<< HEAD
from seed.models import (
    COMPOSITE_BS, ASSESSED_RAW, PORTFOLIO_RAW, GREEN_BUTTON_RAW,
    Cycle,
    TaxLot,
    TaxLotState,
    TaxLotView,
    StatusLabel
)
from seed.utils.generic import split_model_fields, obj_to_dict

logger = logging.getLogger(__name__)

# State of the data that was imported. This will be used to flag which
# rows are orphaned and can be deleted.
DATA_STATE = (
    (0, 'Unknown'),
    (1, 'Post Import'),
    (2, 'Post Mapping'),
    (3, 'Post Matching'),
)
=======
from django.db.models.fields.related import ManyToManyField
from seed.models import Cycle
from seed.models import StatusLabel
from auditlog import AUDIT_IMPORT
from auditlog import DATA_UPDATE_TYPE

# Oops! we override a builtin in some of the models
property_decorator = property
>>>>>>> 3cc26af4


class Property(models.Model):
    """The canonical property"""
    organization = models.ForeignKey(Organization)

    # Handle properties that may have multiple properties (e.g. buildings)
    campus = models.BooleanField(default=False)
    parent_property = models.ForeignKey('Property', blank=True, null=True)

    class Meta:
        verbose_name_plural = 'properties'

    def __unicode__(self):
        return u'Property - %s' % (self.pk)


class PropertyState(models.Model):
    """Store a single property"""
    # import_record = models.ForeignKey(ImportRecord)
    # Support finding the property by the import_file and source_type
    import_file = models.ForeignKey(ImportFile, null=True, blank=True)
    # FIXME: source_type needs to be a foreign key or make it import_file.source_type
    source_type = models.IntegerField(null=True, blank=True, db_index=True)
    super_organization = models.ForeignKey(Organization, blank=True, null=True)
    data_state = models.IntegerField(choices=DATA_STATE, default=0)

    # Is this still being used during matching? Apparently so.
    confidence = models.FloatField(default=0, null=True, blank=True)

    # TODO: hmm, name this jurisdiction_property_id to stay consistent?
    jurisdiction_property_identifier = models.CharField(max_length=255,
                                                        null=True, blank=True)

    custom_id_1 = models.CharField(max_length=255, null=True, blank=True)
    # TODO: Check if pm_parent and pm_property are the same (Nathan?)
    pm_parent_property_id = models.CharField(max_length=255, null=True,
                                             blank=True)
    pm_property_id = models.CharField(max_length=255, null=True, blank=True)
    lot_number = models.CharField(max_length=255, null=True, blank=True)
    property_name = models.CharField(max_length=255, null=True, blank=True)
    address_line_1 = models.CharField(max_length=255, null=True, blank=True)
    address_line_2 = models.CharField(max_length=255, null=True, blank=True)
    city = models.CharField(max_length=255, null=True, blank=True)
    state = models.CharField(max_length=255, null=True, blank=True)
    postal_code = models.CharField(max_length=255, null=True, blank=True)

    # Only spot where it's 'building' in the app, b/c this is a PortMgr field.
    building_count = models.IntegerField(null=True, blank=True)

    property_notes = models.TextField(null=True, blank=True)
    year_ending = models.DateField(null=True, blank=True)

    # Tax IDs are often stuck here.
    use_description = models.CharField(max_length=255, null=True, blank=True)

    gross_floor_area = models.FloatField(null=True, blank=True)
    year_built = models.IntegerField(null=True, blank=True)
    recent_sale_date = models.DateTimeField(null=True, blank=True)
    conditioned_floor_area = models.FloatField(null=True, blank=True)
    occupied_floor_area = models.FloatField(null=True, blank=True)
    owner = models.CharField(max_length=255, null=True, blank=True)
    owner_email = models.CharField(max_length=255, null=True, blank=True)
    owner_telephone = models.CharField(max_length=255, null=True, blank=True)
    owner_address = models.CharField(max_length=255, null=True, blank=True)
    owner_city_state = models.CharField(max_length=255, null=True, blank=True)
    owner_postal_code = models.CharField(max_length=255, null=True, blank=True)
    building_portfolio_manager_identifier = models.CharField(max_length=255,
                                                             null=True,
                                                             blank=True)
    building_home_energy_score_identifier = models.CharField(max_length=255,
                                                             null=True,
                                                             blank=True)
    energy_score = models.IntegerField(null=True, blank=True)
    site_eui = models.FloatField(null=True, blank=True)
    generation_date = models.DateTimeField(null=True, blank=True)
    release_date = models.DateTimeField(null=True, blank=True)
    source_eui_weather_normalized = models.FloatField(null=True, blank=True)
    site_eui_weather_normalized = models.FloatField(null=True, blank=True)
    source_eui = models.FloatField(null=True, blank=True)
    energy_alerts = models.TextField(null=True, blank=True)
    space_alerts = models.TextField(null=True, blank=True)
    building_certification = models.CharField(max_length=255, null=True,
                                              blank=True)

    extra_data = JsonField(default={}, blank=True)

    def promote_to_view(self, start, end, tax_lot_id):
        """
        Helper initializer to add a property and its tax_lot/cycle
        relationships.
        """

        cycle, _ = Cycle.objects.get_or_create(
            name=u'Hack Cycle',
            organization=self.super_organization,
            start=start,
            end=end
        )

        tls, _ = TaxLotState.objects.get_or_create(
            jurisdiction_taxlot_identifier=tax_lot_id
        )

        logger.debug("the cycle is {}".format(cycle))
        logger.debug("the taxlotstate is {}".format(tls))
        tlv, _ = TaxLotView.objects.get_or_create(
            state=tls,
            cycle=cycle,
        ).first()
        #
        logger.debug("taxlotview is {}".format(tlv))

        return self

    def __unicode__(self):
        return u'Property State - %s' % (self.pk)

    def assign_cycle_and_tax_lot(self, org, start_date, end_date, tax_lot_id):
        """

        Args:
            org: Organization object
            start_date: Start date of the property cycle
            end_date: End date of the property cycle
            tax_lot_id: Tax lot id

        Returns:

        """

        # TODO: we should set the cycle before we iterate over *every* row
        cycle, _ = Cycle.objects.get_or_create(
            name=u'Hack Cycle',
            organization=org,
            start=start_date,
            end=end_date
        )

        # create 1 to 1 pointless taxlots for now
        tl = TaxLot.objects.create(
            organization=org
        )

        tls, _ = TaxLotState.objects.get_or_create(
            jurisdiction_taxlot_identifier=tax_lot_id
        )

        tlv, _ = TaxLotView.objects.get_or_create(
            taxlot=tl,
            state=tls,
            cycle=cycle,
        )

        self.save()

        # set the property view here for now to make sure that the data
        # show up in the bluesky tables
        property = Property.objects.create(
            organization=org
        )

        PropertyView.objects.get_or_create(
            property=property,
            cycle=cycle,
            state=self
        )

        return self

    def clean(self, *args, **kwargs):
        date_field_names = (
            'year_ending',
            'generation_date',
            'release_date',
            'recent_sale_date'
        )

        # TODO: Where to put in the custom_id_1
        # custom_id_1 = getattr(self, 'custom_id_1')
        # if isinstance(custom_id_1, unicode):
        #     custom_id_1 = unicodedata.normalize('NFKD', custom_id_1).encode(
        #         'ascii', 'ignore'
        #     )
        # if custom_id_1 and len(str(custom_id_1)) > 128:
        #     self.custom_id_1 = custom_id_1[:128]
        for field in date_field_names:
            value = getattr(self, field)
            if value and isinstance(value, basestring):
                setattr(self, field, convert_datestr(value))

    def to_dict(self, fields=None, include_related_data=True):
        """
        Returns a dict version of the PropertyState, either with all fields
        or masked to just those requested.
        """
        if fields:
            model_fields, ed_fields = split_model_fields(self, fields)
            extra_data = self.extra_data
            ed_fields = filter(lambda f: f in extra_data, ed_fields)

            result = {
                field: getattr(self, field) for field in model_fields
            }
            result['extra_data'] = {
                field: extra_data[field] for field in ed_fields
            }

            # always return id's and canonical_building id's
            result['id'] = result['pk'] = self.pk

            # TODO: I don't think this is needed anymore
            result['canonical_building'] = (
                self.canonical_building and self.canonical_building.pk
            )

            # should probably also return children, parents, and coparent
            # result['children'] = map(lambda c: c.id, self.children.all())
            # result['parents'] = map(lambda p: p.id, self.parents.all())
            # result['co_parent'] = (self.co_parent and self.co_parent.pk)
            # result['coparent'] = (self.co_parent and {
            #     field: self.co_parent.pk for field in ['pk', 'id']
            #     })

            return result

        d = obj_to_dict(self, include_m2m=include_related_data)

        # if include_related_data:
        # d['parents'] = list(self.parents.values_list('id', flat=True))
        # d['co_parent'] = self.co_parent.pk if self.co_parent else None

        return d

    @staticmethod
    def find_unmatched_buildings(import_file):
        """Get unmatched building snapshots' id info from an import file.

        :param import_file: ImportFile inst.
        :rtype: list of tuples, field values specified in BS_VALUES_LIST.

        NB: This does not return a queryset!

        """

        # TODO: rewrite this to find the properties that don't have their building in the propertyview
        return PropertyState.objects.filter(
            ~models.Q(source_type__in=[
                COMPOSITE_BS, ASSESSED_RAW, PORTFOLIO_RAW, GREEN_BUTTON_RAW
            ]),
            # match_type=None,
            import_file=import_file,
            # canonical_building=None, # I assume that this was causing the "unmatched building to be defined"
        )


class PropertyView(models.Model):
    """Similar to the old world of canonical building"""
    property = models.ForeignKey(Property,
                                 related_name='views')  # different property views can be associated with each other (2012, 2013).
    cycle = models.ForeignKey(Cycle)
    state = models.ForeignKey(PropertyState)

    labels = ManyToManyField(StatusLabel)

    def __unicode__(self):
        return u'Property View - %s' % (self.pk)

    class Meta:
        unique_together = ('property', 'cycle',)

    def __init__(self, *args, **kwargs):
        self._import_filename = kwargs.pop('import_filename', None)
        super(PropertyView, self).__init__(*args, **kwargs)

    def initialize_audit_logs(self, **kwargs):
        kwargs.update({
            'organization': self.property.organization,
            'state': self.state,
            'view': self,
            'record_type': AUDIT_IMPORT
        })
        return PropertyAuditLog.objects.create(**kwargs)

    def update_state(self, new_state, **kwds):
        view_audit_log = PropertyAuditLog.objects.filter(
            state=self.state
        ).first()
        if not view_audit_log:
            view_audit_log = self.initialize_audit_logs(
                description="Initial audit log added on update.",
                record_type=AUDIT_IMPORT,
            )
        new_audit_log = PropertyAuditLog(
            organization=self.property.organization,
            parent1=view_audit_log,
            state=new_state,
            view=self,
            **kwds
        )
        self.state = new_state
        self.save()
        new_audit_log.save()
        return

    def save(self, *args, **kwargs):
        # create audit log on creation
        audit_log_initialized = True if self.id else False
        import_filename = kwargs.pop('import_filename', self._import_filename)
        super(PropertyView, self).save(*args, **kwargs)
        if not audit_log_initialized:
            self.initialize_audit_logs(
                description="Initial audit log added on creation/save.",
                record_type=AUDIT_IMPORT,
                import_filename=import_filename
            )

    @property_decorator
    def import_filename(self):
        """Get the import file name form the audit logs"""
        if not getattr(self, '_import_filename', None):
            audit_log = PropertyAuditLog.objects.filter(
                view_id=self.pk).order_by('created').first()
            self._import_filename = audit_log.import_filename
        return self._import_filename


class PropertyAuditLog(models.Model):
    organization = models.ForeignKey(Organization)
    parent1 = models.ForeignKey('PropertyAuditLog', blank=True, null=True, related_name='propertyauditlog__parent1')
    parent2 = models.ForeignKey('PropertyAuditLog', blank=True, null=True, related_name='propertyauditlog__parent2')

    state = models.ForeignKey('PropertyState', related_name='propertyauditlog__state')
    view = models.ForeignKey('PropertyView', related_name='propertyauditlog__view', null=True)

    name = models.CharField(max_length=255, null=True, blank=True)
    description = models.TextField(null=True, blank=True)

    import_filename = models.CharField(max_length=255, null=True, blank=True)
    record_type = models.IntegerField(choices=DATA_UPDATE_TYPE, null=True, blank=True)
    created = models.DateTimeField(auto_now_add=True, null=True)<|MERGE_RESOLUTION|>--- conflicted
+++ resolved
@@ -9,19 +9,15 @@
 import logging
 
 from django.db import models
-from django.db.models.fields.related import ManyToManyField
 from django_pgjson.fields import JsonField
 
 from seed.data_importer.models import ImportFile
 from seed.lib.superperms.orgs.models import Organization
-<<<<<<< HEAD
 from seed.models import (
     COMPOSITE_BS, ASSESSED_RAW, PORTFOLIO_RAW, GREEN_BUTTON_RAW,
-    Cycle,
     TaxLot,
     TaxLotState,
-    TaxLotView,
-    StatusLabel
+    TaxLotView
 )
 from seed.utils.generic import split_model_fields, obj_to_dict
 
@@ -35,7 +31,6 @@
     (2, 'Post Mapping'),
     (3, 'Post Matching'),
 )
-=======
 from django.db.models.fields.related import ManyToManyField
 from seed.models import Cycle
 from seed.models import StatusLabel
@@ -44,7 +39,6 @@
 
 # Oops! we override a builtin in some of the models
 property_decorator = property
->>>>>>> 3cc26af4
 
 
 class Property(models.Model):
