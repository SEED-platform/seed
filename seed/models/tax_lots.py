# !/usr/bin/env python
# encoding: utf-8
"""
:copyright (c) 2014 - 2016, The Regents of the University of California, through Lawrence Berkeley National Laboratory (subject to receipt of any required approvals from the U.S. Department of Energy) and contributors. All rights reserved.  # NOQA
:author
"""
from __future__ import unicode_literals

from django.db import models
from django_pgjson.fields import JsonField
from django.db.models.fields.related import ManyToManyField

from seed.lib.superperms.orgs.models import Organization
<<<<<<< HEAD
from seed.models import (
    StatusLabel,
    Cycle
)
=======
from seed.models import StatusLabel
from seed.models import Cycle
from seed.models import PropertyView
from auditlog import AUDIT_IMPORT
from auditlog import DATA_UPDATE_TYPE
>>>>>>> 3cc26af4


class TaxLot(models.Model):
    # NOTE: we have been calling this the super_organization. We
    # should stay consistent although I prefer the name organization (!super_org)
    organization = models.ForeignKey(Organization)

    def __unicode__(self):
        return u'TaxLot - %s' % (self.pk)


class TaxLotState(models.Model):
    # The state field names should match pretty close to the pdf, just
    # because these are the most 'public' fields in terms of
    # communicating with the cities.

    # import_record = models.ForeignKey(ImportRecord)
    confidence = models.FloatField(default=0, null=True, blank=True)

    jurisdiction_taxlot_identifier = models.CharField(max_length=255,
                                                      null=True, blank=True)
    block_number = models.CharField(max_length=255, null=True, blank=True)
    district = models.CharField(max_length=255, null=True, blank=True)
    address = models.CharField(max_length=255, null=True, blank=True)
    city = models.CharField(max_length=255, null=True, blank=True)
    state = models.CharField(max_length=255, null=True, blank=True)
    postal_code = models.CharField(max_length=255, null=True, blank=True)
    number_properties = models.IntegerField(null=True, blank=True)

    extra_data = JsonField(default={}, blank=True)

    def __unicode__(self):
        return u'TaxLot State - %s' % (self.pk)


class TaxLotView(models.Model):
    # TODO: Are all foreignkeys automatically indexed?
    taxlot = models.ForeignKey(TaxLot, related_name='views', null=True)
    state = models.ForeignKey(TaxLotState)
    cycle = models.ForeignKey(Cycle)

    labels = ManyToManyField(StatusLabel)

    def __unicode__(self):
        return u'TaxLot View - %s' % (self.pk)

<<<<<<< HEAD
    # FIXME: Add unique constraint on (property, cycle) -- NL: isn't that already below?
    class Meta:
        unique_together = ('taxlot', 'cycle',)
=======
    class Meta:
        unique_together = ('taxlot', 'cycle',)

    def __init__(self, *args, **kwargs):
        self._import_filename = kwargs.pop('import_filename', None)
        super(TaxLotView, self).__init__(*args, **kwargs)

    def initialize_audit_logs(self, **kwargs):
        kwargs.update({
            'organization': self.taxlot.organization,
            'state': self.state,
            'view': self,
            'record_type': AUDIT_IMPORT
        })
        return TaxLotAuditLog.objects.create(**kwargs)

    def update_state(self, new_state, **kwargs):
        view_audit_log = TaxLotAuditLog.objects.filter(state=self.state).first()
        if not view_audit_log:
            view_audit_log = self.initialize_audit_logs(
                description="Initial audit log added on update.",
                record_type=AUDIT_IMPORT,
            )
        new_audit_log = TaxLotAuditLog(
            organization=self.taxlot.organization,
            parent1=view_audit_log,
            state=new_state,
            view=self,
            **kwargs
        )
        self.state = new_state
        self.save()
        new_audit_log.save()
        return

    def save(self, *args, **kwargs):
        # create audit log on creation
        audit_log_initialized = True if self.id else False
        import_filename = kwargs.pop('import_filename', self._import_filename)
        super(TaxLotView, self).save(*args, **kwargs)
        if not audit_log_initialized:
            self.initialize_audit_logs(
                description="Initial audit log added on creation/save.",
                record_type=AUDIT_IMPORT,
                import_filename=import_filename
            )

    @property
    def import_filename(self):
        """Get the import file name form the audit logs"""
        if not getattr(self, '_import_filename', None):
            audit_log = TaxLotAuditLog.objects.filter(
                view_id=self.pk).order_by('created').first()
            self._import_filename = audit_log.import_filename
        return self._import_filename


class TaxLotProperty(models.Model):
    property_view = models.ForeignKey(PropertyView)
    taxlot_view = models.ForeignKey(TaxLotView)

    cycle = models.ForeignKey(Cycle)

    # If there is a complex TaxLot/Property association, this field
    # lists the "main" tax lot that Properties should be reported under.
    # User controlled flag.
    primary = models.BooleanField(default=True)

    def __unicode__(self):
        return u'M2M Property View %s / TaxLot View %s' % (
            self.property_view_id, self.taxlot_view_id)

    class Meta:
        unique_together = ('property_view', 'taxlot_view',)


class TaxLotAuditLog(models.Model):
    organization = models.ForeignKey(Organization)
    parent1 = models.ForeignKey('TaxLotAuditLog', blank=True, null=True, related_name='taxlotauditlog__parent1')
    parent2 = models.ForeignKey('TaxLotAuditLog', blank=True, null=True, related_name='taxlotauditlog__parent2')
    state = models.ForeignKey('TaxLotState', related_name='taxlotauditlog__state')
    view = models.ForeignKey('TaxLotView', related_name='taxlotauditlog__view', null=True)
    name = models.CharField(max_length=255, null=True, blank=True)
    description = models.TextField(null=True, blank=True)

    import_filename = models.CharField(max_length=255, null=True, blank=True)
    record_type = models.IntegerField(choices=DATA_UPDATE_TYPE, null=True, blank=True)
    created = models.DateTimeField(auto_now_add=True, null=True)
>>>>>>> 3cc26af4
<|MERGE_RESOLUTION|>--- conflicted
+++ resolved
@@ -7,22 +7,15 @@
 from __future__ import unicode_literals
 
 from django.db import models
+from django.db.models.fields.related import ManyToManyField
 from django_pgjson.fields import JsonField
-from django.db.models.fields.related import ManyToManyField
 
+from auditlog import AUDIT_IMPORT
+from auditlog import DATA_UPDATE_TYPE
 from seed.lib.superperms.orgs.models import Organization
-<<<<<<< HEAD
-from seed.models import (
-    StatusLabel,
-    Cycle
-)
-=======
-from seed.models import StatusLabel
 from seed.models import Cycle
 from seed.models import PropertyView
-from auditlog import AUDIT_IMPORT
-from auditlog import DATA_UPDATE_TYPE
->>>>>>> 3cc26af4
+from seed.models import StatusLabel
 
 
 class TaxLot(models.Model):
@@ -69,11 +62,7 @@
     def __unicode__(self):
         return u'TaxLot View - %s' % (self.pk)
 
-<<<<<<< HEAD
-    # FIXME: Add unique constraint on (property, cycle) -- NL: isn't that already below?
-    class Meta:
-        unique_together = ('taxlot', 'cycle',)
-=======
+    # TODO: Add unique constraint on (property, cycle) -- NL: isn't that already below?
     class Meta:
         unique_together = ('taxlot', 'cycle',)
 
@@ -161,5 +150,4 @@
 
     import_filename = models.CharField(max_length=255, null=True, blank=True)
     record_type = models.IntegerField(choices=DATA_UPDATE_TYPE, null=True, blank=True)
-    created = models.DateTimeField(auto_now_add=True, null=True)
->>>>>>> 3cc26af4
+    created = models.DateTimeField(auto_now_add=True, null=True)