# !/usr/bin/env python
# encoding: utf-8

"""
:copyright (c) 2014 - 2016, The Regents of the University of California, through Lawrence Berkeley National Laboratory (subject to receipt of any required approvals from the U.S. Department of Energy) and contributors. All rights reserved.  # NOQA
:author
"""

# Import all the models in this folder

# TODO: Should we move all the views to the, well, views folder?
from .cycles import *  # noqa
from .models import *  # noqa
from .tax_lots import *  # noqa
from .properties import *  # noqa
<<<<<<< HEAD
from .joins import *  # noqa
=======
from .tax_lots import *  # noqa
from .auditlog import *  # noqa
>>>>>>> 3cc26af4
<|MERGE_RESOLUTION|>--- conflicted
+++ resolved
@@ -13,9 +13,5 @@
 from .models import *  # noqa
 from .tax_lots import *  # noqa
 from .properties import *  # noqa
-<<<<<<< HEAD
 from .joins import *  # noqa
-=======
-from .tax_lots import *  # noqa
-from .auditlog import *  # noqa
->>>>>>> 3cc26af4
+from .auditlog import *  # noqa