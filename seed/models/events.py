from django.db import models
from django_extensions.db.models import TimeStampedModel
from model_utils.managers import InheritanceManager

<<<<<<< HEAD
from seed.models import Analysis, BuildingFile, Cycle, Note, Property
=======
from seed.models import Cycle, Property
>>>>>>> e9861009


class Event(TimeStampedModel):
    property = models.ForeignKey(Property, on_delete=models.CASCADE, related_name='events')
    cycle = models.ForeignKey(Cycle, on_delete=models.PROTECT)

    objects = InheritanceManager()


class ATEvent(Event):
<<<<<<< HEAD
    building_file = models.ForeignKey(BuildingFile, on_delete=models.PROTECT)
    # scenarios = models.ManyToManyField(Scenario)


class AnalysisEvent(Event):
    analysis = models.ForeignKey(Analysis, on_delete=models.PROTECT)


class NoteEvent(Event):
    note = models.ForeignKey(Note, on_delete=models.PROTECT)
=======
    building_file = models.ForeignKey("BuildingFile", on_delete=models.PROTECT)
    # has a one to many with Scenario


class AnalysisEvent(Event):
    analysis = models.ForeignKey("Analysis", on_delete=models.PROTECT)


class NoteEvent(Event):
    note = models.ForeignKey("Note", on_delete=models.PROTECT)
>>>>>>> e9861009
<|MERGE_RESOLUTION|>--- conflicted
+++ resolved
@@ -2,11 +2,7 @@
 from django_extensions.db.models import TimeStampedModel
 from model_utils.managers import InheritanceManager
 
-<<<<<<< HEAD
-from seed.models import Analysis, BuildingFile, Cycle, Note, Property
-=======
 from seed.models import Cycle, Property
->>>>>>> e9861009
 
 
 class Event(TimeStampedModel):
@@ -17,18 +13,6 @@
 
 
 class ATEvent(Event):
-<<<<<<< HEAD
-    building_file = models.ForeignKey(BuildingFile, on_delete=models.PROTECT)
-    # scenarios = models.ManyToManyField(Scenario)
-
-
-class AnalysisEvent(Event):
-    analysis = models.ForeignKey(Analysis, on_delete=models.PROTECT)
-
-
-class NoteEvent(Event):
-    note = models.ForeignKey(Note, on_delete=models.PROTECT)
-=======
     building_file = models.ForeignKey("BuildingFile", on_delete=models.PROTECT)
     # has a one to many with Scenario
 
@@ -38,5 +22,4 @@
 
 
 class NoteEvent(Event):
-    note = models.ForeignKey("Note", on_delete=models.PROTECT)
->>>>>>> e9861009
+    note = models.ForeignKey("Note", on_delete=models.PROTECT)