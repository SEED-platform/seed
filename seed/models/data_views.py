# !/usr/bin/env python
# encoding: utf-8
"""
SEED Platform (TM), Copyright (c) Alliance for Sustainable Energy, LLC, and other contributors.
See also https://github.com/seed-platform/seed/main/LICENSE.md
"""
import logging

from django.db import models
from django.db.models import Avg, Count, Max, Min, Sum
from django.http import QueryDict

from seed.lib.superperms.orgs.models import Organization
from seed.models.columns import Column
from seed.models.cycles import Cycle
from seed.models.filter_group import FilterGroup
from seed.models.properties import PropertyState, PropertyView
from seed.utils.search import build_view_filters_and_sorts


class DataView(models.Model):
    name = models.CharField(max_length=255, unique=True)
    organization = models.ForeignKey(Organization, on_delete=models.CASCADE)
    cycles = models.ManyToManyField(Cycle)
    filter_groups = models.ManyToManyField(FilterGroup)

    def get_inventory(self, user_ali):
        views_by_filter_group_id, _ = self.views_by_filter(user_ali)
        return views_by_filter_group_id

    def views_by_filter(self, user_ali):
        filter_group_views = {}
        views_by_filter_group_id = {}
        for filter_group in self.filter_groups.all():
            views_by_filter_group_id[filter_group.id] = {}
            filter_group_views[filter_group.id] = {}
            query_dict = QueryDict(mutable=True)
            query_dict.update(filter_group.query_dict)
            for cycle in self.cycles.all():
                filter_views = self._get_filter_group_views(cycle, query_dict, user_ali)
                label_views = self._get_label_views(cycle, filter_group, user_ali)
                views = self._combine_views(filter_views, label_views)
                filter_group_views[filter_group.id][cycle.id] = views
                for view in views:
                    view_name = self._format_property_display_field(view)
                    views_by_filter_group_id[filter_group.id][view.id] = view_name

        return views_by_filter_group_id, filter_group_views

    def evaluate(self, columns, user_ali):
        # RETURN VALUE STRUCTURE

        # meta: {data_view: data_view.id, organization: organization.id},
        # views_by_filter_group_id: {
        #   filter_group.id: [
        #       view.state.default_field || state.id,
        #       view.state.default_field || state.id,
        #       ...
        #   ]
        # },
        # columns_by_id: {
        #   column.id: {
        #       filter_groups_by_id: {
        #           filer_group.id: {
        #               cycles_by_id: {
        #                   cycle.id: {
        #                       'Average': 123,
        #                       'Count': 123,
        #                       'Maximum': 123,
        #                       'Minumum': 123,
        #                       'Sum': 123,
        #                       'views_by_default_field: {
        #                           view.state.default_field || state.id: 123,
        #                           view.state.default_field || state.id: 123,
        #                           ...
        #                        }
        #                   }
        #               }
        #           }
        #       }
        #   }
        # },
        # graph_data: {
        #   labels = [cycle1.name, cycle2.name, cycle3.name, ...],
        #   datasets = [
        #       {filter_group: filter_group.name, column: column.column_name, aggregation: aggregation.name, data: [cycle1_value, cycle2_value, cycle3_value]},
        #       {filter_group: filter_group.name, column: column.column_name, aggregation: aggregation.name, data: [cycle1_value, cycle2_value, cycle3_value]},
        #       ...
        #   ]
        # }

        response = {
            'meta': {
                'organization': self.organization.id,
                'data_view': self.id,
            },
            'views_by_filter_group_id': {},
            'columns_by_id': {},
            'graph_data': {
                'labels': [cycle.name for cycle in sorted(list(self.cycles.all()), key=lambda x: x.name)],
                'datasets': []
            }
        }

        response['views_by_filter_group_id'], views_by_filter = self.views_by_filter(user_ali)

        # assign data based on source column id
        for column in columns:
            data = response['columns_by_id']
            column_id = column.id
            data[column_id] = {'filter_groups_by_id': {}, 'unit': None}

            for filter_group in self.filter_groups.all():
                filter_id = filter_group.id
                data[column_id]['filter_groups_by_id'][filter_id] = {'cycles_by_id': {}}

                for cycle in self.cycles.all():
                    data_cycles = data[column_id]['filter_groups_by_id'][filter_id]['cycles_by_id']
                    data_cycles[cycle.id] = {}
                    views = views_by_filter[filter_id][cycle.id]
                    states = PropertyState.objects.filter(propertyview__in=views)

                    for aggregation in [Avg, Max, Min, Sum, Count, 'views_by_default_field']:
                        self._format_aggregation_name(aggregation)
                        self._format_filter_group_data(data_cycles, cycle.id, aggregation)

                        if aggregation == 'views_by_default_field':
                            self._assign_views_by_default_field_values(views, data, data_cycles, column, cycle.id, aggregation)
                        else:
                            value = self._evaluate_aggregation(states, aggregation, column)
                            data_cycles[cycle.id][aggregation.name] = value

        self._format_graph_data(response, columns, views_by_filter)
        return response

    def _format_graph_data(self, response, columns, views_by_filter):
        # {filter_group: filter_group.name, column: column.column_name, aggregation: aggregation.name, data: [1,2,3]},
        for filter_group in self.filter_groups.all():
            filter_id = filter_group.id
            filter_name = filter_group.name
            for column in columns:
                for aggregation in [Avg, Max, Min, Sum, Count]:  # NEED TO ADD 'views_by_label' for scatter plot
                    self._format_aggregation_name(aggregation)
                    dataset = {'data': [], 'column': column.display_name, 'aggregation': aggregation.name, 'filter_group': filter_name}
                    for cycle in sorted(list(self.cycles.all()), key=lambda x: x.name):
                        views = views_by_filter[filter_id][cycle.id]
                        states = PropertyState.objects.filter(propertyview__in=views)
                        value = self._evaluate_aggregation(states, aggregation, column)
                        dataset['data'].append(value)
                    response['graph_data']['datasets'].append(dataset)

    def _format_property_display_field(self, view):
        try:
            return getattr(view.state, self.organization.property_display_field)
        except AttributeError:
            return view.id

    def _format_aggregation_name(self, aggregation):
        if aggregation == Avg:
            aggregation.name = 'Average'
        elif aggregation == Max:
            aggregation.name = 'Maximum'
        elif aggregation == Min:
            aggregation.name = 'Minimum'

    def _assign_views_by_default_field_values(self, views, data, data_cycles, column, cycle_id, aggregation, ):
        for view in views:
            # Default assignment on first pass
            view_key = self._format_property_display_field(view)
            data_cycles[cycle_id][aggregation][view_key] = data_cycles[cycle_id][aggregation].get(view_key, [])

            if column.is_extra_data:
                state_value = view.state.extra_data.get(column.column_name)
            elif column.derived_column:
                state_value = column.derived_column.evaluate(view.state)
            else:
                state_value = getattr(view.state, column.column_name)

            try:
                value = round(state_value.m, 2)
                unit = '{:P~}'.format(state_value.u)
            except AttributeError:
                value = state_value
                unit = None

            if not data[column.id].get('unit'):
                data[column.id]['unit'] = unit

            view_key = self._format_property_display_field(view)
            data_cycles[cycle_id][aggregation][view_key] = value

    def _format_filter_group_data(self, data_cycles, cycle_id, aggregation):
        if aggregation == 'views_by_default_field':
            data_cycles[cycle_id][aggregation] = {}
        else:
            data_cycles[cycle_id][aggregation.name] = []

    def _evaluate_aggregation(self, states, aggregation, column):
        if column.is_extra_data:
            return self._evaluate_extra_data(states, aggregation, column)
        elif column.derived_column:
            return self._evaluate_derived_column(states, aggregation, column)
        else:
            aggregation = states.aggregate(value=aggregation(column.column_name))

            if aggregation.get('value') or aggregation.get('value') == 0:
                value = aggregation['value']
                if isinstance(value, int) or isinstance(value, float):
                    return round(value, 2)
                return round(value.m, 2)

    def _evaluate_extra_data(self, states, aggregation, column):
        extra_data_col = 'extra_data__' + column.column_name
        q_set = states.values(extra_data_col)
        values = []
        for val in list(q_set):
            try:
                values.append(float(val[extra_data_col]))
            except (ValueError, TypeError):
                pass
        if values:
            type_to_aggregate = {Avg: sum(values) / len(values), Count: len(values), Max: max(values), Min: min(values), Sum: sum(values)}
            return round(type_to_aggregate[aggregation], 2)

    def _evaluate_derived_column(self, states, aggregation, column):
        # to evluate a derived_column: DerivedColumn.evaluate(propertyState)
        values = []

        for state in states:
            val = column.derived_column.evaluate(state)
            if val is not None:
                values.append(val)

        if values:
            type_to_aggregate = {Avg: sum(values) / len(values), Count: len(values), Max: max(values), Min: min(values), Sum: sum(values)}
            return round(type_to_aggregate[aggregation], 2)

    def _combine_views(self, filter_views, label_views):
        if label_views or label_views == []:
            return list(set.intersection(*map(set, [label_views, filter_views])))
        else:
            return list(filter_views)

<<<<<<< HEAD
    def _get_label_views(self, cycle, filter_group, user_ali):
        if len(filter_group.labels.all()) == 0:
            return None

        logic = filter_group.label_logic
        labels = Label.objects.filter(id__in=filter_group.labels.all())
        permissions_filter = {
            "property__access_level_instance__lft__gte": user_ali.lft,
            "property__access_level_instance__rgt__lte": user_ali.rgt,
        }

        if logic == 0:  # and
            views_all = []
            for label in labels:
                views = cycle.propertyview_set.filter(labels__in=[label]).filter(**permissions_filter)
                views_all.append(views)
            return list(set.intersection(*map(set, views_all)))
        elif logic == 1:  # or
            return list(cycle.propertyview_set.filter(labels__in=labels).filter(**permissions_filter))
        elif logic == 2:  # exclude
            return list(cycle.propertyview_set.exclude(labels__in=labels).filter(**permissions_filter))
=======
    def _get_label_views(self, cycle, filter_group):
        if not (filter_group.and_labels.exists() or filter_group.or_labels.exists() or filter_group.exclude_labels.exists()):
            return None

        and_labels = filter_group.and_labels.all()
        or_labels = filter_group.or_labels.all()
        exclude_labels = filter_group.exclude_labels.all()
        views = None
        if and_labels.exists():  # and
            views = views or cycle.propertyview_set.all()
            for label in and_labels:
                views = views.filter(labels=label)
        if or_labels.exists():  # or
            views = views or cycle.propertyview_set.all()
            views = views.filter(labels__in=or_labels)
        if exclude_labels.exists():  # exclude
            views = views or cycle.propertyview_set.all()
            views = views.exclude(labels__in=exclude_labels)
        return list(views)
>>>>>>> 070d4598

    def _get_filter_group_views(self, cycle, query_dict, user_ali):
        org_id = self.organization.id
        columns = Column.retrieve_all(
            org_id=org_id,
            inventory_type='property',
            only_used=False,
            include_related=False
        )
        annotations = {}
        try:
            filters, annotations, order_by = build_view_filters_and_sorts(query_dict, columns, 'property')
        except Exception:
            logging.error('error with filter group')

        views_list = (
            PropertyView.objects.select_related('property', 'state', 'cycle')
            .filter(
                property__organization_id=org_id,
                cycle=cycle,
                property__access_level_instance__lft__gte=user_ali.lft,
                property__access_level_instance__rgt__lte=user_ali.rgt,
            )
        )

        views_list = views_list.annotate(**annotations).filter(filters).order_by(*order_by)
        return views_list


class DataViewParameter(models.Model):
    data_view = models.ForeignKey(DataView, on_delete=models.CASCADE, related_name='parameters')
    column = models.ForeignKey(Column, on_delete=models.CASCADE)
    location = models.CharField(max_length=255)
    aggregations = models.JSONField(blank=True)
    # target field is undetermined, this is a stand in
    target = models.CharField(max_length=255, blank=True)<|MERGE_RESOLUTION|>--- conflicted
+++ resolved
@@ -241,49 +241,31 @@
         else:
             return list(filter_views)
 
-<<<<<<< HEAD
     def _get_label_views(self, cycle, filter_group, user_ali):
-        if len(filter_group.labels.all()) == 0:
+        if not (filter_group.and_labels.exists() or filter_group.or_labels.exists() or filter_group.exclude_labels.exists()):
             return None
 
-        logic = filter_group.label_logic
-        labels = Label.objects.filter(id__in=filter_group.labels.all())
         permissions_filter = {
             "property__access_level_instance__lft__gte": user_ali.lft,
             "property__access_level_instance__rgt__lte": user_ali.rgt,
         }
 
-        if logic == 0:  # and
-            views_all = []
-            for label in labels:
-                views = cycle.propertyview_set.filter(labels__in=[label]).filter(**permissions_filter)
-                views_all.append(views)
-            return list(set.intersection(*map(set, views_all)))
-        elif logic == 1:  # or
-            return list(cycle.propertyview_set.filter(labels__in=labels).filter(**permissions_filter))
-        elif logic == 2:  # exclude
-            return list(cycle.propertyview_set.exclude(labels__in=labels).filter(**permissions_filter))
-=======
-    def _get_label_views(self, cycle, filter_group):
-        if not (filter_group.and_labels.exists() or filter_group.or_labels.exists() or filter_group.exclude_labels.exists()):
-            return None
-
         and_labels = filter_group.and_labels.all()
         or_labels = filter_group.or_labels.all()
         exclude_labels = filter_group.exclude_labels.all()
         views = None
+
         if and_labels.exists():  # and
-            views = views or cycle.propertyview_set.all()
+            views = views or cycle.propertyview_set.filter(**permissions_filter)
             for label in and_labels:
                 views = views.filter(labels=label)
         if or_labels.exists():  # or
-            views = views or cycle.propertyview_set.all()
+            views = views or cycle.propertyview_set.filter(**permissions_filter)
             views = views.filter(labels__in=or_labels)
         if exclude_labels.exists():  # exclude
-            views = views or cycle.propertyview_set.all()
+            views = views or cycle.propertyview_set.filter(**permissions_filter)
             views = views.exclude(labels__in=exclude_labels)
         return list(views)
->>>>>>> 070d4598
 
     def _get_filter_group_views(self, cycle, query_dict, user_ali):
         org_id = self.organization.id
