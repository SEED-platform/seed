# !/usr/bin/env python
# encoding: utf-8
"""
SEED Platform (TM), Copyright (c) Alliance for Sustainable Energy, LLC, and other contributors.
See also https://github.com/seed-platform/seed/main/LICENSE.md
"""
import logging

from django.db import models
from django.db.models import Avg, Count, Max, Min, Sum
from django.http import QueryDict

from seed.lib.superperms.orgs.models import Organization
from seed.models.columns import Column
from seed.models.cycles import Cycle
from seed.models.filter_group import FilterGroup
from seed.models.properties import PropertyState, PropertyView
from seed.utils.search import build_view_filters_and_sorts


class DataView(models.Model):
    name = models.CharField(max_length=255, unique=True)
    organization = models.ForeignKey(Organization, on_delete=models.CASCADE)
    cycles = models.ManyToManyField(Cycle)
    filter_groups = models.ManyToManyField(FilterGroup)

    def get_inventory(self, user_ali):
        views_by_filter_group_id, _ = self.views_by_filter(user_ali)
        return views_by_filter_group_id

    def views_by_filter(self, user_ali):
        filter_group_views = {}
        views_by_filter_group_id = {}
        for filter_group in self.filter_groups.all():
            views_by_filter_group_id[filter_group.id] = {}
            filter_group_views[filter_group.id] = {}
            query_dict = QueryDict(mutable=True)
            query_dict.update(filter_group.query_dict)
            for cycle in self.cycles.all():
                filter_views = self._get_filter_group_views(cycle, query_dict, user_ali)
                label_views = self._get_label_views(cycle, filter_group, user_ali)
                views = self._combine_views(filter_views, label_views)
                filter_group_views[filter_group.id][cycle.id] = views
                for view in views:
                    view_name = self._format_property_display_field(view)
                    views_by_filter_group_id[filter_group.id][view.id] = view_name

        return views_by_filter_group_id, filter_group_views

    def evaluate(self, columns, user_ali):
        # RETURN VALUE STRUCTURE

        # meta: {data_view: data_view.id, organization: organization.id},
        # views_by_filter_group_id: {
        #   filter_group.id: [
        #       view.state.default_field || state.id,
        #       view.state.default_field || state.id,
        #       ...
        #   ]
        # },
        # columns_by_id: {
        #   column.id: {
        #       filter_groups_by_id: {
        #           filer_group.id: {
        #               cycles_by_id: {
        #                   cycle.id: {
        #                       'Average': 123,
        #                       'Count': 123,
        #                       'Maximum': 123,
        #                       'Minumum': 123,
        #                       'Sum': 123,
        #                       'views_by_default_field: {
        #                           view.state.default_field || state.id: 123,
        #                           view.state.default_field || state.id: 123,
        #                           ...
        #                        }
        #                   }
        #               }
        #           }
        #       }
        #   }
        # },
        # graph_data: {
        #   labels = [cycle1.name, cycle2.name, cycle3.name, ...],
        #   datasets = [
        #       {filter_group: filter_group.name, column: column.column_name, aggregation: aggregation.name, data: [cycle1_value, cycle2_value, cycle3_value]},
        #       {filter_group: filter_group.name, column: column.column_name, aggregation: aggregation.name, data: [cycle1_value, cycle2_value, cycle3_value]},
        #       ...
        #   ]
        # }

        response = {
            'meta': {
                'organization': self.organization.id,
                'data_view': self.id,
            },
            'views_by_filter_group_id': {},
            'columns_by_id': {},
            'graph_data': {
                'labels': [cycle.name for cycle in sorted(list(self.cycles.all()), key=lambda x: x.name)],
                'datasets': []
            }
        }

        response['views_by_filter_group_id'], views_by_filter = self.views_by_filter(user_ali)

        # assign data based on source column id
        for column in columns:
            data = response['columns_by_id']
            column_id = column.id
            data[column_id] = {'filter_groups_by_id': {}, 'unit': None}

            for filter_group in self.filter_groups.all():
                filter_id = filter_group.id
                data[column_id]['filter_groups_by_id'][filter_id] = {'cycles_by_id': {}}

                for cycle in self.cycles.all():
                    data_cycles = data[column_id]['filter_groups_by_id'][filter_id]['cycles_by_id']
                    data_cycles[cycle.id] = {}
                    views = views_by_filter[filter_id][cycle.id]
                    states = PropertyState.objects.filter(propertyview__in=views)

                    for aggregation in [Avg, Max, Min, Sum, Count, 'views_by_default_field']:
                        self._format_aggregation_name(aggregation)
                        self._format_filter_group_data(data_cycles, cycle.id, aggregation)

                        if aggregation == 'views_by_default_field':
                            self._assign_views_by_default_field_values(views, data, data_cycles, column, cycle.id, aggregation)
                        else:
                            value = self._evaluate_aggregation(states, aggregation, column)
                            data_cycles[cycle.id][aggregation.name] = value

        self._format_graph_data(response, columns, views_by_filter)
        return response

    def _format_graph_data(self, response, columns, views_by_filter):
        # {filter_group: filter_group.name, column: column.column_name, aggregation: aggregation.name, data: [1,2,3]},
        for filter_group in self.filter_groups.all():
            filter_id = filter_group.id
            filter_name = filter_group.name
            for column in columns:
                for aggregation in [Avg, Max, Min, Sum, Count]:  # NEED TO ADD 'views_by_label' for scatter plot
                    self._format_aggregation_name(aggregation)
                    dataset = {'data': [], 'column': column.display_name, 'aggregation': aggregation.name, 'filter_group': filter_name}
                    for cycle in sorted(list(self.cycles.all()), key=lambda x: x.name):
                        views = views_by_filter[filter_id][cycle.id]
                        states = PropertyState.objects.filter(propertyview__in=views)
                        value = self._evaluate_aggregation(states, aggregation, column)
                        dataset['data'].append(value)
                    response['graph_data']['datasets'].append(dataset)

    def _format_property_display_field(self, view):
        try:
            return getattr(view.state, self.organization.property_display_field)
        except AttributeError:
            return view.id

    def _format_aggregation_name(self, aggregation):
        if aggregation == Avg:
            aggregation.name = 'Average'
        elif aggregation == Max:
            aggregation.name = 'Maximum'
        elif aggregation == Min:
            aggregation.name = 'Minimum'

    def _assign_views_by_default_field_values(self, views, data, data_cycles, column, cycle_id, aggregation, ):
        for view in views:
            # Default assignment on first pass
            view_key = self._format_property_display_field(view)
            data_cycles[cycle_id][aggregation][view_key] = data_cycles[cycle_id][aggregation].get(view_key, [])

            if column.is_extra_data:
                state_value = view.state.extra_data.get(column.column_name)
            elif column.derived_column:
                state_value = column.derived_column.evaluate(view.state)
            else:
                state_value = getattr(view.state, column.column_name)

            try:
                value = round(state_value.m, 2)
                unit = '{:P~}'.format(state_value.u)
            except AttributeError:
                value = state_value
                unit = None

            if not data[column.id].get('unit'):
                data[column.id]['unit'] = unit

            view_key = self._format_property_display_field(view)
            data_cycles[cycle_id][aggregation][view_key] = value

    def _format_filter_group_data(self, data_cycles, cycle_id, aggregation):
        if aggregation == 'views_by_default_field':
            data_cycles[cycle_id][aggregation] = {}
        else:
            data_cycles[cycle_id][aggregation.name] = []

    def _evaluate_aggregation(self, states, aggregation, column):
        if column.is_extra_data:
            return self._evaluate_extra_data(states, aggregation, column)
        elif column.derived_column:
            return self._evaluate_derived_column(states, aggregation, column)
        else:
            aggregation = states.aggregate(value=aggregation(column.column_name))

            if aggregation.get('value') or aggregation.get('value') == 0:
                value = aggregation['value']
                if isinstance(value, int) or isinstance(value, float):
                    return round(value, 2)
                return round(value.m, 2)

    def _evaluate_extra_data(self, states, aggregation, column):
        extra_data_col = 'extra_data__' + column.column_name
        q_set = states.values(extra_data_col)
        values = []
        for val in list(q_set):
            try:
                values.append(float(val[extra_data_col]))
            except (ValueError, TypeError):
                pass
        if values:
            type_to_aggregate = {Avg: sum(values) / len(values), Count: len(values), Max: max(values), Min: min(values), Sum: sum(values)}
            return round(type_to_aggregate[aggregation], 2)

    def _evaluate_derived_column(self, states, aggregation, column):
        # to evluate a derived_column: DerivedColumn.evaluate(propertyState)
        values = []

        for state in states:
            val = column.derived_column.evaluate(state)
            if val is not None:
                values.append(val)

        if values:
            type_to_aggregate = {Avg: sum(values) / len(values), Count: len(values), Max: max(values), Min: min(values), Sum: sum(values)}
            return round(type_to_aggregate[aggregation], 2)

    def _combine_views(self, filter_views, label_views):
        if label_views or label_views == []:
            return list(set.intersection(*map(set, [label_views, filter_views])))
        else:
            return list(filter_views)

<<<<<<< HEAD
    def _get_label_views(self, cycle, filter_group, user_ali):
        if len(filter_group.labels.all()) == 0:
            return None

        logic = filter_group.label_logic
        labels = Label.objects.filter(id__in=filter_group.labels.all())
        permissions_filter = {
            "property__access_level_instance__lft__gte": user_ali.lft,
            "property__access_level_instance__rgt__lte": user_ali.rgt,
        }

        if logic == 0:  # and
            views_all = []
            for label in labels:
                views = cycle.propertyview_set.filter(labels__in=[label]).filter(**permissions_filter)
                views_all.append(views)
            return list(set.intersection(*map(set, views_all)))
        elif logic == 1:  # or
            return list(cycle.propertyview_set.filter(labels__in=labels).filter(**permissions_filter))
        elif logic == 2:  # exclude
            return list(cycle.propertyview_set.exclude(labels__in=labels).filter(**permissions_filter))
=======
    def _get_label_views(self, cycle, filter_group):
        if not (filter_group.and_labels.exists() or filter_group.or_labels.exists() or filter_group.exclude_labels.exists()):
            return None

        and_labels = filter_group.and_labels.all()
        or_labels = filter_group.or_labels.all()
        exclude_labels = filter_group.exclude_labels.all()
        views = None
        if and_labels.exists():  # and
            views = views or cycle.propertyview_set.all()
            for label in and_labels:
                views = views.filter(labels=label)
        if or_labels.exists():  # or
            views = views or cycle.propertyview_set.all()
            views = views.filter(labels__in=or_labels)
        if exclude_labels.exists():  # exclude
            views = views or cycle.propertyview_set.all()
            views = views.exclude(labels__in=exclude_labels)
        return list(views)
>>>>>>> a5000e6c

    def _get_filter_group_views(self, cycle, query_dict, user_ali):
        org_id = self.organization.id
        columns = Column.retrieve_all(
            org_id=org_id,
            inventory_type='property',
            only_used=False,
            include_related=False
        )
        annotations = {}
        try:
            filters, annotations, order_by = build_view_filters_and_sorts(query_dict, columns, 'property')
        except Exception:
            logging.error('error with filter group')

        views_list = (
            PropertyView.objects.select_related('property', 'state', 'cycle')
            .filter(
                property__organization_id=org_id,
                cycle=cycle,
                property__access_level_instance__lft__gte=user_ali.lft,
                property__access_level_instance__rgt__lte=user_ali.rgt,
            )
        )

        views_list = views_list.annotate(**annotations).filter(filters).order_by(*order_by)
        return views_list


class DataViewParameter(models.Model):
    data_view = models.ForeignKey(DataView, on_delete=models.CASCADE, related_name='parameters')
    column = models.ForeignKey(Column, on_delete=models.CASCADE)
    location = models.CharField(max_length=255)
    aggregations = models.JSONField(blank=True)
    # target field is undetermined, this is a stand in
    target = models.CharField(max_length=255, blank=True)<|MERGE_RESOLUTION|>--- conflicted
+++ resolved
@@ -241,30 +241,7 @@
         else:
             return list(filter_views)
 
-<<<<<<< HEAD
     def _get_label_views(self, cycle, filter_group, user_ali):
-        if len(filter_group.labels.all()) == 0:
-            return None
-
-        logic = filter_group.label_logic
-        labels = Label.objects.filter(id__in=filter_group.labels.all())
-        permissions_filter = {
-            "property__access_level_instance__lft__gte": user_ali.lft,
-            "property__access_level_instance__rgt__lte": user_ali.rgt,
-        }
-
-        if logic == 0:  # and
-            views_all = []
-            for label in labels:
-                views = cycle.propertyview_set.filter(labels__in=[label]).filter(**permissions_filter)
-                views_all.append(views)
-            return list(set.intersection(*map(set, views_all)))
-        elif logic == 1:  # or
-            return list(cycle.propertyview_set.filter(labels__in=labels).filter(**permissions_filter))
-        elif logic == 2:  # exclude
-            return list(cycle.propertyview_set.exclude(labels__in=labels).filter(**permissions_filter))
-=======
-    def _get_label_views(self, cycle, filter_group):
         if not (filter_group.and_labels.exists() or filter_group.or_labels.exists() or filter_group.exclude_labels.exists()):
             return None
 
@@ -282,8 +259,13 @@
         if exclude_labels.exists():  # exclude
             views = views or cycle.propertyview_set.all()
             views = views.exclude(labels__in=exclude_labels)
-        return list(views)
->>>>>>> a5000e6c
+
+        permissions_filter = {
+            "property__access_level_instance__lft__gte": user_ali.lft,
+            "property__access_level_instance__rgt__lte": user_ali.rgt,
+        }
+
+        return list(views.filter(**permissions_filter))
 
     def _get_filter_group_views(self, cycle, query_dict, user_ali):
         org_id = self.organization.id
