# !/usr/bin/env python
# encoding: utf-8
"""
SEED Platform (TM), Copyright (c) Alliance for Sustainable Energy, LLC, and other contributors.
See also https://github.com/seed-platform/seed/main/LICENSE.md
"""
import logging

from django.db import models
from django.db.models import Avg, Count, Max, Min, Sum
from django.http import QueryDict

from seed.lib.superperms.orgs.models import Organization
from seed.models.columns import Column
from seed.models.cycles import Cycle
from seed.models.filter_group import FilterGroup
from seed.models.properties import PropertyState, PropertyView
from seed.utils.search import build_view_filters_and_sorts


class DataView(models.Model):
    name = models.CharField(max_length=255, unique=True)
    organization = models.ForeignKey(Organization, on_delete=models.CASCADE)
    cycles = models.ManyToManyField(Cycle)
    filter_groups = models.ManyToManyField(FilterGroup)

    def get_inventory(self, user_ali):
        views_by_filter_group_id, _ = self.views_by_filter(user_ali)
        return views_by_filter_group_id

    def views_by_filter(self, user_ali):
        filter_group_views = {}
        views_by_filter_group_id = {}
        for filter_group in self.filter_groups.all():
            views_by_filter_group_id[filter_group.id] = {}
            filter_group_views[filter_group.id] = {}
            query_dict = QueryDict(mutable=True)
            query_dict.update(filter_group.query_dict)
            for cycle in self.cycles.all():
                filter_views = self._get_filter_group_views(cycle, query_dict, user_ali)
                label_views = self._get_label_views(cycle, filter_group, user_ali)
                views = self._combine_views(filter_views, label_views)
                filter_group_views[filter_group.id][cycle.id] = views
                for view in views:
                    view_name = self._format_property_display_field(view)
                    views_by_filter_group_id[filter_group.id][view.id] = view_name

        return views_by_filter_group_id, filter_group_views

    def evaluate(self, columns, user_ali):
        # RETURN VALUE STRUCTURE

        # meta: {data_view: data_view.id, organization: organization.id},
        # views_by_filter_group_id: {
        #   filter_group.id: [
        #       view.state.default_field || state.id,
        #       view.state.default_field || state.id,
        #       ...
        #   ]
        # },
        # columns_by_id: {
        #   column.id: {
        #       filter_groups_by_id: {
        #           filer_group.id: {
        #               cycles_by_id: {
        #                   cycle.id: {
        #                       'Average': 123,
        #                       'Count': 123,
        #                       'Maximum': 123,
        #                       'Minumum': 123,
        #                       'Sum': 123,
        #                       'views_by_default_field: {
        #                           view.state.default_field || state.id: 123,
        #                           view.state.default_field || state.id: 123,
        #                           ...
        #                        }
        #                   }
        #               }
        #           }
        #       }
        #   }
        # },
        # graph_data: {
        #   labels = [cycle1.name, cycle2.name, cycle3.name, ...],
        #   datasets = [
        #       {filter_group: filter_group.name, column: column.column_name, aggregation: aggregation.name, data: [cycle1_value, cycle2_value, cycle3_value]},
        #       {filter_group: filter_group.name, column: column.column_name, aggregation: aggregation.name, data: [cycle1_value, cycle2_value, cycle3_value]},
        #       ...
        #   ]
        # }

        response = {
            'meta': {
                'organization': self.organization.id,
                'data_view': self.id,
            },
            'views_by_filter_group_id': {},
            'columns_by_id': {},
            'graph_data': {
                'labels': [cycle.name for cycle in sorted(list(self.cycles.all()), key=lambda x: x.name)],
                'datasets': []
            }
        }

        response['views_by_filter_group_id'], views_by_filter = self.views_by_filter(user_ali)

        # assign data based on source column id
        for column in columns:
            data = response['columns_by_id']
            column_id = column.id
            data[column_id] = {'filter_groups_by_id': {}, 'unit': None}

            for filter_group in self.filter_groups.all():
                filter_id = filter_group.id
                data[column_id]['filter_groups_by_id'][filter_id] = {'cycles_by_id': {}}

                for cycle in self.cycles.all():
                    data_cycles = data[column_id]['filter_groups_by_id'][filter_id]['cycles_by_id']
                    data_cycles[cycle.id] = {}
                    views = views_by_filter[filter_id][cycle.id]
                    states = PropertyState.objects.filter(propertyview__in=views)

                    for aggregation in [Avg, Max, Min, Sum, Count, 'views_by_default_field']:
                        self._format_aggregation_name(aggregation)
                        self._format_filter_group_data(data_cycles, cycle.id, aggregation)

                        if aggregation == 'views_by_default_field':
                            self._assign_views_by_default_field_values(views, data, data_cycles, column, cycle.id, aggregation)
                        else:
                            value = self._evaluate_aggregation(states, aggregation, column)
                            data_cycles[cycle.id][aggregation.name] = value

        self._format_graph_data(response, columns, views_by_filter)
        return response

    def _format_graph_data(self, response, columns, views_by_filter):
        # {filter_group: filter_group.name, column: column.column_name, aggregation: aggregation.name, data: [1,2,3]},
        for filter_group in self.filter_groups.all():
            filter_id = filter_group.id
            filter_name = filter_group.name
            for column in columns:
                for aggregation in [Avg, Max, Min, Sum, Count]:  # NEED TO ADD 'views_by_label' for scatter plot
                    self._format_aggregation_name(aggregation)
                    dataset = {'data': [], 'column': column.display_name, 'aggregation': aggregation.name, 'filter_group': filter_name}
                    for cycle in sorted(list(self.cycles.all()), key=lambda x: x.name):
                        views = views_by_filter[filter_id][cycle.id]
                        states = PropertyState.objects.filter(propertyview__in=views)
                        value = self._evaluate_aggregation(states, aggregation, column)
                        dataset['data'].append(value)
                    response['graph_data']['datasets'].append(dataset)

    def _format_property_display_field(self, view):
        try:
            return getattr(view.state, self.organization.property_display_field)
        except AttributeError:
            return view.id

    def _format_aggregation_name(self, aggregation):
        if aggregation == Avg:
            aggregation.name = 'Average'
        elif aggregation == Max:
            aggregation.name = 'Maximum'
        elif aggregation == Min:
            aggregation.name = 'Minimum'

    def _assign_views_by_default_field_values(self, views, data, data_cycles, column, cycle_id, aggregation, ):
        for view in views:
            # Default assignment on first pass
            view_key = self._format_property_display_field(view)
            data_cycles[cycle_id][aggregation][view_key] = data_cycles[cycle_id][aggregation].get(view_key, [])

            if column.is_extra_data:
                state_value = view.state.extra_data.get(column.column_name)
            elif column.derived_column:
                state_value = column.derived_column.evaluate(view.state)
            else:
                state_value = getattr(view.state, column.column_name)

            try:
                value = round(state_value.m, 2)
                unit = '{:P~}'.format(state_value.u)
            except AttributeError:
                value = state_value
                unit = None

            if not data[column.id].get('unit'):
                data[column.id]['unit'] = unit

            view_key = self._format_property_display_field(view)
            data_cycles[cycle_id][aggregation][view_key] = value

    def _format_filter_group_data(self, data_cycles, cycle_id, aggregation):
        if aggregation == 'views_by_default_field':
            data_cycles[cycle_id][aggregation] = {}
        else:
            data_cycles[cycle_id][aggregation.name] = []

    def _evaluate_aggregation(self, states, aggregation, column):
        if column.is_extra_data:
            return self._evaluate_extra_data(states, aggregation, column)
        elif column.derived_column:
            return self._evaluate_derived_column(states, aggregation, column)
        else:
            aggregation = states.aggregate(value=aggregation(column.column_name))

            if aggregation.get('value') or aggregation.get('value') == 0:
                value = aggregation['value']
                if isinstance(value, int) or isinstance(value, float):
                    return round(value, 2)
                return round(value.m, 2)

    def _evaluate_extra_data(self, states, aggregation, column):
        extra_data_col = 'extra_data__' + column.column_name
        q_set = states.values(extra_data_col)
        values = []
        for val in list(q_set):
            try:
                values.append(float(val[extra_data_col]))
            except (ValueError, TypeError):
                pass
        if values:
            type_to_aggregate = {Avg: sum(values) / len(values), Count: len(values), Max: max(values), Min: min(values), Sum: sum(values)}
            return round(type_to_aggregate[aggregation], 2)

    def _evaluate_derived_column(self, states, aggregation, column):
        # to evluate a derived_column: DerivedColumn.evaluate(propertyState)
        values = []

        for state in states:
            val = column.derived_column.evaluate(state)
            if val is not None:
                values.append(val)

        if values:
            type_to_aggregate = {Avg: sum(values) / len(values), Count: len(values), Max: max(values), Min: min(values), Sum: sum(values)}
            return round(type_to_aggregate[aggregation], 2)

    def _combine_views(self, filter_views, label_views):
        if label_views or label_views == []:
            return list(set.intersection(*map(set, [label_views, filter_views])))
        else:
            return list(filter_views)

    def _get_label_views(self, cycle, filter_group, user_ali):
        if not (filter_group.and_labels.exists() or filter_group.or_labels.exists() or filter_group.exclude_labels.exists()):
            return None

<<<<<<< HEAD
        and_labels = filter_group.and_labels.all()
        or_labels = filter_group.or_labels.all()
        exclude_labels = filter_group.exclude_labels.all()
        views = None
        if and_labels.exists():  # and
            views = views or cycle.propertyview_set.all()
            for label in and_labels:
                views = views.filter(labels=label)
        if or_labels.exists():  # or
            views = views or cycle.propertyview_set.all()
            views = views.filter(labels__in=or_labels)
        if exclude_labels.exists():  # exclude
            views = views or cycle.propertyview_set.all()
            views = views.exclude(labels__in=exclude_labels)

=======
>>>>>>> 9495faa3
        permissions_filter = {
            "property__access_level_instance__lft__gte": user_ali.lft,
            "property__access_level_instance__rgt__lte": user_ali.rgt,
        }

<<<<<<< HEAD
        return list(views.filter(**permissions_filter))
=======
        and_labels = filter_group.and_labels.all()
        or_labels = filter_group.or_labels.all()
        exclude_labels = filter_group.exclude_labels.all()
        views = None

        if and_labels.exists():  # and
            views = views or cycle.propertyview_set.filter(**permissions_filter)
            for label in and_labels:
                views = views.filter(labels=label)
        if or_labels.exists():  # or
            views = views or cycle.propertyview_set.filter(**permissions_filter)
            views = views.filter(labels__in=or_labels)
        if exclude_labels.exists():  # exclude
            views = views or cycle.propertyview_set.filter(**permissions_filter)
            views = views.exclude(labels__in=exclude_labels)
        return list(views)
>>>>>>> 9495faa3

    def _get_filter_group_views(self, cycle, query_dict, user_ali):
        org_id = self.organization.id
        columns = Column.retrieve_all(
            org_id=org_id,
            inventory_type='property',
            only_used=False,
            include_related=False
        )
        annotations = {}
        try:
            filters, annotations, order_by = build_view_filters_and_sorts(query_dict, columns, 'property')
        except Exception:
            logging.error('error with filter group')

        views_list = (
            PropertyView.objects.select_related('property', 'state', 'cycle')
            .filter(
                property__organization_id=org_id,
                cycle=cycle,
                property__access_level_instance__lft__gte=user_ali.lft,
                property__access_level_instance__rgt__lte=user_ali.rgt,
            )
        )

        views_list = views_list.annotate(**annotations).filter(filters).order_by(*order_by)
        return views_list


class DataViewParameter(models.Model):
    data_view = models.ForeignKey(DataView, on_delete=models.CASCADE, related_name='parameters')
    column = models.ForeignKey(Column, on_delete=models.CASCADE)
    location = models.CharField(max_length=255)
    aggregations = models.JSONField(blank=True)
    # target field is undetermined, this is a stand in
    target = models.CharField(max_length=255, blank=True)<|MERGE_RESOLUTION|>--- conflicted
+++ resolved
@@ -245,32 +245,11 @@
         if not (filter_group.and_labels.exists() or filter_group.or_labels.exists() or filter_group.exclude_labels.exists()):
             return None
 
-<<<<<<< HEAD
-        and_labels = filter_group.and_labels.all()
-        or_labels = filter_group.or_labels.all()
-        exclude_labels = filter_group.exclude_labels.all()
-        views = None
-        if and_labels.exists():  # and
-            views = views or cycle.propertyview_set.all()
-            for label in and_labels:
-                views = views.filter(labels=label)
-        if or_labels.exists():  # or
-            views = views or cycle.propertyview_set.all()
-            views = views.filter(labels__in=or_labels)
-        if exclude_labels.exists():  # exclude
-            views = views or cycle.propertyview_set.all()
-            views = views.exclude(labels__in=exclude_labels)
-
-=======
->>>>>>> 9495faa3
         permissions_filter = {
             "property__access_level_instance__lft__gte": user_ali.lft,
             "property__access_level_instance__rgt__lte": user_ali.rgt,
         }
 
-<<<<<<< HEAD
-        return list(views.filter(**permissions_filter))
-=======
         and_labels = filter_group.and_labels.all()
         or_labels = filter_group.or_labels.all()
         exclude_labels = filter_group.exclude_labels.all()
@@ -287,7 +266,6 @@
             views = views or cycle.propertyview_set.filter(**permissions_filter)
             views = views.exclude(labels__in=exclude_labels)
         return list(views)
->>>>>>> 9495faa3
 
     def _get_filter_group_views(self, cycle, query_dict, user_ali):
         org_id = self.organization.id
