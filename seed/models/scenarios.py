# !/usr/bin/env python
# encoding: utf-8
"""
SEED Platform (TM), Copyright (c) Alliance for Sustainable Energy, LLC, and other contributors.
See also https://github.com/seed-platform/seed/main/LICENSE.md
"""
from __future__ import unicode_literals

import logging

from django.db import models

from seed.models.events import ATEvent
from seed.models.properties import PropertyView
from seed.models.property_measures import PropertyMeasure

_log = logging.getLogger(__name__)

# Oops! we override a builtin in some of the models
property_decorator = property


class Scenario(models.Model):
    """
    A scenario is an analysis (simple or detailed) on a property state that could result in
    a small or significant change in the building description. A scenario will typically include
    a set of analysis results and can be linked to other scenarios as the reference case.
    """

    TEMPORAL_STATUS_PRE_RETROFIT = 1
    TEMPORAL_STATUS_POST_RETROFIT = 2
    TEMPORAL_STATUS_BASELINE = 3
    TEMPORAL_STATUS_CURRENT = 4
    TEMPORAL_STATUS_TARGET = 5
    TEMPORAL_STATUS_DESIGN_TARGET = 6

    TEMPORAL_STATUS_TYPES = (
        (TEMPORAL_STATUS_PRE_RETROFIT, 'Pre retrofit'),
        (TEMPORAL_STATUS_POST_RETROFIT, 'Post retrofit'),
        (TEMPORAL_STATUS_BASELINE, 'Baseline'),
        (TEMPORAL_STATUS_CURRENT, 'Current'),
        (TEMPORAL_STATUS_TARGET, 'Target'),
        (TEMPORAL_STATUS_DESIGN_TARGET, 'Design Target'),
    )

    name = models.CharField(max_length=255)
    temporal_status = models.IntegerField(choices=TEMPORAL_STATUS_TYPES,
                                          default=TEMPORAL_STATUS_CURRENT)
    description = models.TextField(null=True)

    property_state = models.ForeignKey('PropertyState', on_delete=models.CASCADE, related_name='scenarios')

    # a scenario can point to a reference case scenario
    reference_case = models.ForeignKey('Scenario', on_delete=models.CASCADE, null=True)

    # package of measures fields
    annual_site_energy_savings = models.FloatField(null=True)
    annual_source_energy_savings = models.FloatField(null=True)
    annual_electricity_savings = models.FloatField(null=True)
    annual_natural_gas_savings = models.FloatField(null=True)
    annual_cost_savings = models.FloatField(null=True)
    summer_peak_load_reduction = models.FloatField(null=True)
    winter_peak_load_reduction = models.FloatField(null=True)
    annual_site_energy = models.FloatField(null=True)
    annual_source_energy = models.FloatField(null=True)
    annual_natural_gas_energy = models.FloatField(null=True)
    annual_electricity_energy = models.FloatField(null=True)
    annual_peak_demand = models.FloatField(null=True)
    annual_peak_electricity_reduction = models.FloatField(null=True)
    annual_site_energy_use_intensity = models.FloatField(null=True)
    annual_source_energy_use_intensity = models.FloatField(null=True)
    hdd = models.FloatField(null=True)
    hdd_base_temperature = models.FloatField(null=True)
    cdd = models.FloatField(null=True)
    cdd_base_temperature = models.FloatField(null=True)

    measures = models.ManyToManyField(PropertyMeasure)
<<<<<<< HEAD
    event = models.ForeignKey(ATEvent, related_name='scenarios', on_delete=models.SET_NULL, null=True)
=======
    event = models.ForeignKey(ATEvent, related_name='scenarios', on_delete=models.CASCADE, null=True)
>>>>>>> 1122f606

    def copy_initial_meters(self, source_scenario_id):
        """
        Copy meters from another scenario.

        As hinted by the name, this method is meant to be used when there are no
        meters currently associated to this scenario.
        """
        from seed.models.meters import Meter

        source_scenario = Scenario.objects.get(pk=source_scenario_id)
        try:
            property_ = PropertyView.objects.get(state=self.property_state).property
        except PropertyView.DoesNotExist:
            # possible that the state does not yet have a canonical property
            # e.g., when processing BuildingFiles, it's 'promoted' after this merging
            property_ = None

        for source_meter in source_scenario.meter_set.all():
            # create new meter and copy over the readings from the source_meter
            meter = Meter.objects.get(pk=source_meter.id)
            meter.pk = None
            meter.scenario_id = self.id
            meter.property = property_
            meter.save()  # save to get new id / association
            meter.copy_readings(source_meter, overlaps_possible=False)

    @classmethod
    def str_to_temporal_status(cls, status):
        if not status:
            return None

        if isinstance(status, int):
            if status in [(t[0]) for t in cls.TEMPORAL_STATUS_TYPES]:
                return status
            return None

        value = [y[0] for x, y in enumerate(cls.TEMPORAL_STATUS_TYPES) if y[1] == status]
        if len(value) == 1:
            return value[0]
        else:
            return None<|MERGE_RESOLUTION|>--- conflicted
+++ resolved
@@ -75,11 +75,7 @@
     cdd_base_temperature = models.FloatField(null=True)
 
     measures = models.ManyToManyField(PropertyMeasure)
-<<<<<<< HEAD
     event = models.ForeignKey(ATEvent, related_name='scenarios', on_delete=models.SET_NULL, null=True)
-=======
-    event = models.ForeignKey(ATEvent, related_name='scenarios', on_delete=models.CASCADE, null=True)
->>>>>>> 1122f606
 
     def copy_initial_meters(self, source_scenario_id):
         """
