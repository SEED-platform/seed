--- conflicted
+++ resolved
@@ -38,7 +38,6 @@
     target_emission_column = models.ForeignKey(Column, related_name="target_emission_column", null=True, on_delete=models.CASCADE)
     emission_metric_type = models.IntegerField(choices=METRIC_TYPES, blank=True, null=True)
     filter_group = models.ForeignKey(FilterGroup, related_name="filter_group", null=True, on_delete=models.CASCADE)
-
     x_axis_columns = models.ManyToManyField(Column, related_name="x_axis_columns", blank=True)
 
     def __str__(self):
@@ -72,7 +71,6 @@
         # get properties (no filter)
         # property_response = properties_across_cycles(self.organization_id, -1, cycle_ids)
         # get properties (applies filter group)
-<<<<<<< HEAD
         display_field_id = Column.objects.get(table_name="PropertyState", column_name=self.organization.property_display_field, organization=self.organization).id
         # array of columns to return
         column_ids = [
@@ -98,9 +96,6 @@
             query_dict,
             column_ids
         )
-=======
-        property_response = properties_across_cycles_with_filters(self.organization_id, -1, cycle_ids, query_dict)
->>>>>>> bb2fdd42
 
         datasets = {'y': {'data': [], 'label': 'compliant'}, 'n': {'data': [], 'label': 'non-compliant'}, 'u': {'data': [], 'label': 'unknown'}}
         results_by_cycles = {}
