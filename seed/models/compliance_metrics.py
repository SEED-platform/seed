# encoding: utf-8
"""
:copyright (c) 2014 - 2022, The Regents of the University of California, through Lawrence Berkeley National Laboratory (subject to receipt of any required approvals from the U.S. Department of Energy) and contributors. All rights reserved.
"""


import numbers
from typing import Union

from django.db import models
from django.http import QueryDict

from seed.lib.superperms.orgs.models import Organization
from seed.models.columns import Column
from seed.models.cycles import Cycle
from seed.models.filter_group import FilterGroup
from seed.utils.properties import properties_across_cycles_with_filters


class ComplianceMetric(models.Model):

    TARGET_NONE = 0
    TARGET_GT_ACTUAL = 1  # example: GHG, Site EUI
    TARGET_LT_ACTUAL = 2  # example: EnergyStar Score
    METRIC_TYPES = (
        (TARGET_NONE, ''),
        (TARGET_GT_ACTUAL, 'Target > Actual for Compliance'),
        (TARGET_LT_ACTUAL, 'Target < Actual for Compliance'),
    )

    organization = models.ForeignKey(Organization, on_delete=models.CASCADE, related_name='compliance_metrics', blank=True, null=True)
    name = models.CharField(max_length=255)
    created = models.DateTimeField(auto_now_add=True)
    # TODO: could these be derived columns?
    actual_energy_column = models.ForeignKey(Column, related_name="actual_energy_column", null=True, on_delete=models.CASCADE)
    target_energy_column = models.ForeignKey(Column, related_name="target_energy_column", null=True, on_delete=models.CASCADE)
    energy_metric_type = models.IntegerField(choices=METRIC_TYPES, blank=True, null=True)
    actual_emission_column = models.ForeignKey(Column, related_name="actual_emission_column", null=True, on_delete=models.CASCADE)
    target_emission_column = models.ForeignKey(Column, related_name="target_emission_column", null=True, on_delete=models.CASCADE)
    emission_metric_type = models.IntegerField(choices=METRIC_TYPES, blank=True, null=True)
    filter_group = models.ForeignKey(FilterGroup, related_name="filter_group", null=True, on_delete=models.CASCADE)
    x_axis_columns = models.ManyToManyField(Column, related_name="x_axis_columns", blank=True)
    cycles = models.ManyToManyField(Cycle, related_name="cycles", blank=True)

    def __str__(self):
        return 'Program Metric - %s' % self.name

    def evaluate(self):
        response = {
            'meta': {
                'organization': self.organization.id,
                'compliance_metric': self.id,
            },
            'name': self.name,
            'graph_data': {
                'labels': [],
                'datasets': []
            },
            'cycles': []
        }

        query_dict = QueryDict(mutable=True)
        if self.filter_group and self.filter_group.query_dict:
            query_dict.update(self.filter_group.query_dict)
        # print(f"query dict: {query_dict}")

        # grab cycles
        cycle_ids = self.cycles.values_list('pk', flat=True).order_by('start')
        response['graph_data']['labels'] = list(self.cycles.values_list('name', flat=True).order_by('start'))
        response['cycles'] = list(self.cycles.values('id', 'name'))

        # get properties (no filter)
        # property_response = properties_across_cycles(self.organization_id, -1, cycle_ids)
        # get properties (applies filter group)
        display_field_id = Column.objects.get(table_name="PropertyState", column_name=self.organization.property_display_field, organization=self.organization).id
        # array of columns to return
        column_ids = [
            display_field_id
        ]

        if self.actual_energy_column is not None:
            column_ids.append(self.actual_energy_column.id)
            if self.target_energy_column is not None:
                column_ids.append(self.target_energy_column.id)

        if self.actual_emission_column is not None:
            column_ids.append(self.actual_emission_column.id)
            if self.target_emission_column is not None:
                column_ids.append(self.target_emission_column.id)

        for col in self.x_axis_columns.all():
            column_ids.append(col.id)

        # Unique ids
        column_ids = [*set(column_ids)]

        property_response = properties_across_cycles_with_filters(
            self.organization_id,
            cycle_ids,
            query_dict,
            column_ids
        )

        datasets = {'y': {'data': [], 'label': 'compliant'}, 'n': {'data': [], 'label': 'non-compliant'}, 'u': {'data': [], 'label': 'unknown'}}
        results_by_cycles = {}
#        property_datasets = {}
        # figure out what kind of metric it is (energy? emission? combo? bool?)
        metric = {
            'energy_metric': False,
            'emission_metric': False,
            'energy_bool': False,
            'emission_bool': False,
            'actual_energy_column': None,
            'actual_energy_column_name': None,
            'target_energy_column': None,
            'energy_metric_type': self.energy_metric_type,
            'actual_emission_column': None,
            'actual_emission_column_name': None,
            'target_emission_column': None,
            'emission_metric_type': self.emission_metric_type,
            'filter_group': None,
<<<<<<< HEAD
            'cycles': list(self.cycles.all().values('id', 'name')),
=======
>>>>>>> 031df136
            'x_axis_columns': list(self.x_axis_columns.all().values('id', 'display_name'))}

        if self.actual_energy_column is not None:
            metric['actual_energy_column'] = self.actual_energy_column.id
            metric['actual_energy_column_name'] = self.actual_energy_column.display_name
            metric['energy_metric'] = True
            if self.target_energy_column is None:
                metric['energy_bool'] = True
            else:
                metric['target_energy_column'] = self.target_energy_column.id

        if self.actual_emission_column is not None:
            metric['emission_metric'] = True
            metric['actual_emission_column'] = self.actual_emission_column.id
            metric['actual_emission_column_name'] = self.actual_emission_column.display_name
            if self.target_emission_column is None:
                metric['emission_bool'] = True
            else:
                metric['target_emission_column'] = self.target_emission_column.id

        for cyc in property_response:
            properties = {}
            cnts = {'y': 0, 'n': 0, 'u': 0}

            for p in property_response[cyc]:
                # initialize
                properties[p['property_view_id']] = None
                # energy metric
                if metric['energy_metric']:
                    properties[p['property_view_id']] = self._calculate_compliance(p, metric['energy_bool'], 'energy')
                # emission metric
                if metric['emission_metric'] and properties[p['property_view_id']] != 'u':
                    temp_val = self._calculate_compliance(p, metric['emission_bool'], 'emission')

                    # reconcile
                    if temp_val == 'u':
                        # unknown stays unknown (missing data)
                        properties[p['property_view_id']] = 'u'
                    elif properties[p['property_view_id']] is None:
                        # only emission metric (not energy metric)
                        properties[p['property_view_id']] = temp_val
                    else:
                        # compliant if both are compliant
                        properties[p['property_view_id']] = temp_val if temp_val == 'n' else properties[p['property_view_id']]

            # count compliant, non-compliant, unknown for each property with data
            for key in cnts:
                cnts[key] = sum(map((key).__eq__, properties.values()))
                # add to dataset
                datasets[key]['data'].append(cnts[key])

            # reshape and save
            results_by_cycles[cyc] = {}
            for key in cnts:
                results_by_cycles[cyc][key] = [i for i in properties if properties[i] == key]

        # save to response
        response['results_by_cycles'] = results_by_cycles
        response['properties_by_cycles'] = property_response
        response['metric'] = metric

        for key in datasets:
            response['graph_data']['datasets'].append(datasets[key])

        return response

    def _calculate_compliance(self, the_property, bool_metric, metric_type):
        """Return the compliant, non-compliant, and unknown counts

        Args:
            the_property (PropertyState): The property state object to check compliance
            bool_metric (Boolean): If the metric is a boolean metric, otherwise, it is a target metric
            metric_type (Int): Target > Actual or Target < Actual

        Returns:
            string: single character string representing compliance status, u - unknown, y - compliant, n - non-compliant
        """
        actual_col = self.actual_energy_column if metric_type == 'energy' else self.actual_emission_column
        target_col = self.target_energy_column if metric_type == 'energy' else self.target_emission_column
        actual_val = self._get_column_data(the_property, actual_col)
        if not isinstance(actual_val, numbers.Number):
            return 'u'

        if bool_metric:
            return 'y' if bool(actual_val) else 'n'

        target_val = self._get_column_data(the_property, target_col)
        if not isinstance(target_val, numbers.Number):
            return 'u'

        # test metric type
        the_type = self.energy_metric_type if metric_type == 'energy' else self.emission_metric_type
        # 1 = target is less than actual, 2 = target is greater than actual
        # TODO: convert int to enum types for readability
        if the_type == 1:
            differential = target_val - actual_val
        else:
            differential = actual_val - target_val

        return 'y' if differential >= 0 else 'n'

    def _get_column_data(self, data: dict, column: Column) -> Union[float, bool]:
        """Get the column datat from the dictionary version of the property state.
        Also, cast the datatype based on the column data_type as needed.

        Args:
            data (dict): property state dictionary
            column (Column): column object

        Returns:
            Union[float, bool]: the resulting value
        """
        # retrieves column data from the property state. The lookup is
        # based on the <column_name>_<column_id> format because the data
        # is the flat dictionary representation of the property state.
        column_lookup = f"{column.column_name}_{column.id}"
        value = data[column_lookup]

        # Now cast it based on the column data_type, this uses
        # the same method that is covered in the search.py file for
        # consistency
        return column.cast(value)

    class Meta:
        ordering = ['-created']
        get_latest_by = 'created'<|MERGE_RESOLUTION|>--- conflicted
+++ resolved
@@ -119,10 +119,7 @@
             'target_emission_column': None,
             'emission_metric_type': self.emission_metric_type,
             'filter_group': None,
-<<<<<<< HEAD
             'cycles': list(self.cycles.all().values('id', 'name')),
-=======
->>>>>>> 031df136
             'x_axis_columns': list(self.x_axis_columns.all().values('id', 'display_name'))}
 
         if self.actual_energy_column is not None:
