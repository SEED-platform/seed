--- conflicted
+++ resolved
@@ -198,13 +198,7 @@
                 )
 
             except Measure.DoesNotExist:
-<<<<<<< HEAD
-                messages["warnings"].append(f"Measure category and name is not valid {m['category']}:{m['name']}")
-=======
-                messages["warnings"].append(
-                    f'Measure category and name is not valid {m["category"]}:{m["name"]} for schema version {version_string}'
-                )
->>>>>>> 8857f084
+                messages["warnings"].append(f"Measure category and name is not valid {m['category']}:{m['name']} for schema version {version_string}")
                 continue
 
             # Add the measure to the join table.
