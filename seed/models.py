# !/usr/bin/env python
# encoding: utf-8
"""
:copyright (c) 2014 - 2016, The Regents of the University of California, through Lawrence Berkeley National Laboratory (subject to receipt of any required approvals from the U.S. Department of Energy) and contributors. All rights reserved.  # NOQA
:author
"""

import types
import json
import unicodedata

from django.db import models
from django.contrib.contenttypes import generic
from django.core import serializers
from django.utils.translation import ugettext_lazy as _
from autoslug import AutoSlugField
from seed.audit_logs.models import AuditLog, LOG
from seed.landing.models import SEEDUser as User
from django_extensions.db.models import TimeStampedModel
from django_pgjson.fields import JsonField
from seed.data_importer.models import ImportFile, ImportRecord
from seed.lib.mcm import mapper
from seed.lib.superperms.orgs.models import Organization as SuperOrganization
from seed.managers.json import JsonManager
from seed.utils.time import convert_datestr
from seed.utils.generic import split_model_fields
from django.db.models.fields.related import ManyToManyField

PROJECT_NAME_MAX_LENGTH = 255

# Represents the data source of a given BuildingSnapshot

ASSESSED_RAW = 0
PORTFOLIO_RAW = 1
ASSESSED_BS = 2
PORTFOLIO_BS = 3
COMPOSITE_BS = 4
GREEN_BUTTON_RAW = 5
GREEN_BUTTON_BS = 6

SEED_DATA_SOURCES = (
    (ASSESSED_RAW, 'Assessed Raw'),
    (ASSESSED_BS, 'Assessed'),
    (PORTFOLIO_RAW, 'Portfolio Raw'),
    (PORTFOLIO_BS, 'Portfolio'),
    (COMPOSITE_BS, 'BuildingSnapshot'),
    (GREEN_BUTTON_RAW, 'Green Button Raw'),
)

SYSTEM_MATCH = 1
USER_MATCH = 2
POSSIBLE_MATCH = 3

SEED_MATCH_TYPES = (
    (SYSTEM_MATCH, 'System Match'),
    (USER_MATCH, 'User Match'),
    (POSSIBLE_MATCH, 'Possible Match'),
)

SEARCH_CONFIDENCE_RANGES = {
    'low': 0.4,
    'medium': 0.75,
    'high': 1.0,
}

BS_VALUES_LIST = [
    'pk',  # needed for matching not to blow up
    'tax_lot_id',
    'pm_property_id',
    'custom_id_1',
    'address_line_1',
]

NATURAL_GAS = 1
ELECTRICITY = 2
FUEL_OIL = 3
FUEL_OIL_NO_1 = 4
FUEL_OIL_NO_2 = 5
FUEL_OIL_NO_4 = 6
FUEL_OIL_NO_5_AND_NO_6 = 7
DISTRICT_STEAM = 8
DISTRICT_HOT_WATER = 9
DISTRICT_CHILLED_WATER = 10
PROPANE = 11
LIQUID_PROPANE = 12
KEROSENE = 13
DIESEL = 14
COAL = 15
COAL_ANTHRACITE = 16
COAL_BITUMINOUS = 17
COKE = 18
WOOD = 19
OTHER = 20
WATER = 21

ENERGY_TYPES = (
    (NATURAL_GAS, 'Natural Gas'),
    (ELECTRICITY, 'Electricity'),
    (FUEL_OIL, 'Fuel Oil'),
    (FUEL_OIL_NO_1, 'Fuel Oil No. 1'),
    (FUEL_OIL_NO_2, 'Fuel Oil No. 2'),
    (FUEL_OIL_NO_4, 'Fuel Oil No. 4'),
    (FUEL_OIL_NO_5_AND_NO_6, 'Fuel Oil No. 5 and No. 6'),
    (DISTRICT_STEAM, 'District Steam'),
    (DISTRICT_HOT_WATER, 'District Hot Water'),
    (DISTRICT_CHILLED_WATER, 'District Chilled Water'),
    (PROPANE, 'Propane'),
    (LIQUID_PROPANE, 'Liquid Propane'),
    (KEROSENE, 'Kerosene'),
    (DIESEL, 'Diesel'),
    (COAL, 'Coal'),
    (COAL_ANTHRACITE, 'Coal Anthracite'),
    (COAL_BITUMINOUS, 'Coal Bituminous'),
    (COKE, 'Coke'),
    (WOOD, 'Wood'),
    (OTHER, 'Other'),
)

KILOWATT_HOURS = 1
THERMS = 2
WATT_HOURS = 3

ENERGY_UNITS = (
    (KILOWATT_HOURS, 'kWh'),
    (THERMS, 'Therms'),
    (WATT_HOURS, 'Wh'),
)

#
# Used in ``tasks.match_buildings``
#


def get_ancestors(building):
    """gets all the non-raw, non-composite ancestors of a building

    Recursive function to traverse the tree upward.

    :param building: BuildingSnapshot inst.
    :returns: list of BuildingSnapshot inst., ancestors of building

    .. code-block:: python

           source_type {
               2: ASSESSED_BS,
               3: PORTFOLIO_BS,
               4: COMPOSITE_BS,
               6: GREEN_BUTTON_BS
           }
    """
    ancestors = []
    parents = building.parents.filter(source_type__in=[2, 3, 4, 6])
    ancestors.extend(parents.filter(source_type__in=[2, 3, 6]))
    for p in parents:
        ancestors.extend(get_ancestors(p))
    return ancestors


def find_unmatched_buildings(import_file):
    """Get unmatched building snapshots' id info from an import file.

    :param import_file: ImportFile inst.
    :rtype: list of tuples, field values specified in BS_VALUES_LIST.

    NB: This does not return a queryset!

    """
    return BuildingSnapshot.objects.filter(
        ~models.Q(source_type__in=[
            COMPOSITE_BS, ASSESSED_RAW, PORTFOLIO_RAW, GREEN_BUTTON_RAW
        ]),
        match_type=None,
        import_file=import_file,
        canonical_building=None,
    )


def find_canonical_building_values(org):
    """Get all canonical building snapshots' id info for an organization.

    :param org: Organization inst.

    :rtype: list of tuples, field values specified in BS_VALUES_LIST
        for all canonical buildings related to an organization.

    NB: This does not return a queryset!

    """
    users = org.users.all()
    return BuildingSnapshot.objects.filter(
        pk__in=CanonicalBuilding.objects.filter(
            canonical_snapshot__import_file__import_record__owner__in=users
        ).values_list('canonical_snapshot_id')
    ).distinct().values_list(*BS_VALUES_LIST)


def obj_to_dict(obj):
    """serializes obj for a JSON friendly version
        tries to serialize JsonField

    """
    data = serializers.serialize('json', [obj, ])
    struct = json.loads(data)[0]
    response = struct['fields']
    response[u'id'] = response[u'pk'] = struct['pk']
    response[u'model'] = struct['model']
    # JsonField doesn't get serialized by `serialize`
    for f in obj._meta.fields:
        if isinstance(f, JsonField):
            e = getattr(obj, f.name)
            # PostgreSQL < 9.3 support
            while isinstance(e, unicode):
                e = json.loads(e)
            response[unicode(f.name)] = e
    return response


def get_sourced_attributes(snapshot):
    """Return all the attribute names that get sourced."""
    single_sources = []
    plural_sources = []
    for item in snapshot._meta.fields:
        if hasattr(snapshot, '{0}_source'.format(item.name)):
            single_sources.append(item.name)
        if hasattr(snapshot, '{0}_sources'.format(item.name)):
            plural_sources.append(item.name)

    return single_sources, plural_sources


def set_initial_sources(snapshot):
    """Sets the PK for the original sources to self."""
    single, plural = get_sourced_attributes(snapshot)
    for attr in single:
        # We set the attribute source to be itself.
        setattr(snapshot, '{0}_source'.format(attr), snapshot)

    for attr in plural:
        # We have to assume that it's a dict
        attrs = getattr(snapshot, attr, {})
        sources = getattr(snapshot, '{0}_sources', {})
        for k in attrs:
            sources[k] = snapshot.pk

        setattr(snapshot, '{0}_sources'.format(attr), sources)

    return snapshot


def get_or_create_canonical(b1, b2=None):
    """Gets most trusted Canonical Building.

    :param b1: BuildingSnapshot model type.
    :param b2: BuildingSnapshot model type.
    :rtype: CanonicalBuilding inst. Will contain PK.

    NB: preference is given to existing snapshots' Canonical link.

    """
    canon = b1.canonical_building
    if not canon and b2:
        canon = b2.canonical_building
    if not canon:
        canon = CanonicalBuilding.objects.create()

    return canon


def initialize_canonical_building(snapshot, user_pk):
    """Called to create a CanonicalBuilding from a single snapshot.

    :param snapshot: BuildingSnapshot inst.
    :param user_pk: The user id of the user initiating the CanonicalBuilding

    """
    canon = get_or_create_canonical(snapshot)
    snapshot.canonical_building = canon
    snapshot.save()
    canon.canonical_snapshot = snapshot
    canon.save()
    # log the new building
    AuditLog.objects.create(
        user_id=user_pk,
        organization=snapshot.super_organization,
        action='create_building',
        action_note='Created building',
        content_object=canon,
        audit_type=LOG,
    )


def clean_canonicals(b1, b2, new_snapshot):
    """Make sure that we don't leave dead limbs in our tree.

    :param b1: BuildingSnapshot, parent 1
    :param b2: BuildingSnapshot, parent 2
    :param new_snapshot: BuildingSnapshot, child.

    """
    latest_canon = new_snapshot.canonical_building
    for p in [b1, b2]:
        canon = p.canonical_building
        if canon and latest_canon and canon.pk != latest_canon.pk:
            canon.active = False
            canon.save()


def save_snapshot_match(
        b1_pk,
        b2_pk,
        confidence=None,
        user=None,
        match_type=None,
        default_pk=None):
    """Saves a match between two models as a new snapshot; updates Canonical.

    :param b1_pk: int, id for building snapshot.
    :param b2_pk: int, id for building snapshot.
    :param confidence: (optional) float, likelihood that two models are linked.
    :param user: (optional) User inst, last_modified_by for BuildingSnapshot.
    :rtype: BuildingSnapshot instance, post save.

    Determines which Canonical link should be used. If ``canonical`` is
    specified,
    we're probably changing a building's Canonical link, so use that Canonical
    Building. Otherwise, use the model we match against. If none exists,
    create it.

    Update mapped fields in the new snapshot, update canonical links.

    """
    from seed.mappings import mapper as seed_mapper

    # No point in linking the same building together.
    if b1_pk == b2_pk:
        return

    default_pk = default_pk or b1_pk

    b1 = BuildingSnapshot.objects.get(pk=b1_pk)
    b2 = BuildingSnapshot.objects.get(pk=b2_pk)

    # we don't want to match in the middle of the tree, so get the tip
    b1 = b1.tip
    b2 = b2.tip

    default_building = b1 if default_pk == b1_pk else b2

    new_snapshot = BuildingSnapshot.objects.create()
    new_snapshot, changes = seed_mapper.merge_building(
        new_snapshot,
        b1,
        b2,
        seed_mapper.get_building_attrs([b1, b2]),
        conf=confidence,
        default=default_building,
        match_type=match_type
    )

    clean_canonicals(b1, b2, new_snapshot)

    new_snapshot.last_modified_by = user

    new_snapshot.meters.add(*b1.meters.all())
    new_snapshot.meters.add(*b2.meters.all())
    new_snapshot.super_organization = b1.super_organization
    new_snapshot.super_organization = b2.super_organization

    new_snapshot.save()

    return new_snapshot, changes


def unmatch_snapshot_tree(building_pk):
    """May or may not obviate ``unmatch_snapshot``. Experimental.

    :param building_pk: int - Primary Key for a BuildingSnapshot.

    .. warning::

        ``unmatch_snapshot_tree`` potentially modifies *years* of
        merged data. Anything descended from the ``building_pk`` will
        be deleted. The intent is to completely separate ``building_pk``'s
        influence on the resultant canonical_snapshot. The user is saying
        that these are separate entities after all, yes?

    Basically, this function works by getting a merge order list of
    children from the perspective of ``building_pk`` and a list of parents
    from the perspective of leaf node in the child tree. We take the difference
    between these lists and call that the ``remaining_ancestors`` from which
    we reconstruct the merge tree for our CanonicalBuilding.

    ``building_pk`` either gets a reactivated CanonicalBuilding, or a new one.

    """
    root_coparent = BuildingSnapshot.objects.get(pk=building_pk)
    root = root_coparent.co_parent

    node = root
    children_to_murder = []
    coparents_to_keep = []

    if not root.canonical_building:
        new_canon = CanonicalBuilding.objects.create(
            canonical_snapshot=root
        )
        root.canonical_building = new_canon
        root.save()

    # create CanonicalBuilding for coparent that is about to be
    # unmatched
    if (
            not root_coparent.canonical_building or
            root_coparent.canonical_building is root.canonical_building
    ):
        new_canon = CanonicalBuilding.objects.create(
            canonical_snapshot=root_coparent
        )
        root_coparent.canonical_building = new_canon
        root_coparent.save()

        unmatched_canon = root_coparent.canonical_building
        unmatched_canon.active = True
        unmatched_canon.save()
    elif not root_coparent.canonical_building.active:
        unmatched_canon = root_coparent.canonical_building
        unmatched_canon.active = True
        unmatched_canon.canonical_snapshot = root_coparent
        unmatched_canon.save()

    # orphan sub-children from the unmatched snapshot and keep track
    # of which parents to merge back in to create new snapshots
    # without data from the unmatched snapshot; also keep track of the
    # snapshots we are orphaning so we can delete them later.
    while node.children.first():
        child = node.children.first()

        if node.co_parent:
            parent = node.co_parent
            if not (parent.pk == root_coparent.pk):
                coparents_to_keep.append(parent)
            for parent in child.parents.all():
                parent.children.remove(child)

        children_to_murder.append(child)
        node = child

    # delete all sub-children of the unmatched snapshot
    for child in children_to_murder:
        # If the child we're about to delete is set as the canonical snapshop,
        # we should update the canonical_building to point at a different node
        # if possible.
        canons_to_update = CanonicalBuilding.objects.filter(
            canonical_snapshot=child,
        )
        for cb in canons_to_update:
            sibling = cb.buildingsnapshot_set.exclude(
                pk=child.pk,
            ).first()
            if sibling:
                cb.canonical_snapshot = sibling.tip
                cb.save()
        child.delete()

    # re-merge parents whose children have been taken from them
    bachelor = root
    newborn_child = None
    for bereaved_parent in coparents_to_keep:
        newborn_child, _ = save_snapshot_match(
            bachelor.pk, bereaved_parent.pk, default_pk=bereaved_parent.pk,
        )
        bachelor = newborn_child

    # set canonical_snapshot for root's canonical building
    tip = newborn_child or root
    canon = root.canonical_building
    canon.canonical_snapshot = tip
    canon.active = True
    canon.save()


def _get_filtered_values(updated_values):
    """Breaks out mappable, meta and source BuildingSnapshot attributes."""
    from seed.utils.constants import META_FIELDS, EXCLUDE_FIELDS

    mappable_values = {}
    meta_values = {}
    source_values = {}

    for item in updated_values:
        value = updated_values[item]
        if item.endswith('_source'):
            source_values[item] = value
        elif item in META_FIELDS:
            meta_values[item] = value
        elif item not in EXCLUDE_FIELDS:
            mappable_values[item] = value

    return mappable_values, meta_values, source_values


def _get_diff_sources(mappable, old_snapshot):
    """Return a list of str for values that changed from old_snapshot."""
    results = []
    for item in mappable:
        value = mappable[item]
        if getattr(old_snapshot, item, None) != value and value:
            results.append(item)

    return results


def update_building(old_snapshot, updated_values, user, *args, **kwargs):
    """Creates a new snapshot with updated values."""
    from seed.mappings import seed_mappings, mapper as seed_mapper

    mappable, meta, sources = _get_filtered_values(updated_values)

    # extra data will get filtered
    extra_data = updated_values['extra_data']
    extra_data = extra_data or old_snapshot.extra_data or {}

    canon = old_snapshot.canonical_building or None
    # Need to hydrate sources
    sources = {
        k: BuildingSnapshot.objects.get(pk=v) for k, v in sources.items() if v
    }

    # Handle the mapping of "normal" attributes.
    new_snapshot = mapper.map_row(
        mappable,
        dict(seed_mappings.BuildingSnapshot_to_BuildingSnapshot),
        BuildingSnapshot,
        initial_data=sources  # Copy parent's source attributes.
    )

    new_snapshot.save()

    diff_sources = _get_diff_sources(mappable, old_snapshot)
    for diff in diff_sources:
        setattr(new_snapshot, '{0}_source'.format(diff), new_snapshot)

    # convert dates to something django likes
    new_snapshot.clean()
    new_snapshot.canonical_building = canon
    new_snapshot.save()
    # All all the orgs the old snapshot had.
    new_snapshot.super_organization = old_snapshot.super_organization
    # Move the meta data over.
    for meta_val in meta:
        setattr(new_snapshot, meta_val, meta[meta_val])
    # Insert new_snapshot into the inheritance chain
    old_snapshot.children.add(new_snapshot)
    new_snapshot.import_file_id = old_snapshot.import_file_id

    new_snapshot.extra_data = extra_data

    # Update/override anything in extra data.
    extra, sources = seed_mapper.merge_extra_data(
        new_snapshot, old_snapshot, default=new_snapshot
    )
    new_snapshot.extra_data = extra
    new_snapshot.extra_data_sources = sources
    new_snapshot.save()

    # If we had a canonical building and its can_snapshot was old, update.
    if canon and canon.canonical_snapshot == old_snapshot:
        canon.canonical_snapshot = new_snapshot
        canon.save()

    # If the old snapshot was in any project the ProjectBuilding set
    # needs to be updated to point to the new snapshot. We might want
    # to refactor ProjectBuildings to contain a CanonicalBuilding
    # foreign key in the future.
    old_snapshot.project_building_snapshots.all().update(
        building_snapshot=new_snapshot
    )

    # Check to see if there are any new ``extra_data`` fields added for this
    # org.
    save_column_names(new_snapshot)

    return new_snapshot


def get_column_mapping(column_raw, organization, attr_name='column_mapped'):
    """Callable provided to MCM to return a previously mapped field.

    :param column_raw: str, the column name of the raw data.
    :param organization: Organization inst.
    :param attr_name: str, name of attribute on ColumnMapping to pull out.
        whether we're looking at a mapping from the perspective of
        a raw_column (like we do when creating a mapping), or mapped_column,
        (like when we're applying that mapping).
    :returns: list of mapped items, float representation of confidence.

    """
    from seed.utils.mapping import _get_column_names

    if not isinstance(column_raw, list):
        column_raw = [column_raw]

    cols = Column.objects.filter(
        organization=organization, column_name__in=column_raw
    )

    try:
        previous_mapping = ColumnMapping.objects.get(
            super_organization=organization,
            column_raw__in=cols,
        )

    except ColumnMapping.DoesNotExist:
        return None

    column_names = _get_column_names(previous_mapping, attr_name=attr_name)

    if previous_mapping.is_direct():
        column_names = column_names[0]

    return column_names, 100


def get_column_mappings(organization):
    """Returns dict of all the column mappings for an Organization's given source type

    :param organization: inst, Organization.
    :returns: dict, list of dict.

    Use this when actually performing mapping between data sources, but only call it after all of the mappings
    have been saved to the ``ColumnMapping`` table.

    """
    from seed.utils.mapping import _get_column_names

    source_mappings = ColumnMapping.objects.filter(
        super_organization=organization
    )
    concat_confs = []
    mapping = {}
    for item in source_mappings:
        if not item.column_mapped.all().exists():
            continue
        key = _get_column_names(item)
        value = _get_column_names(item, attr_name='column_mapped')[0]

        if isinstance(key, list) and len(key) > 1:
            concat_confs.append({
                'concat_columns': key,
                'target': value,
                'delimiter': ' '
            })
            continue

        # These should be lists of one element each.
        mapping[key[0]] = value

    return mapping, concat_confs


def save_column_names(bs, mapping=None):
    """Save unique column names for extra_data in this organization.

    Basically this is a record of all the extra_data keys we've ever seen
    for a particular organization.

    :param bs: BuildingSnapshot instance.
    """
    from seed.utils import mapping as mapping_utils

    for key in bs.extra_data:
        # Ascertain if our key is ``extra_data`` or not.
        is_extra_data = key not in mapping_utils.get_mappable_columns()
        Column.objects.get_or_create(
            organization=bs.super_organization,
            column_name=key[:511],
            is_extra_data=is_extra_data
        )


class Project(TimeStampedModel):
    INACTIVE_STATUS = 0
    ACTIVE_STATUS = 1
    STATUS_CHOICES = (
        (INACTIVE_STATUS, _('Inactive')),
        (ACTIVE_STATUS, _('Active')),
    )

    name = models.CharField(_('name'), max_length=PROJECT_NAME_MAX_LENGTH)
    slug = AutoSlugField(
        _('slug'), populate_from='name', unique=True, editable=True
    )
    owner = models.ForeignKey(
        User, verbose_name=_('User'), blank=True, null=True
    )
    last_modified_by = models.ForeignKey(
        User, blank=True, null=True, related_name='last_modified_user'
    )
    super_organization = models.ForeignKey(
        SuperOrganization,
        verbose_name=_('SeedOrg'),
        blank=True,
        null=True,
        related_name='projects'
    )
    description = models.TextField(_('description'), blank=True, null=True)
    status = models.IntegerField(
        _('status'), choices=STATUS_CHOICES, default=ACTIVE_STATUS
    )
    building_snapshots = models.ManyToManyField(
        'BuildingSnapshot', through="ProjectBuilding", blank=True
    )

    @property
    def adding_buildings_status_percentage_cache_key(self):
        return "SEED_PROJECT_ADDING_BUILDINGS_PERCENTAGE_%s" % self.slug

    @property
    def removing_buildings_status_percentage_cache_key(self):
        return "SEED_PROJECT_REMOVING_BUILDINGS_PERCENTAGE_%s" % self.slug

    @property
    def has_compliance(self):
        return self.compliance_set.exists()

    def __unicode__(self):
        return u"Project %s" % (self.name,)

    def get_compliance(self):
        if self.has_compliance:
            return self.compliance_set.all()[0]
        else:
            return None

    def to_dict(self):
        return obj_to_dict(self)


class ProjectBuilding(TimeStampedModel):
    building_snapshot = models.ForeignKey(
        'BuildingSnapshot', related_name='project_building_snapshots'
    )
    project = models.ForeignKey(
        'Project', related_name='project_building_snapshots'
    )
    compliant = models.NullBooleanField(null=True, )
    approved_date = models.DateField(_("approved_date"), null=True, blank=True)
    approver = models.ForeignKey(
        User, verbose_name=_('User'), blank=True, null=True
    )

    class Meta:
        ordering = ['project', 'building_snapshot']
        unique_together = ('building_snapshot', 'project')
        verbose_name = _("project building")
        verbose_name_plural = _("project buildings")

    def __unicode__(self):
        return u"{0} - {1}".format(self.building_snapshot, self.project.name)

    def to_dict(self):
        return obj_to_dict(self)


class StatusLabel(TimeStampedModel):
    RED_CHOICE = 'red'
    ORANGE_CHOICE = 'orange'
    WHITE_CHOICE = 'white'
    BLUE_CHOICE = 'blue'
    LIGHT_BLUE_CHOICE = 'light blue'
    GREEN_CHOICE = 'green'
    GRAY_CHOICE = 'gray'

    COLOR_CHOICES = (
        (RED_CHOICE, _('red')),
        (BLUE_CHOICE, _('blue')),
        (LIGHT_BLUE_CHOICE, _('light blue')),
        (GREEN_CHOICE, _('green')),
        (WHITE_CHOICE, _('white')),
        (ORANGE_CHOICE, _('orange')),
        (GRAY_CHOICE, _('gray')),
    )

    name = models.CharField(_('name'), max_length=PROJECT_NAME_MAX_LENGTH)
    color = models.CharField(
        _('compliance_type'),
        max_length=30,
        choices=COLOR_CHOICES,
        default=GREEN_CHOICE
    )
    super_organization = models.ForeignKey(
        SuperOrganization,
        verbose_name=_('SeedOrg'),
        blank=True,
        null=True,
        related_name='labels'
    )

    DEFAULT_LABELS = [
        "Residential",
        "Non-Residential",
        "Violation",
        "Compliant",
        "Missing Data",
        "Questionable Report",
        "Update Bldg Info",
        "Call",
        "Email",
        "High EUI",
        "Low EUI",
        "Exempted",
        "Extension",
        "Change of Ownership",
    ]

    class Meta:
        unique_together = ('name', 'super_organization')
        ordering = ['-name']

    def __unicode__(self):
        return u"{0} - {1}".format(self.name, self.color)

    def to_dict(self):
        return obj_to_dict(self)


class Compliance(TimeStampedModel):
    BENCHMARK_COMPLIANCE_CHOICE = 'Benchmarking'
    AUDITING_COMPLIANCE_CHOICE = 'Auditing'
    RETRO_COMMISSIONING_COMPLIANCE_CHOICE = 'Retro Commissioning'
    COMPLIANCE_CHOICES = (
        (BENCHMARK_COMPLIANCE_CHOICE, _('Benchmarking')),
        (AUDITING_COMPLIANCE_CHOICE, _('Auditing')),
        (RETRO_COMMISSIONING_COMPLIANCE_CHOICE, _('Retro Commissioning')),
    )

    compliance_type = models.CharField(
        _('compliance_type'),
        max_length=30,
        choices=COMPLIANCE_CHOICES,
        default=BENCHMARK_COMPLIANCE_CHOICE
    )
    start_date = models.DateField(_("start_date"), null=True, blank=True)
    end_date = models.DateField(_("end_date"), null=True, blank=True)
    deadline_date = models.DateField(_("deadline_date"), null=True, blank=True)
    project = models.ForeignKey(Project, verbose_name=_('Project'), )

    def __unicode__(self):
        return u"Compliance %s for project %s" % (
            self.compliance_type, self.project
        )

    def to_dict(self):
        return obj_to_dict(self)


class CustomBuildingHeaders(models.Model):
    """Specify custom building header mapping for display."""
    super_organization = models.ForeignKey(
        SuperOrganization,
        blank=True,
        null=True,
        verbose_name=_('SeedOrg'),
        related_name='custom_headers'
    )

    # 'existing, normalized name' -> 'preferred display name'
    # e.g. {'district': 'Boro'}
    building_headers = JsonField(default={})

    objects = JsonManager()


STRING = 1
DECIMAL = 2
FLOAT = 3
DATE = 4
DATETIME = 5

UNIT_TYPES = (
    (STRING, 'String'),
    (DECIMAL, 'Decimal'),
    (FLOAT, 'Float'),
    (DATE, 'Date'),
    (DATETIME, 'Datetime'),
)


class Unit(models.Model):
    """Unit of measure for a Column Value."""
    unit_name = models.CharField(max_length=255)
    unit_type = models.IntegerField(choices=UNIT_TYPES, default=STRING)

    def __unicode__(self):
        return u'{0} Format: {1}'.format(self.unit_name, self.unit_type)


class EnumValue(models.Model):
    """Individual Enumerated Type values."""
    value_name = models.CharField(max_length=255)

    def __unicode__(self):
        return u'{0}'.format(self.value_name)


class Enum(models.Model):
    """Defines a set of enumerated types for a column."""
    enum_name = models.CharField(max_length=255, db_index=True)
    enum_values = models.ManyToManyField(
        EnumValue, blank=True, related_name='values'
    )

    def __unicode__(self):
        """Just grab the first couple and the last enum_values to display."""
        enums = list(self.enum_values.all()[0:3])
        enums_string = ', '.join(enums)
        if self.enum_values.count() > len(enums):
            enums_string.append(' ... {0}'.format(self.enum_values.last()))

        return u'Enum: {0}: Values {1}'.format(
            self.enum_name, enums_string
        )


class Column(models.Model):
    """The name of a column for a given organization."""
    organization = models.ForeignKey(SuperOrganization, blank=True, null=True)
    column_name = models.CharField(max_length=512, db_index=True)
    unit = models.ForeignKey(Unit, blank=True, null=True)
    enum = models.ForeignKey(Enum, blank=True, null=True)
    is_extra_data = models.BooleanField(default=False)

    class Meta:
        unique_together = ('organization', 'column_name', 'is_extra_data')

    def __unicode__(self):
        return u'{0}'.format(self.column_name)


class ColumnMapping(models.Model):
    """Stores previous user-defined column mapping.

    We'll pull from this when pulling from varied, dynamic
    source data to present the user with previous choices for that
    same field in subsequent data loads.

    """
    user = models.ForeignKey(User, blank=True, null=True)
    source_type = models.IntegerField(
        choices=SEED_DATA_SOURCES, null=True, blank=True
    )
    super_organization = models.ForeignKey(
        SuperOrganization,
        verbose_name=_('SeedOrg'),
        blank=True,
        null=True,
        related_name='column_mappings'
    )
    column_raw = models.ManyToManyField(
        'Column',
        related_name='raw_mappings',
        blank=True,
    )
    column_mapped = models.ManyToManyField(
        'Column',
        related_name='mapped_mappings',
        blank=True,
    )

    def is_direct(self):
        """
        Returns True if the ColumnMapping is a direct mapping from imported
        column name to either a BEDES column or a previously imported column.
        Returns False if the ColumnMapping represents a concatenation.
        """
        return (
            (self.column_raw.count() == 1) and
            (self.column_mapped.count() == 1)
        )

    def is_concatenated(self):
        """
        Returns True if the ColumnMapping represents the concatenation of
        imported column names; else returns False.
        """
        return (not self.is_direct())

    def remove_duplicates(self, qs, m2m_type='column_raw'):
        """Remove any other Column Mappings that use these columns.

        :param qs: queryset of ``Column``. These are the Columns in a M2M with
            this instance.
        :param m2m_type: str, the name of the field we're comparing against.
            Defaults to 'column_raw'.

        """
        ColumnMapping.objects.filter(**{
            '{0}__in'.format(m2m_type): qs,
            'super_organization': self.super_organization
        }).exclude(pk=self.pk).delete()

    def save(self, *args, **kwargs):
        """Overrides default model save to eliminate duplicate mappings.

        .. warning ::
            Other column mappings which have the same raw_columns in them
            will be removed!

        """
        super(ColumnMapping, self).save(*args, **kwargs)
        # Because we need to have saved our ColumnMapping in order to have M2M,
        # We must create it before we prune older references.
        self.remove_duplicates(self.column_raw.all())

    def __unicode__(self):
        return u'{0}: {1} - {2}'.format(
            self.pk, self.column_raw.all(), self.column_mapped.all()
        )


class CanonicalManager(models.Manager):
    """Manager to add useful model filtering methods"""

    def get_queryset(self):
        """Return only active CanonicalBuilding rows."""
        return super(CanonicalManager, self).get_queryset().filter(
            active=True
        )


class CanonicalBuilding(models.Model):
    """
    One Table to rule them all, One Table to find them, One Table to bring
    them all and in the database bind them.
    """

    canonical_snapshot = models.ForeignKey(
        "BuildingSnapshot", blank=True, null=True, on_delete=models.SET_NULL
    )
    active = models.BooleanField(default=True)
    # Django API: relation to AuditLogs GFK, e.g. canon.audit_logs.all()
    audit_logs = generic.GenericRelation(AuditLog)

    objects = CanonicalManager()
    raw_objects = models.Manager()

    labels = ManyToManyField(StatusLabel)

    def __unicode__(self):
        snapshot_pk = "None"
        if self.canonical_snapshot:
            snapshot_pk = self.canonical_snapshot.pk

        return u"pk: {0} - snapshot: {1} - active: {2}".format(
            self.pk,
            snapshot_pk,
            self.active
        )


class BuildingSnapshot(TimeStampedModel):
    """The periodical composite of a building from disparate data sources.

    Represents the best data between all the data sources for a given building,
    potentially merged together with other BuildingSnapshot instances'
    attribute values.

    Two BuildingSnapshots can create a child, forming a match between
    buildings. Thusly, a BuildingSnapshot's co-parent is the other parent of
    its child. The m2m field `children` with related name `parents` allow the
    traversal of the tree. A BuildingSnapshot can have one parent in
    the case where an edit to data was initiated by a user, and the original
    field is preserved (treating BuildingSnapshots as immutable objects) and
    a new BuildingSnapshot is created with the change.

    """

    super_organization = models.ForeignKey(
        SuperOrganization,
        blank=True,
        null=True,
        related_name='building_snapshots'
    )
    import_file = models.ForeignKey(ImportFile, null=True, blank=True)
    canonical_building = models.ForeignKey(
        CanonicalBuilding, blank=True, null=True, on_delete=models.SET_NULL
    )

    # Denormalized Data and sources.
    # e.g. which model does this denormalized data come from?

    tax_lot_id = models.CharField(
        max_length=128, null=True, blank=True, db_index=True
    )
    tax_lot_id_source = models.ForeignKey(
        'BuildingSnapshot', related_name='+', null=True, blank=True
    )

    pm_property_id = models.CharField(
        max_length=128, null=True, blank=True, db_index=True
    )
    pm_property_id_source = models.ForeignKey(
        'BuildingSnapshot', related_name='+', null=True, blank=True
    )

    custom_id_1 = models.CharField(
        max_length=128, null=True, blank=True, db_index=True
    )
    custom_id_1_source = models.ForeignKey(
        'BuildingSnapshot', related_name='+', null=True, blank=True
    )

    lot_number = models.CharField(max_length=128, null=True, blank=True)
    lot_number_source = models.ForeignKey(
        'BuildingSnapshot', related_name='+', null=True, blank=True
    )

    block_number = models.CharField(max_length=128, null=True, blank=True)
    block_number_source = models.ForeignKey(
        'BuildingSnapshot', related_name='+', null=True, blank=True
    )

    # Tax IDs are often stuck in here.
    property_notes = models.TextField(null=True, blank=True)
    property_notes_source = models.ForeignKey(
        'BuildingSnapshot', related_name='+', null=True, blank=True
    )

    year_ending = models.DateField(null=True, blank=True)
    year_ending_source = models.ForeignKey(
        'BuildingSnapshot', related_name='+', null=True, blank=True
    )

    # e.g. 'Ward', 'Borough', 'Boro', etc.
    district = models.CharField(max_length=128, null=True, blank=True)
    district_source = models.ForeignKey(
        'BuildingSnapshot', related_name='+', null=True, blank=True
    )

    owner = models.CharField(max_length=128, null=True, blank=True)
    owner_source = models.ForeignKey(
        'BuildingSnapshot', related_name='+', null=True, blank=True
    )

    owner_email = models.CharField(max_length=128, null=True, blank=True)
    owner_email_source = models.ForeignKey(
        'BuildingSnapshot', related_name='+', null=True, blank=True
    )

    owner_telephone = models.CharField(max_length=128, null=True, blank=True)
    owner_telephone_source = models.ForeignKey(
        'BuildingSnapshot', related_name='+', null=True, blank=True
    )

    owner_address = models.CharField(max_length=128, null=True, blank=True)
    owner_address_source = models.ForeignKey(
        'BuildingSnapshot', related_name='+', null=True, blank=True
    )

    owner_city_state = models.CharField(max_length=128, null=True, blank=True)
    owner_city_state_source = models.ForeignKey(
        'BuildingSnapshot', related_name='+', null=True, blank=True
    )

    owner_postal_code = models.CharField(max_length=128, null=True, blank=True)
    owner_postal_code_source = models.ForeignKey(
        'BuildingSnapshot', related_name='+', null=True, blank=True
    )

    property_name = models.CharField(max_length=255, null=True, blank=True)
    property_name_source = models.ForeignKey(
        'BuildingSnapshot', related_name='+', null=True, blank=True
    )

    building_count = models.IntegerField(null=True, blank=True)
    building_count_source = models.ForeignKey(
        'BuildingSnapshot', related_name='+', null=True, blank=True
    )

    gross_floor_area = models.FloatField(null=True, blank=True)
    gross_floor_area_source = models.ForeignKey(
        'BuildingSnapshot', related_name='+', null=True, blank=True
    )

    address_line_1 = models.CharField(
        max_length=255, null=True, blank=True, db_index=True
    )
    address_line_1_source = models.ForeignKey(
        'BuildingSnapshot', related_name='+', null=True, blank=True
    )

    address_line_2 = models.CharField(
        max_length=255, null=True, blank=True, db_index=True
    )
    address_line_2_source = models.ForeignKey(
        'BuildingSnapshot', related_name='+', null=True, blank=True
    )

    city = models.CharField(max_length=255, null=True, blank=True)
    city_source = models.ForeignKey(
        'BuildingSnapshot', related_name='+', null=True, blank=True
    )

    postal_code = models.CharField(max_length=255, null=True, blank=True)
    postal_code_source = models.ForeignKey(
        'BuildingSnapshot', related_name='+', null=True, blank=True
    )

    year_built = models.IntegerField(null=True, blank=True)
    year_built_source = models.ForeignKey(
        'BuildingSnapshot', related_name='+', null=True, blank=True
    )

    recent_sale_date = models.DateTimeField(null=True, blank=True)
    recent_sale_date_source = models.ForeignKey(
        'BuildingSnapshot', related_name='+', null=True, blank=True
    )

    energy_score = models.IntegerField(null=True, blank=True)
    energy_score_source = models.ForeignKey(
        'BuildingSnapshot', related_name='+', null=True, blank=True
    )

    site_eui = models.FloatField(null=True, blank=True)
    site_eui_source = models.ForeignKey(
        'BuildingSnapshot', related_name='+', null=True, blank=True
    )

    generation_date = models.DateTimeField(null=True, blank=True)
    generation_date_source = models.ForeignKey(
        'BuildingSnapshot', related_name='+', null=True, blank=True
    )

    release_date = models.DateTimeField(null=True, blank=True)
    release_date_source = models.ForeignKey(
        'BuildingSnapshot', related_name='+', null=True, blank=True
    )

    state_province = models.CharField(max_length=255, null=True, blank=True)
    state_province_source = models.ForeignKey(
        'BuildingSnapshot', related_name='+', null=True, blank=True
    )

    site_eui_weather_normalized = models.FloatField(null=True, blank=True)
    site_eui_weather_normalized_source = models.ForeignKey(
        'BuildingSnapshot', related_name='+', null=True, blank=True
    )

    source_eui = models.FloatField(null=True, blank=True)
    source_eui_source = models.ForeignKey(
        'BuildingSnapshot', related_name='+', null=True, blank=True
    )

    source_eui_weather_normalized = models.FloatField(null=True, blank=True)
    source_eui_weather_normalized_source = models.ForeignKey(
        'BuildingSnapshot', related_name='+', null=True, blank=True
    )

    energy_alerts = models.TextField(null=True, blank=True)
    energy_alerts_source = models.ForeignKey(
        'BuildingSnapshot', related_name='+', null=True, blank=True
    )

    space_alerts = models.TextField(null=True, blank=True)
    space_alerts_source = models.ForeignKey(
        'BuildingSnapshot', related_name='+', null=True, blank=True
    )

    building_certification = models.CharField(
        max_length=255, null=True, blank=True
    )
    building_certification_source = models.ForeignKey(
        'BuildingSnapshot', related_name='+', null=True, blank=True
    )

    conditioned_floor_area = models.FloatField(null=True, blank=True)
    conditioned_floor_area_source = models.ForeignKey(
        'BuildingSnapshot', related_name='+', null=True, blank=True
    )

    occupied_floor_area = models.FloatField(null=True, blank=True)
    occupied_floor_area_source = models.ForeignKey(
        'BuildingSnapshot', related_name='+', null=True, blank=True
    )

    use_description = models.TextField(null=True, blank=True)
    use_description_source = models.ForeignKey(
        'BuildingSnapshot', related_name='+', null=True, blank=True
    )

    # Need a field to indicate that a record is a duplicate of another.  Mainly
    # used for cleaning up.
    duplicate = models.ForeignKey(
        'BuildingSnapshot', related_name='+', null=True, blank=True
    )

    #
    # Meta Data
    #

    children = models.ManyToManyField(
        'BuildingSnapshot',
        blank=True,
        symmetrical=False,
        related_name='parents',
    )

    best_guess_confidence = models.FloatField(null=True, blank=True)
    best_guess_canonical_building = models.ForeignKey(
        'CanonicalBuilding', related_name='best_guess', blank=True, null=True
    )

    # This is set for composite BS instances.
    # 1 if system matched, 2 if manually matched.
    match_type = models.IntegerField(
        choices=SEED_MATCH_TYPES, null=True, blank=True, db_index=True
    )
    # How we determine which subset of `'BuildingSnapshot'` to bubble up.
    confidence = models.FloatField(null=True, blank=True, db_index=True)
    # Setting NULL/BLANK so we can use get_or_create.
    last_modified_by = models.ForeignKey(User, null=True, blank=True)
    # Tells us whether this is pulled from AS-Raw data, PM-Raw data, or BS.
    source_type = models.IntegerField(
        choices=SEED_DATA_SOURCES, null=True, blank=True, db_index=True
    )

    # None if Snapshot is not canonical, otherwise points to Dataset pk.
    canonical_for_ds = models.ForeignKey(
        ImportRecord, null=True, blank=True, related_name='+'
    )

    #
    # JSON data
    #

    # 'key' -> 'value'
    extra_data = JsonField(default={})
    # 'key' -> ['model', 'fk'], what was the model and its FK?
    extra_data_sources = JsonField(default={})

    objects = JsonManager()

    def save(self, *args, **kwargs):
        if self.tax_lot_id and isinstance(self.tax_lot_id, types.StringTypes):
            self.tax_lot_id = self.tax_lot_id[:128]
        if self.pm_property_id and isinstance(
                self.pm_property_id, types.StringTypes):
            self.pm_property_id = self.pm_property_id[:128]
        if self.custom_id_1 and isinstance(
                self.custom_id_1, types.StringTypes):
            self.custom_id_1 = self.custom_id_1[:128]
        if self.lot_number and isinstance(self.lot_number, types.StringTypes):
            self.lot_number = self.lot_number[:128]
        if self.block_number and isinstance(
                self.block_number, types.StringTypes):
            self.block_number = self.block_number[:128]
        if self.district and isinstance(self.district, types.StringTypes):
            self.district = self.district[:128]
        if self.owner and isinstance(self.owner, types.StringTypes):
            self.owner = self.owner[:128]
        if self.owner_email and isinstance(
                self.owner_email, types.StringTypes):
            self.owner_email = self.owner_email[:128]
        if self.owner_telephone and isinstance(
                self.owner_telephone, types.StringTypes):
            self.owner_telephone = self.owner_telephone[:128]
        if self.owner_address and isinstance(
                self.owner_address, types.StringTypes):
            self.owner_address = self.owner_address[:128]
        if self.owner_city_state and isinstance(
                self.owner_city_state, types.StringTypes):
            self.owner_city_state = self.owner_city_state[:128]
        if self.owner_postal_code and isinstance(
                self.owner_postal_code, types.StringTypes):
            self.owner_postal_code = self.owner_postal_code[:128]

        if self.property_name and isinstance(
                self.property_name, types.StringTypes):
            self.property_name = self.property_name[:255]
        if self.address_line_1 and isinstance(
                self.address_line_1, types.StringTypes):
            self.address_line_1 = self.address_line_1[:255]
        if self.address_line_2 and isinstance(
                self.address_line_2, types.StringTypes):
            self.address_line_2 = self.address_line_2[:255]
        if self.city and isinstance(self.city, types.StringTypes):
            self.city = self.city[:255]
        if self.postal_code and isinstance(
                self.postal_code, types.StringTypes):
            self.postal_code = self.postal_code[:255]
        if self.state_province and isinstance(
                self.state_province, types.StringTypes):
            self.state_province = self.state_province[:255]
        if self.building_certification and isinstance(self.building_certification, types.StringTypes):  # NOQA
            self.building_certification = self.building_certification[:255]

        super(BuildingSnapshot, self).save(*args, **kwargs)

    def clean(self, *args, **kwargs):
        super(BuildingSnapshot, self).clean(*args, **kwargs)

        # if self.owner:
        #     self.owner = self.owner[:128]

        date_field_names = (
            'year_ending',
            'generation_date',
            'release_date',
            'recent_sale_date'
        )
        custom_id_1 = getattr(self, 'custom_id_1')
        if isinstance(custom_id_1, unicode):
            custom_id_1 = unicodedata.normalize('NFKD', custom_id_1).encode(
                'ascii', 'ignore'
            )
        if custom_id_1 and len(str(custom_id_1)) > 128:
            self.custom_id_1 = custom_id_1[:128]
        for field in date_field_names:
            value = getattr(self, field)
            if value and isinstance(value, basestring):
                setattr(self, field, convert_datestr(value))

    def to_dict(self, fields=None):
        """
        Returns a dict version of this building, either with all fields
        or masked to just those requested.
        """
        if fields:
            model_fields, ed_fields = split_model_fields(self, fields)
            extra_data = self.extra_data
            ed_fields = filter(lambda f: f in extra_data, ed_fields)

            result = {
                field: getattr(self, field) for field in model_fields
            }
            result['extra_data'] = {
                field: extra_data[field] for field in ed_fields
            }

            # always return id's and canonical_building id's
            result['id'] = result['pk'] = self.pk
            result['canonical_building'] = (
                self.canonical_building and self.canonical_building.pk
            )

            # should probably also return children, parents, and coparent
            result['children'] = map(lambda c: c.id, self.children.all())
            result['parents'] = map(lambda p: p.id, self.parents.all())
            result['co_parent'] = (self.co_parent and self.co_parent.pk)
            result['coparent'] = (self.co_parent and {
                field: self.co_parent.pk for field in ['pk', 'id']
            })

            return result

        d = obj_to_dict(self)
        d['parents'] = list(self.parents.values_list('id', flat=True))
        d['co_parent'] = self.co_parent.pk if self.co_parent else None
        return d

    def __unicode__(self):
        u_repr = u'id: {0}, pm_property_id: {1}, tax_lot_id: {2},' + \
                 ' confidence: {3}'
        return u_repr.format(
            self.pk, self.pm_property_id, self.tax_lot_id, self.confidence
        )

    @property
    def has_children(self):
        return self.children.all().exists()

    @property
    def co_parent(self):
        """returns the first co-parent as a BuildingSnapshot inst"""
        if not self.has_children:
            return
        first_child = self.children.all()[0]
        for parent in first_child.parents.all():
            if parent.pk != self.pk:
                return parent

    @property
    def co_parents(self):
        """returns co-parents for a BuildingSnapshot as a queryset"""
        return BuildingSnapshot.objects.filter(
            children__parents=self
        ).exclude(pk=self.pk)

    def recurse_tree(self, attr):
        """Recurse M2M relationship tree, extending list as we go.

        :param attr: str, name of attribute we wish to traverse.
            .e.g. 'children', or 'parents'

        """
        nodes = []
        node_type = getattr(self, attr)
        # N.B. We're expecting a Django M2M attribute here.
        for node in node_type.all():
            nodes.extend(node.recurse_tree(attr))

        nodes.extend(node_type.all())

        return nodes

    @property
    def child_tree(self):
        """Recurse to give us a merge-order list of children."""
        # Because we traverse down, we need to revese to get merge-order
        children = self.recurse_tree('children')
        children.reverse()
        return children

    @property
    def parent_tree(self):
        """Recurse to give us merge-order list of parents."""
        # No need to reverse, we create merge-order by going backwards
        return self.recurse_tree('parents')

    @property
    def tip(self):
        """returns the tip (leaf) of the BuildingSnapshot tree"""
        children = self.child_tree
        if children:
            # we could also sort by id here to ensure the most recent child
            return children[-1]
        else:
            return self


class NonCanonicalProjectBuildings(models.Model):
    """Holds a reference to all project buildings that do not point at a
    canonical building snapshot."""
    projectbuilding = models.ForeignKey(ProjectBuilding, primary_key=True)


class AttributeOption(models.Model):
    """Holds a single conflicting value for a BuildingSnapshot attribute."""
    value = models.TextField()
    value_source = models.IntegerField(choices=SEED_DATA_SOURCES)
    building_variant = models.ForeignKey(
        'BuildingAttributeVariant',
        null=True,
        blank=True,
        related_name='options'
    )


class BuildingAttributeVariant(models.Model):
    """Place to keep the options of BuildingSnapshot attribute variants.

    When we want to select which source's values should sit in the Canonical
    Building's position, we need to draw from a set of options determined
    during the matching phase. We should only have one 'Variant' container
    per field_name, per snapshot.

    """
    field_name = models.CharField(max_length=255)
    building_snapshot = models.ForeignKey(
        BuildingSnapshot, related_name='variants', null=True, blank=True
    )

    class Meta:
        unique_together = ('field_name', 'building_snapshot')


class Meter(models.Model):
    """Meter specific attributes."""
    name = models.CharField(max_length=100)
    building_snapshot = models.ManyToManyField(
        BuildingSnapshot, related_name='meters', blank=True
    )
<<<<<<< HEAD
    canonical_building = models.ManyToManyField(
        CanonicalBuilding, related_name='meters', null=True, blank=True
    )
    energy_type = models.IntegerField(max_length=3, choices=ENERGY_TYPES)
    energy_units = models.IntegerField(max_length=3, choices=ENERGY_UNITS)
    custom_meter_id = models.CharField(max_length=100, blank=True)
=======
    energy_type = models.IntegerField(choices=ENERGY_TYPES)
    energy_units = models.IntegerField(choices=ENERGY_UNITS)
>>>>>>> ddfc3a6b


class TimeSeries(models.Model):
    """For storing energy use over time."""
    begin_time = models.DateTimeField(null=True, blank=True)
    end_time = models.DateTimeField(null=True, blank=True)
    reading = models.FloatField(null=True)
    cost = models.DecimalField(max_digits=11, decimal_places=4, null=True)
    meter = models.ForeignKey(
        Meter, related_name='timeseries_data', null=True, blank=True
    )


class GreenButtonBatchRequestsInfo(models.Model):
    last_ts = models.BigIntegerField(null=True)
    url = models.CharField(max_length=500)
    last_date = models.CharField(max_length=50)
    min_date_parameter = models.CharField(max_length=20)
    max_date_parameter = models.CharField(max_length=20)
    building_id = models.CharField(max_length=100)
    active = models.CharField(max_length=10)
    time_type = models.CharField(max_length=50)
    date_pattern = models.CharField(max_length=100)
    subscription_id = models.CharField(max_length=200)

    def __str__(self):
        return self.url + ', ' + str(self.building_id)<|MERGE_RESOLUTION|>--- conflicted
+++ resolved
@@ -1570,17 +1570,13 @@
     building_snapshot = models.ManyToManyField(
         BuildingSnapshot, related_name='meters', blank=True
     )
-<<<<<<< HEAD
+
     canonical_building = models.ManyToManyField(
         CanonicalBuilding, related_name='meters', null=True, blank=True
     )
-    energy_type = models.IntegerField(max_length=3, choices=ENERGY_TYPES)
-    energy_units = models.IntegerField(max_length=3, choices=ENERGY_UNITS)
-    custom_meter_id = models.CharField(max_length=100, blank=True)
-=======
     energy_type = models.IntegerField(choices=ENERGY_TYPES)
     energy_units = models.IntegerField(choices=ENERGY_UNITS)
->>>>>>> ddfc3a6b
+    custom_meter_id = models.CharField(max_length=100, blank=True)
 
 
 class TimeSeries(models.Model):
