--- conflicted
+++ resolved
@@ -12,11 +12,7 @@
 # background process management
 celery==5.2.2
 django-celery-beat==2.2.1
-<<<<<<< HEAD
-django-redis==5.4.0
-=======
 django-redis==5.2.0  # Version is tied to compatibility with boto3
->>>>>>> 9495faa3
 hiredis==2.3.2
 
 django-compressor==4.4
