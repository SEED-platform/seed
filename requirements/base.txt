--- conflicted
+++ resolved
@@ -1,8 +1,4 @@
 # Django
-<<<<<<< HEAD
-# django==1.6.7
-=======
->>>>>>> ddfc3a6b
 Django==1.8.9
 
 # Configuration
