--- conflicted
+++ resolved
@@ -1,23 +1,5 @@
 FROM seedplatform/postgres-seed:11.2
 
-<<<<<<< HEAD
-ENV POSTGIS_MAJOR 2.5
-
-RUN apt-get update && \
-    apt-get install -y --no-install-recommends \
-        postgresql-$PG_MAJOR-postgis-$POSTGIS_MAJOR \
-        postgresql-$PG_MAJOR-postgis-$POSTGIS_MAJOR-scripts \
-        postgis-$POSTGIS_MAJOR \
-        apt-transport-https ca-certificates wget && \
-    rm -rf /var/lib/apt/lists/*
-
-RUN sh -c "echo 'deb https://packagecloud.io/timescale/timescaledb/debian/ `lsb_release -c -s` main' > /etc/apt/sources.list.d/timescaledb.list" && \
-    wget --quiet -O - https://packagecloud.io/timescale/timescaledb/gpgkey | apt-key add - && \
-    apt-get update && \
-    apt-get install -y timescaledb-postgresql-$PG_MAJOR && \
-    apt-get purge -y --auto-remove apt-transport-https ca-certificates wget && \
-    rm -rf /var/lib/apt/lists/*
-=======
 # Use the old image that has been pushed until we update dependencies!
 #ENV POSTGIS_MAJOR 2.5
 #ENV POSTGIS_VERSION 2.5.2+dfsg-1~exp1.pgdg90+1
@@ -36,7 +18,6 @@
 #    apt-get install -y timescaledb-postgresql-$PG_MAJOR && \
 #    apt-get purge -y --auto-remove apt-transport-https ca-certificates wget && \
 #    rm -rf /var/lib/apt/lists/*
->>>>>>> a655675d
 
 RUN mkdir -p /docker-entrypoint-initdb.d
 COPY ./initdb-postgis.sh /docker-entrypoint-initdb.d/postgis.sh
