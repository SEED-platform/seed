<<<<<<< HEAD
=======
# SEED Version 2.6.1-Patch0

- This includes the patches from 2.6.0-patch0 since the patches were not complete until after the release of 2.6.1.

>>>>>>> 065ee03b
# SEED Version 2.6.1

Date Range: 08/09/19 - 09/30/19

Closed Issues and Features:
- Fixed [#961]( https://github.com/SEED-platform/seed/issues/961 ), Inventory Detail UI Refinements
- Fixed [#1571]( https://github.com/SEED-platform/seed/issues/1571 ), Update verbiage in dialog box(s) to reflect merging and pairing rather than matching
- Fixed [#1844]( https://github.com/SEED-platform/seed/issues/1844 ), Can't map a field called Gross Floor Area without units
- Fixed [#1857]( https://github.com/SEED-platform/seed/issues/1857 ), Geocoding -- Tax Lot vs Property tables
- Fixed [#1883]( https://github.com/SEED-platform/seed/issues/1883 ), Can't create new users (as superuser)
- Fixed [#1942]( https://github.com/SEED-platform/seed/issues/1942 ), On import, duplicates are not flagged when ULID/UBIDs are involved
- Fixed [#1944]( https://github.com/SEED-platform/seed/issues/1944 ), ULID doesn't report that it could generate Lat/Long, but then does generate them
- Fixed [#1950]( https://github.com/SEED-platform/seed/issues/1950 ), ULID-only mapping - Geocoding confidence text is wrong

<<<<<<< HEAD
=======
# SEED Version 2.6.0-patch0

This patch has address a couple issues including:

- Use previous version of base image for docker builds (both SEED and PostgreSQL). This is due to Ubuntu edge repo no long including the correct version of Postgis.
- Update the deployment to automatically read the version of redis, postgres, and OEP from the docker-compose.build.yml file
- Fix data comparisons when merging records
- Use OEP Version 1.4

>>>>>>> 065ee03b
# SEED Version 2.6.0

Add time series related functionality. Make sure to review the [migrations.mst](docs/source/migrations.rst) on the upgrade.

Date Range: 05/04/19 - 08/09/19

Closed Issues and Features:
- Feature [#835]( https://github.com/SEED-platform/seed/issues/835 ), Expand default Portfolio Manager field mapping to include report for timeseries data
- Feature [#1861]( https://github.com/SEED-platform/seed/issues/1861 ), Allow renaming of columns
- Feature [#1871]( https://github.com/SEED-platform/seed/issues/1871 ), Allow redis passwords
- Feature [#1879]( https://github.com/SEED-platform/seed/issues/1879 ), profile_id as query param and part of v2.1 API
- Feature [#1888]( https://github.com/SEED-platform/seed/issues/1888 ), Export Measures and Scenario Data in XLSX Format
- Feature [#1917]( https://github.com/SEED-platform/seed/issues/1917 ), Importing ESPM Meter data for multiple buildings
- Feature [#1919]( https://github.com/SEED-platform/seed/issues/1919 ), Meter Feature Improvements
- Feature [#1927]( https://github.com/SEED-platform/seed/issues/1927 ), Make table headers sticky
- Feature [#1929]( https://github.com/SEED-platform/seed/issues/1929 ), Update BuildingSync to BuildingSync 2.0-pr1
- Improved [#1930]( https://github.com/SEED-platform/seed/issues/1930 ), Upgrade UBID Dependency to Latest
- Fixed [#442]( https://github.com/SEED-platform/seed/issues/442 ), Write unit test for simple_modal_service
- Fixed [#1844]( https://github.com/SEED-platform/seed/issues/1844 ), Can't map a field called Gross Floor Area without units
- Fixed [#1867]( https://github.com/SEED-platform/seed/issues/1867 ), Allow Bldg to be parsed as part of the normalized address
- Fixed [#1875]( https://github.com/SEED-platform/seed/issues/1875 ), Extra data not showing up in the pairing page
- Fixed [#1881]( https://github.com/SEED-platform/seed/issues/1881 ), Problem importing data
- Fixed [#1887]( https://github.com/SEED-platform/seed/issues/1887 ), Labels can be associated to Properties/TaxLots across Orgs (via Rules)
- Fixed [#1893]( https://github.com/SEED-platform/seed/issues/1893 ), Labels need to be associated to PropertyViews and TaxLotViews
- Fixed [#1894]( https://github.com/SEED-platform/seed/issues/1894 ), Meters could be lost during Property Merge and Unmerge
- Fixed [#1895]( https://github.com/SEED-platform/seed/issues/1895 ), Cannot import ESPM spreadsheets that have meter data
- Fixed [#1896]( https://github.com/SEED-platform/seed/issues/1896 ), Cannot import Green Button Data -- 500 error clicking on Energy link in Property Detail View
- Fixed [#1903]( https://github.com/SEED-platform/seed/issues/1903 ), 500 Internal Server Error trying to rename columns in Column Settings if the column already exists
- Fixed [#1912]( https://github.com/SEED-platform/seed/issues/1912 ), Error importing Green Button meter data
- Fixed [#1916]( https://github.com/SEED-platform/seed/issues/1916 ), Changed units for meters in Settings doesn't appear in the Inventory Meter view
- Fixed [#1918]( https://github.com/SEED-platform/seed/issues/1918 ), ESPM Meter Types that SEED doesn't recognize
- Fixed [#1920]( https://github.com/SEED-platform/seed/issues/1920 ), Incorrect meter display settings being used on Meter Detail Page.
- Fixed [#1922]( https://github.com/SEED-platform/seed/issues/1922 ), nginx page on staging
- Fixed [#1923]( https://github.com/SEED-platform/seed/issues/1923 ), Limit log files in Docker

# SEED Version 2.5.2

Date Range: 04/15/19 - 05/04/19

Closed Issues and Features:
- Feature [#1855]( https://github.com/SEED-platform/seed/issues/1855 ), Add ULID as a matching field on taxlots
- Feature [#1856]( https://github.com/SEED-platform/seed/issues/1856 ), Import building and taxlot footprints from WKT format
- Feature [#1861]( https://github.com/SEED-platform/seed/issues/1861 ), Allow renaming of columns
- Fixed [#1867]( https://github.com/SEED-platform/seed/issues/1867 ), Allow Bldg to be parsed as part of the normalized address

# SEED Version 2.5.1

Date Range: 03/28/19 - 04/15/19

Closed Issues and Features:
- Fixed [#1734]( https://github.com/SEED-platform/seed/issues/1734 ), segfault when loading a lot of records to view in Inventory List
- Fixed [#1815]( https://github.com/SEED-platform/seed/issues/1815 ), Property labels are not in the export file
- Feature [#1832]( https://github.com/SEED-platform/seed/issues/1832 ), Update BuildingSync to Version 1.0
- Feature [#1833]( https://github.com/SEED-platform/seed/issues/1833 ), Add ULID, Building Footprint, and Tax Lot Footprint to Database
- Feature [#1855]( https://github.com/SEED-platform/seed/issues/1855 ), Add ULID as a matching field on taxlots
- Feature [#1856]( https://github.com/SEED-platform/seed/issues/1856 ), Import building and taxlot footprints from WKT format

# SEED Version 2.5.0

Date Range: 02/19/19 - 03/27/19

Add GIS related functionality. Make sure to review the [migrations.mst](docs/source/migrations.rst) file on how to deploy the update.

Closed Issues:
- Fixed [#421]( https://github.com/SEED-platform/seed/issues/421 ), Reports - Message saying why there is no data
- Fixed [#1730]( https://github.com/SEED-platform/seed/issues/1730 ), Error importing BuildingSync File
- Fixed [#1734]( https://github.com/SEED-platform/seed/issues/1734 ), segfault when loading a lot of records to view in Inventory List
- Feature [#1741]( https://github.com/SEED-platform/seed/issues/1741 ), BuildingSync batch import from UI
- Fixed [#1811]( https://github.com/SEED-platform/seed/issues/1811 ), Unmerge Last doesn't work for BuildingSync XML files
- Fixed [#1812]( https://github.com/SEED-platform/seed/issues/1812 ), Merge screen doesn't show extra data fields
- Fixed [#1815]( https://github.com/SEED-platform/seed/issues/1815 ), Property labels are not in the export file
- Fixed [#1831]( https://github.com/SEED-platform/seed/issues/1831 ), Clean up database tables
- Feature [#1832]( https://github.com/SEED-platform/seed/issues/1832 ), Update BuildingSync to Version 1.0
- Fixed [#1833]( https://github.com/SEED-platform/seed/issues/1833 ), Add ULID, Building Footprint, and Tax Lot Footprint to Database
- Fixed [#1837]( https://github.com/SEED-platform/seed/issues/1837 ), Dimensionality Error
- Fixed [#1838]( https://github.com/SEED-platform/seed/issues/1838 ), Column Mappings can fail to load in the UI


# SEED Version 2.4.2

Date Range: 01/05/19 - 02/19/19

Closed Issues:
- Fixed [#421]( https://github.com/SEED-platform/seed/issues/421 ), Reports - Message saying why there is no data
- Fixed [#1124]( https://github.com/SEED-platform/seed/issues/1124 ), Linux install instructions
- Fixed [#1626]( https://github.com/SEED-platform/seed/issues/1626 ), 403 Error deleting Inventory from Org in Admin
- Fixed [#1730]( https://github.com/SEED-platform/seed/issues/1730 ), Error importing BuildingSync File
- Fixed [#1738]( https://github.com/SEED-platform/seed/issues/1738 ), No email sent to set password when I created a new organization
- Feature [#1741]( https://github.com/SEED-platform/seed/issues/1741 ), BuildingSync batch import from UI
- Feature [#1782]( https://github.com/SEED-platform/seed/issues/1782 ), Add OEI to docker deployment
- Fixed [#1797]( https://github.com/SEED-platform/seed/issues/1797 ), Ability to remove user who only belongs to a single organization
- Fixed [#1800]( https://github.com/SEED-platform/seed/issues/1800 ), Add managed task for adding user to organization via cli
- Feature [#1801]( https://github.com/SEED-platform/seed/issues/1801 ), Add dropdown for actions on inventory detail page
- Fixed [#1807]( https://github.com/SEED-platform/seed/issues/1807 ), Only fields in property or tax lot DB are shown in mapping screen (not showing Extra Data fields)
- Fixed [#1812]( https://github.com/SEED-platform/seed/issues/1812 ), Merge screen doesn't show extra data fields
- Fixed [#1813]( https://github.com/SEED-platform/seed/issues/1813 ), When merging records, the merged records don't show up in the detail view, only the final Master Record

# SEED Version 2.4.1

Date Range: 10/06/18 - 01/04/19:

Closed Issues:
- Fixed [#17]( https://github.com/SEED-platform/seed/issues/17 ), Ability to change mapping after it has been saved
- Fixed [#43]( https://github.com/SEED-platform/seed/issues/43 ), Internationalization of units
- Fixed [#343]( https://github.com/SEED-platform/seed/issues/343 ), Edit Organization Mappings screen -- add it
- Fixed [#1561]( https://github.com/SEED-platform/seed/issues/1561 ), Program Drops 2nd tax lot pairing (in mapping?) to do discarding duplicate tax lot record
- Fixed [#1594]( https://github.com/SEED-platform/seed/issues/1594 ), List view -- fields with long strings need popup like in building detail
- Fixed [#1645]( https://github.com/SEED-platform/seed/issues/1645 ), Release Date not being mapped as "Release Date" (defaulting to PM Release Date)
- Fixed [#1718]( https://github.com/SEED-platform/seed/issues/1718 ), Deleting all records for an org doesn't delete values in column settings
- Fixed [#1724]( https://github.com/SEED-platform/seed/issues/1724 ), KeyError: u'measures'
- Fixed [#1733]( https://github.com/SEED-platform/seed/issues/1733 ), Newly created column will not show up in API until data exists
- Fixed [#1739]( https://github.com/SEED-platform/seed/issues/1739 ), Admin Screen needs scroll bar at the bottom of the screen to scroll right
- Improved [#1743]( https://github.com/SEED-platform/seed/issues/1743 ), Remove deprecated repositories
- Fixed [#1767]( https://github.com/SEED-platform/seed/issues/1767 ), IDs for labels API return false
- Improved [#1768]( https://github.com/SEED-platform/seed/issues/1768 ), Upgrade to Python 3
- Improved [#1769]( https://github.com/SEED-platform/seed/issues/1769 ), Deploy script for docker stack deploy
- Fixed [#1770]( https://github.com/SEED-platform/seed/issues/1770 ), Update the update datetime field when changing tax lot or property
- Improved [#1771]( https://github.com/SEED-platform/seed/issues/1771 ), Remove Unused Django Models and Migration Code
- Fixed [#1772]( https://github.com/SEED-platform/seed/issues/1772 ), Return PropertyView ID from Label Filter API
- Fixed [#1773]( https://github.com/SEED-platform/seed/issues/1773 ), No measures in scenario break BuildingSync
- Improved [#1774]( https://github.com/SEED-platform/seed/issues/1774 ), Use alpine linux in Docker

# SEED Version 2.4.0

Date Range: 07/04/18 - 10/05/18:

Closed Issues: 32
- Fixed [#239]( https://github.com/SEED-platform/seed/issues/239 ), Rearchitect the progress API interactions
- Fixed [#711]( https://github.com/SEED-platform/seed/issues/711 ), Associating and disassociating orgs causes account to become disfuctional
- Fixed [#873]( https://github.com/SEED-platform/seed/issues/873 ), "NoneType object is not iterable" in _match_buildings
- Fixed [#876]( https://github.com/SEED-platform/seed/issues/876 ), Upgrade fine-uploader
- Fixed [#1172]( https://github.com/SEED-platform/seed/issues/1172 ), Mapping Review Screen - field name case and punctuation
- Fixed [#1200]( https://github.com/SEED-platform/seed/issues/1200 ), allow for user to manage column mappings
- Fixed [#1408]( https://github.com/SEED-platform/seed/issues/1408 ), DQ checking not working for specific case
- Fixed [#1497]( https://github.com/SEED-platform/seed/issues/1497 ), File hangs on matching
- Fixed [#1548]( https://github.com/SEED-platform/seed/issues/1548 ), ESPM Auto Import -- Import file name
- Fixed [#1565]( https://github.com/SEED-platform/seed/issues/1565 ), Error importing large ESPM file
- Fixed [#1582]( https://github.com/SEED-platform/seed/issues/1582 ), Reports not displaying data
- Fixed [#1585]( https://github.com/SEED-platform/seed/issues/1585 ), Error 400 when unmerging record
- Fixed [#1601]( https://github.com/SEED-platform/seed/issues/1601 ), Performance is quite slow moving between different views (Detail to List, etc)
- Fixed [#1608]( https://github.com/SEED-platform/seed/issues/1608 ), Improve Matching Performance
- Fixed [#1646]( https://github.com/SEED-platform/seed/issues/1646 ), Value edited in Detail view is overwritten when old data is again imported into SEED
- Fixed [#1654]( https://github.com/SEED-platform/seed/issues/1654 ), 500 Error when logging into ESPM from SEED
- Fixed [#1660]( https://github.com/SEED-platform/seed/issues/1660 ), Fields are not being displayed in the Detail view for either Property or Tax Lot
- Fixed [#1667]( https://github.com/SEED-platform/seed/issues/1667 ), DQ Export not working from Inventory List -- server failed error
- Fixed [#1668]( https://github.com/SEED-platform/seed/issues/1668 ), New Mapping Page layout makes it hard to compare the file header with the SEED header
- Fixed [#1672]( https://github.com/SEED-platform/seed/issues/1672 ), Inventory export -- Excel puts up error message, but then opens it
- Fixed [#1681]( https://github.com/SEED-platform/seed/issues/1681 ), Suborganization error message unclear
- Fixed [#1682]( https://github.com/SEED-platform/seed/issues/1682 ), Suborganization error uploading data
- Fixed [#1683]( https://github.com/SEED-platform/seed/issues/1683 ), SEED shouldn't allow suborgs of suborgs
- Fixed [#1685]( https://github.com/SEED-platform/seed/issues/1685 ), Import Building Sync file from Audit Report Template
- Fixed [#1686]( https://github.com/SEED-platform/seed/issues/1686 ), Suborganization list settings don't work
- Fixed [#1689]( https://github.com/SEED-platform/seed/issues/1689 ), Importing file with crlf and blank line returns causes errors
- Fixed [#1692]( https://github.com/SEED-platform/seed/issues/1692 ), Error clicking "i" Nav Button
- Fixed [#1694]( https://github.com/SEED-platform/seed/issues/1694 ), Settings profile field list is reversed on save when saving the first Settings Profile
- Fixed [#1696]( https://github.com/SEED-platform/seed/issues/1696 ), 502 error displaying inventory in org with large number of records
- Fixed [#1698]( https://github.com/SEED-platform/seed/issues/1698 ), Add the ability to not overwrite the data by column on merge
- Fixed [#1702]( https://github.com/SEED-platform/seed/issues/1702 ), Test the spinner visibility during routing transitions
- Fixed [#1707]( https://github.com/SEED-platform/seed/issues/1707 ), Site EUI (kBtu/ft²) & Source EUI (kBtu/ft²) fields are not imported with autoimport from ESPM

Accepted Pull Requests: 25
- Fixed [#1661]( https://github.com/SEED-platform/seed/pull/1661 ), Address PM Import Error
- Fixed [#1674]( https://github.com/SEED-platform/seed/pull/1674 ), Report proper filename for uploaded_filename during PM import
- Fixed [#1676]( https://github.com/SEED-platform/seed/pull/1676 ), Improve progress bar functionality
- Fixed [#1677]( https://github.com/SEED-platform/seed/pull/1677 ), ID in CSV causing Excel to throw warnings
- Fixed [#1680]( https://github.com/SEED-platform/seed/pull/1680 ), Remove unused classes and cleanup deprecated code
- Fixed [#1684]( https://github.com/SEED-platform/seed/pull/1684 ), Hash object upon save
- Fixed [#1687]( https://github.com/SEED-platform/seed/pull/1687 ), Fix and cleanup suborganizations
- Fixed [#1688]( https://github.com/SEED-platform/seed/pull/1688 ), Buildingsync upload merge develop
- Fixed [#1690]( https://github.com/SEED-platform/seed/pull/1690 ), Fix first_five_rows method to be more flexible
- Fixed [#1691]( https://github.com/SEED-platform/seed/pull/1691 ), Fix privilege escalation bug
- Fixed [#1695]( https://github.com/SEED-platform/seed/pull/1695 ), Add transactions
- Fixed [#1697]( https://github.com/SEED-platform/seed/pull/1697 ), BuildingSync Upload
- Fixed [#1699]( https://github.com/SEED-platform/seed/pull/1699 ), Field by field merging preferences
- Fixed [#1700]( https://github.com/SEED-platform/seed/pull/1700 ), Fixed the spinner visibility during routing transitions
- Fixed [#1701]( https://github.com/SEED-platform/seed/pull/1701 ), Inventory Performance
- Fixed [#1703]( https://github.com/SEED-platform/seed/pull/1703 ), Strip spaces around value before typecasting
- Fixed [#1704]( https://github.com/SEED-platform/seed/pull/1704 ), Change default org to user first org available
- Fixed [#1705]( https://github.com/SEED-platform/seed/pull/1705 ), Inventory View Fixes
- Fixed [#1706]( https://github.com/SEED-platform/seed/pull/1706 ), Create default columns managed task, fix unicode error in mapping
- Fixed [#1708]( https://github.com/SEED-platform/seed/pull/1708 ), Update BuildingSync Upload
- Fixed [#1709]( https://github.com/SEED-platform/seed/pull/1709 ), Fix the reversed column order when saving a new settings profile
- Fixed [#1710]( https://github.com/SEED-platform/seed/pull/1710 ), Fix csv import
- Fixed [#1714]( https://github.com/SEED-platform/seed/pull/1714 ), Docker timeouts
- Fixed [#1720]( https://github.com/SEED-platform/seed/pull/1720 ), Fix pint cleaner and mapping error
- Fixed [#1721]( https://github.com/SEED-platform/seed/pull/1721 ), Handle Duplicate Measure IDs in BuildingSync Uploads

# SEED Version 2.3.3

Date Range: 05/31/18 - 07/04/18:

Closed Issues: 18
- Fixed [#74]( https://github.com/SEED-platform/seed/issues/74 ), Update Projects when new data is added
- Fixed [#127]( https://github.com/SEED-platform/seed/issues/127 ), Export unmatched records
- Fixed [#258]( https://github.com/SEED-platform/seed/issues/258 ), Add Buildings to Projects from Project Screen
- Fixed [#285]( https://github.com/SEED-platform/seed/issues/285 ), Incorrect event for delete project?
- Fixed [#360]( https://github.com/SEED-platform/seed/issues/360 ), Duplicate Data -- Cleanup after importing files
- Fixed [#590]( https://github.com/SEED-platform/seed/issues/590 ), deleting data sets does not delete buildings?
- Fixed [#654]( https://github.com/SEED-platform/seed/issues/654 ), Design feature which allows bulk editing of data
- Fixed [#829]( https://github.com/SEED-platform/seed/issues/829 ), Building project tab shouldn't have edit button
- Fixed [#838]( https://github.com/SEED-platform/seed/issues/838 ), Edit project window doesn't pre-populate compliance fields
- Fixed [#1282]( https://github.com/SEED-platform/seed/issues/1282 ), Add space to the left of the Settings grids
- Fixed [#1292]( https://github.com/SEED-platform/seed/issues/1292 ), Blank record added to Tax Lot view
- Fixed [#1344]( https://github.com/SEED-platform/seed/issues/1344 ), Error trying to display inventory list
- Fixed [#1414]( https://github.com/SEED-platform/seed/issues/1414 ), get_api_request_user in seed/utils/api.py fails with UnboundLocalError when HTTP_AUTHORIZATION is not basic
- Fixed [#1587]( https://github.com/SEED-platform/seed/issues/1587 ), Mapping: If columns are mapped to both Property and Taxlot tables, ensure that a matching field is present for each table
- Fixed [#1656]( https://github.com/SEED-platform/seed/issues/1656 ), Update Version number to 2.3.2
- Fixed [#1663]( https://github.com/SEED-platform/seed/issues/1663 ), Program hangs at 100% on mapping
- Fixed [#1665]( https://github.com/SEED-platform/seed/issues/1665 ), DQ not working -- fields don't display in admin, 500 server error when running in inventory
- Fixed [#1669]( https://github.com/SEED-platform/seed/issues/1669 ), Export from Actions pulldown not working on dev1 branch

Accepted Pull Requests: 7
- Fixed [#1653]( https://github.com/SEED-platform/seed/pull/1653 ), Generates PM Import file name based on date
- Fixed [#1655]( https://github.com/SEED-platform/seed/pull/1655 ), Fixed the angular-sanitize semantic versioning
- Fixed [#1658]( https://github.com/SEED-platform/seed/pull/1658 ), Fix Migration for Production Data
- Fixed [#1659]( https://github.com/SEED-platform/seed/pull/1659 ), Major mapping improvements
- Fixed [#1662]( https://github.com/SEED-platform/seed/pull/1662 ), Return inventory records with only the columns specified
- Fixed [#1666]( https://github.com/SEED-platform/seed/pull/1666 ), Data Quality Checks Returned 500
- Fixed [#1670]( https://github.com/SEED-platform/seed/pull/1670 ), Fix Inventory Export and Displaying of Extra Data Fields in Inventory

# SEED Version 2.3.2

Closed Issues: 80
- Fixed [#28]( https://github.com/SEED-platform/seed/issues/28 ), Show source data file of unmatched records in Building Detail
- Fixed [#60]( https://github.com/SEED-platform/seed/issues/60 ), In record list shown in matching, only show fields present in the data file
- Fixed [#93]( https://github.com/SEED-platform/seed/issues/93 ), MAPPING: Add a "clear mapping" button
- Fixed [#209]( https://github.com/SEED-platform/seed/issues/209 ), Checkboxes are too small
- Fixed [#217]( https://github.com/SEED-platform/seed/issues/217 ), Add export to Matching screen
- Fixed [#269]( https://github.com/SEED-platform/seed/issues/269 ), Add date of import to building detail list
- Fixed [#270]( https://github.com/SEED-platform/seed/issues/270 ), Add Matching functionality to Building List
- Fixed [#308]( https://github.com/SEED-platform/seed/issues/308 ), UI for Log Files for Duplicate Data
- Fixed [#445]( https://github.com/SEED-platform/seed/issues/445 ), Normalize BE endpoint success responses
- Fixed [#506]( https://github.com/SEED-platform/seed/issues/506 ), Data cleansing criteria additions and issues
- Fixed [#527]( https://github.com/SEED-platform/seed/issues/527 ), Bugs related to recently implemented caching utilities
- Fixed [#538]( https://github.com/SEED-platform/seed/issues/538 ), Updating master record with multiple PM files - auto vs hand matching
- Fixed [#543]( https://github.com/SEED-platform/seed/issues/543 ), When should program overwrite existing data when matching records?
- Fixed [#579]( https://github.com/SEED-platform/seed/issues/579 ), Add ability to view different fields on each side of matching screen
- Fixed [#631]( https://github.com/SEED-platform/seed/issues/631 ), Investigate the options for automatically downloading Custom Reporting Template data from Portfolio Manager
- Fixed [#636]( https://github.com/SEED-platform/seed/issues/636 ), Improvements to Matching Screen
- Fixed [#639]( https://github.com/SEED-platform/seed/issues/639 ), Matching view still has 'active' filter inputs.
- Fixed [#647]( https://github.com/SEED-platform/seed/issues/647 ), Add ability to delete unmatched records from the matching screen
- Fixed [#677]( https://github.com/SEED-platform/seed/issues/677 ), Two Building records can't both match to one PM record
- Fixed [#707]( https://github.com/SEED-platform/seed/issues/707 ), Can't map files
- Fixed [#807]( https://github.com/SEED-platform/seed/issues/807 ), Review Mapped Data doesn't show all mapped fields
- Fixed [#839]( https://github.com/SEED-platform/seed/issues/839 ), Server error searching by date fields on seed production but not seedtest
- Fixed [#844]( https://github.com/SEED-platform/seed/issues/844 ), Thoughts about UI for Timeseries feature
- Fixed [#845]( https://github.com/SEED-platform/seed/issues/845 ), Field is added to Master Building record even if it is unchecked in mapping
- Fixed [#898]( https://github.com/SEED-platform/seed/issues/898 ), Don't automatically make unmatched records into new buildings
- Fixed [#927]( https://github.com/SEED-platform/seed/issues/927 ), Change Read the Docs subdomain
- Fixed [#937]( https://github.com/SEED-platform/seed/issues/937 ), DB Refactoring -- Audit Logs and Data Migration
- Fixed [#962]( https://github.com/SEED-platform/seed/issues/962 ), Date filtering not working in Mozilla Firefox
- Fixed [#1027]( https://github.com/SEED-platform/seed/issues/1027 ), Can't delete data in extra_data fields in Building Detail
- Fixed [#1035]( https://github.com/SEED-platform/seed/issues/1035 ), Stay in the same place in the building list when coming back from building detail
- Fixed [#1039]( https://github.com/SEED-platform/seed/issues/1039 ), Swagger is inelegant when user isn't logged in
- Fixed [#1048]( https://github.com/SEED-platform/seed/issues/1048 ), Figure out what SEED is using prefinery.com for
- Fixed [#1142]( https://github.com/SEED-platform/seed/issues/1142 ), Update rest framework swagger
- Fixed [#1160]( https://github.com/SEED-platform/seed/issues/1160 ), Mapping Review screen is empty possibly when all fields are extra data
- Fixed [#1191]( https://github.com/SEED-platform/seed/issues/1191 ), Return display names from the backend
- Fixed [#1198]( https://github.com/SEED-platform/seed/issues/1198 ), Authentication is broken when using an api key
- Fixed [#1229]( https://github.com/SEED-platform/seed/issues/1229 ), Issue with Mapping a second time
- Fixed [#1235]( https://github.com/SEED-platform/seed/issues/1235 ), Add option to save display settings across org, so it isn't just for your account / browser
- Fixed [#1260]( https://github.com/SEED-platform/seed/issues/1260 ), Default checked fields in List and Detail settings to fields that have been mapped?
- Fixed [#1265]( https://github.com/SEED-platform/seed/issues/1265 ), Program is automatically mapping Energy score to ENERGY STAR Score but it doesn't display in mapping
- Fixed [#1277]( https://github.com/SEED-platform/seed/issues/1277 ), Importing sample test files, many issues -- can break into smaller issues as needed
- Fixed [#1297]( https://github.com/SEED-platform/seed/issues/1297 ), Data quality errors when typecasting data (TypeError Str -> Float)
- Fixed [#1302]( https://github.com/SEED-platform/seed/issues/1302 ), Add number of records imported to Import "Successful" dialog box
- Fixed [#1314]( https://github.com/SEED-platform/seed/issues/1314 ), Hand matching / unmatching for migrated data
- Fixed [#1337]( https://github.com/SEED-platform/seed/issues/1337 ), SEED Header input box in Mapping -- need to be able to make column wide enough to see long field names
- Fixed [#1340]( https://github.com/SEED-platform/seed/issues/1340 ), Can't Create new organization as superuser with existing email
- Fixed [#1362]( https://github.com/SEED-platform/seed/issues/1362 ), DQ Check - Allow sorting by column in DQ results modal
- Fixed [#1403]( https://github.com/SEED-platform/seed/issues/1403 ), List Settings are tedious to rework
- Fixed [#1406]( https://github.com/SEED-platform/seed/issues/1406 ), List views - wrap text or show text in bubble
- Fixed [#1423]( https://github.com/SEED-platform/seed/issues/1423 ), Spinner needs to display longer when program is working to display Matching Detail screen
- Fixed [#1450]( https://github.com/SEED-platform/seed/issues/1450 ), Need spinner when changing cycles in Inventory list for large datasets
- Fixed [#1464]( https://github.com/SEED-platform/seed/issues/1464 ), Field mapping -- Letter after number gets capitalized
- Fixed [#1495]( https://github.com/SEED-platform/seed/issues/1495 ), Mapping / List Setting issues
- Fixed [#1532]( https://github.com/SEED-platform/seed/issues/1532 ), Auto ESPM import doesn't add data to correct Cycle
- Fixed [#1543]( https://github.com/SEED-platform/seed/issues/1543 ), Export not returning all data when exporting from taxlot view
- Fixed [#1547]( https://github.com/SEED-platform/seed/issues/1547 ), Matching Review -- 0 tax lots when there should be 9
- Fixed [#1549]( https://github.com/SEED-platform/seed/issues/1549 ), Add UBID to Mapping screen explanation for matching fields
- Fixed [#1560]( https://github.com/SEED-platform/seed/issues/1560 ), Can't "deselect" the filter buttons AND/OR/EXCLUDE
- Fixed [#1566]( https://github.com/SEED-platform/seed/issues/1566 ), Need to be able to save different List Setting configurations
- Fixed [#1567]( https://github.com/SEED-platform/seed/issues/1567 ), Show labels in List view
- Fixed [#1570]( https://github.com/SEED-platform/seed/issues/1570 ), Show records most recently imported from ESPM
- Fixed [#1573]( https://github.com/SEED-platform/seed/issues/1573 ), Upload your data modal tweaks
- Fixed [#1574]( https://github.com/SEED-platform/seed/issues/1574 ), Inventory List View -- Default List Settings should show mapped fields
- Fixed [#1577]( https://github.com/SEED-platform/seed/issues/1577 ), Admin Function -- 403 error removing user
- Fixed [#1578]( https://github.com/SEED-platform/seed/issues/1578 ), Admin Function -- Error adding existing user to existing organization
- Fixed [#1583]( https://github.com/SEED-platform/seed/issues/1583 ), Unable to log into ESPM account from SEED
- Fixed [#1586]( https://github.com/SEED-platform/seed/issues/1586 ), Cycle range for new orgs is incorrect
- Fixed [#1588]( https://github.com/SEED-platform/seed/issues/1588 ), Columns with the same name in different tables should correctly differentiate the data
- Fixed [#1596]( https://github.com/SEED-platform/seed/issues/1596 ), Add Lat/Long to PropertyState
- Fixed [#1603]( https://github.com/SEED-platform/seed/issues/1603 ), Unable to view swagger page when not logged in
- Fixed [#1606]( https://github.com/SEED-platform/seed/issues/1606 ), Save List Settings in List and Detail View
- Fixed [#1613]( https://github.com/SEED-platform/seed/issues/1613 ), Associated tax lot ID in Mapping Review is confusing to users
- Fixed [#1621]( https://github.com/SEED-platform/seed/issues/1621 ), PM Report Template list -- not all the reports are listed in SEED
- Fixed [#1627]( https://github.com/SEED-platform/seed/issues/1627 ), Tax Lot list Settings Profile Saving -- internal server error
- Fixed [#1632]( https://github.com/SEED-platform/seed/issues/1632 ), Units are off for Energy Use and EUI when using the ESPM Login from SEED to import data
- Fixed [#1633]( https://github.com/SEED-platform/seed/issues/1633 ), Pairing between 1 Tax Lot ID and Multiple UBIDs does not seem to be working
- Fixed [#1634]( https://github.com/SEED-platform/seed/issues/1634 ), Mapping hangs at 100% complete -- organization ID doesn't exist
- Fixed [#1635]( https://github.com/SEED-platform/seed/issues/1635 ), ValueError: Cannot assign "269": "DataQualityCheck.organization" must be a "Organization" instance.
- Fixed [#1639]( https://github.com/SEED-platform/seed/issues/1639 ), Unmerge only works once on a given property record
- Fixed [#1649]( https://github.com/SEED-platform/seed/issues/1649 ), Importing Data with the Same Address on Multiple Rows do not track lot_numbers

Accepted Pull Requests: 30
- Fixed [#1581]( https://github.com/SEED-platform/seed/pull/1581 ), Improved error messages for admin.html
- Fixed [#1597]( https://github.com/SEED-platform/seed/pull/1597 ), Allow the mapping columns to be resizable
- Fixed [#1598]( https://github.com/SEED-platform/seed/pull/1598 ), Add export issues script
- Fixed [#1599]( https://github.com/SEED-platform/seed/pull/1599 ), Show only populated columns
- Fixed [#1602]( https://github.com/SEED-platform/seed/pull/1602 ), Updated translation files
- Fixed [#1604]( https://github.com/SEED-platform/seed/pull/1604 ), Fix data quality typeerror
- Fixed [#1605]( https://github.com/SEED-platform/seed/pull/1605 ), Fix swagger access
- Fixed [#1610]( https://github.com/SEED-platform/seed/pull/1610 ), Add libffi-dev and libssl-dev to docker and documentation
- Fixed [#1611]( https://github.com/SEED-platform/seed/pull/1611 ), Remove unneeded auth classes. Fix BuildingSync and HPXML API endpoints
- Fixed [#1618]( https://github.com/SEED-platform/seed/pull/1618 ), Add Latitude and Longitude to Database Fields
- Fixed [#1622]( https://github.com/SEED-platform/seed/pull/1622 ), Add column display names to the database
- Fixed [#1623]( https://github.com/SEED-platform/seed/pull/1623 ), List Settings Profiles + Display Names Refactor
- Fixed [#1624]( https://github.com/SEED-platform/seed/pull/1624 ), New Oganization Cycle Range
- Fixed [#1625]( https://github.com/SEED-platform/seed/pull/1625 ), Fix portfolio manager child data request
- Fixed [#1628]( https://github.com/SEED-platform/seed/pull/1628 ), Fixed missing pinned parameter when the value is undefined
- Fixed [#1629]( https://github.com/SEED-platform/seed/pull/1629 ), Fix race condition on creating DataQualityCheck objects
- Fixed [#1630]( https://github.com/SEED-platform/seed/pull/1630 ), Superuser improvements
- Fixed [#1631]( https://github.com/SEED-platform/seed/pull/1631 ), Fix `Only Show Populated` to use the current cycle
- Fixed [#1636]( https://github.com/SEED-platform/seed/pull/1636 ), Fix organization in DataQualityCheck
- Fixed [#1637]( https://github.com/SEED-platform/seed/pull/1637 ), Use kBtu during imports for PM
- Fixed [#1638]( https://github.com/SEED-platform/seed/pull/1638 ), Fixed showing of default pairing columns
- Fixed [#1650]( https://github.com/SEED-platform/seed/pull/1650 ), Allow import of multiple ubids, single taxlot in CSV
- Fixed [#1651]( https://github.com/SEED-platform/seed/pull/1651 ), Ensure mapping to both TaxLot and PropertyState columns is enforced

Accepted External Pull Requests: 5
- Fixed [#1536]( https://github.com/SEED-platform/seed/pull/1536 ), Quantity (aka. Pint) fields to accommodate metric and US Customary energy/area data
- Fixed [#1609]( https://github.com/SEED-platform/seed/pull/1609 ), Added oauth, add_columns endpoint, and adjusted pint handling
- Fixed [#1616]( https://github.com/SEED-platform/seed/pull/1616 ), filterset update to find PropertyView by various PropertyState building
- Fixed [#1617]( https://github.com/SEED-platform/seed/pull/1617 ), Made PropertyStateWritableSerializer fields not required
- Fixed [#1620]( https://github.com/SEED-platform/seed/pull/1620 ), Fix add_columns endpoint

# SEED Version 2.3.1

Closed Issues: 4
- Fixed [#1289]( https://github.com/SEED-platform/seed/issues/1289 ), Filter on numeric fields
- Fixed [#1321]( https://github.com/SEED-platform/seed/issues/1321 ), Hand Matching screen -- Fix field headers, add vertical scroll bar, other UI improvements
- Fixed [#1524]( https://github.com/SEED-platform/seed/issues/1524 ), Editing record in inventory view corrupts the record
- Fixed [#1576]( https://github.com/SEED-platform/seed/issues/1576 ), Rework Exporting from Hamburger view

Accepted Pull Requests: 8
- Fixed [#1551]( https://github.com/SEED-platform/seed/pull/1551 ), Added UBID to the mapping instructions
- Fixed [#1552]( https://github.com/SEED-platform/seed/pull/1552 ), Fixed the count for the imported number of mapped tax lots
- Fixed [#1556]( https://github.com/SEED-platform/seed/pull/1556 ), Add date to PM import filename
- Fixed [#1557]( https://github.com/SEED-platform/seed/pull/1557 ), Release 2.3
- Fixed [#1558]( https://github.com/SEED-platform/seed/pull/1558 ), Notes Improvements
- Fixed [#1559]( https://github.com/SEED-platform/seed/pull/1559 ), Cleanup Travis
- Fixed [#1562]( https://github.com/SEED-platform/seed/pull/1562 ), Added UBID to the mapping instructions
- Fixed [#1564]( https://github.com/SEED-platform/seed/pull/1564 ), Temporarily hid the `Upload Green Button Data` button

# SEED Version 2.3

Closed Issues: 21
- Fixed [#148]( https://github.com/SEED-platform/seed/issues/148 ), For PM mapping, add feature to remember user defined mappings
- Fixed [#179]( https://github.com/SEED-platform/seed/issues/179 ), Auto-connect to Portfolio Manager
- Fixed [#1125]( https://github.com/SEED-platform/seed/issues/1125 ), Mapping suggestions are improved but could still be improved
- Fixed [#1231]( https://github.com/SEED-platform/seed/issues/1231 ), Inventory Detail: Add Log & Notes back
- Fixed [#1238]( https://github.com/SEED-platform/seed/issues/1238 ), Add option in mapping to map all fields to original file field names
- Fixed [#1298]( https://github.com/SEED-platform/seed/issues/1298 ), Add Import Date as a viewable field in List and Detail view
- Fixed [#1328]( https://github.com/SEED-platform/seed/issues/1328 ), Filter operators -- make them the same for numeric and strings
- Fixed [#1385]( https://github.com/SEED-platform/seed/issues/1385 ), Hand Matching -- need to be able to match multiple records together (V 1.5 feature)
- Fixed [#1396]( https://github.com/SEED-platform/seed/issues/1396 ), Add Unique Building ID as a matching field
- Fixed [#1499]( https://github.com/SEED-platform/seed/issues/1499 ), Functionality different between two servers with same deployment
- Fixed [#1501]( https://github.com/SEED-platform/seed/issues/1501 ), migrate django password reset to class based views
- Fixed [#1509]( https://github.com/SEED-platform/seed/issues/1509 ), Mapped fields with underscore are transformed to a field name without underscore
- Fixed [#1510]( https://github.com/SEED-platform/seed/issues/1510 ), Export all data as CSV file not working as expected
- Fixed [#1512]( https://github.com/SEED-platform/seed/issues/1512 ), Export has (primarily) internal field names not SEED user mapped field names
- Fixed [#1525]( https://github.com/SEED-platform/seed/issues/1525 ), merging code caused merging issue
- Fixed [#1527]( https://github.com/SEED-platform/seed/issues/1527 ), non-deterministic test
- Fixed [#1529]( https://github.com/SEED-platform/seed/issues/1529 ), requires_member when viewing organization
- Fixed [#1549]( https://github.com/SEED-platform/seed/issues/1549 ), Add UBID to Mapping screen explanation for matching fields
- Fixed [#1550]( https://github.com/SEED-platform/seed/issues/1550 ), UBID Upper/lower case field name in mapping
- Fixed [#1554]( https://github.com/SEED-platform/seed/issues/1554 ), Add UBID to Pairing screen
- Fixed [#1555]( https://github.com/SEED-platform/seed/issues/1555 ), Unmerging Tax Lots doesn't unpair the records paired when records were merged

Accepted Pull Requests: 25
- Fixed [#1491]( https://github.com/SEED-platform/seed/pull/1491 ), BRICR Support - BuildingSync, Measures, Scenarios, etc.
- Fixed [#1492]( https://github.com/SEED-platform/seed/pull/1492 ), OGBS - French (Canada) localization
- Fixed [#1507]( https://github.com/SEED-platform/seed/pull/1507 ), removing instruction to python setup.py install
- Fixed [#1513]( https://github.com/SEED-platform/seed/pull/1513 ), Integration with Portfolio Manager
- Fixed [#1515]( https://github.com/SEED-platform/seed/pull/1515 ), 1298 import date field
- Fixed [#1517]( https://github.com/SEED-platform/seed/pull/1517 ), Bricr buildingsync upload
- Fixed [#1519]( https://github.com/SEED-platform/seed/pull/1519 ), save pm mapping changes to database.
- Fixed [#1520]( https://github.com/SEED-platform/seed/pull/1520 ), Translation example
- Fixed [#1521]( https://github.com/SEED-platform/seed/pull/1521 ), Add UBID
- Fixed [#1526]( https://github.com/SEED-platform/seed/pull/1526 ), Update ubid in example files
- Fixed [#1528]( https://github.com/SEED-platform/seed/pull/1528 ), view history
- Fixed [#1530]( https://github.com/SEED-platform/seed/pull/1530 ), Shared Field Settings Page
- Fixed [#1531]( https://github.com/SEED-platform/seed/pull/1531 ), Add Queued State to Analysis State
- Fixed [#1533]( https://github.com/SEED-platform/seed/pull/1533 ), Fixed the selected cycle for PM imports
- Fixed [#1534]( https://github.com/SEED-platform/seed/pull/1534 ), Combined text/numeric filtering
- Fixed [#1535]( https://github.com/SEED-platform/seed/pull/1535 ), display analysis state string instead of int
- Fixed [#1537]( https://github.com/SEED-platform/seed/pull/1537 ), Re-sorts angular localization files
- Fixed [#1538]( https://github.com/SEED-platform/seed/pull/1538 ), Updated copyrights
- Fixed [#1539]( https://github.com/SEED-platform/seed/pull/1539 ), Add Notes Field
- Fixed [#1540]( https://github.com/SEED-platform/seed/pull/1540 ), Hand-merge multiple records
- Fixed [#1541]( https://github.com/SEED-platform/seed/pull/1541 ), upgrade some dependencies to the latest versions
- Fixed [#1542]( https://github.com/SEED-platform/seed/pull/1542 ), fix serialization of quantity
- Fixed [#1544]( https://github.com/SEED-platform/seed/pull/1544 ), CSV Export Header
- Fixed [#1545]( https://github.com/SEED-platform/seed/pull/1545 ), remove unused view methods and remove bricr flipper
- Fixed [#1546]( https://github.com/SEED-platform/seed/pull/1546 ), Add Sentry to Frontend

Accepted External Pull Requests: 6
- Fixed [#1492]( https://github.com/SEED-platform/seed/pull/1492 ), OGBS - French (Canada) localization
- Fixed [#1514]( https://github.com/SEED-platform/seed/pull/1514 ), Simplify API auth docs
- Fixed [#1516]( https://github.com/SEED-platform/seed/pull/1516 ), HPXML Integration
- Fixed [#1518]( https://github.com/SEED-platform/seed/pull/1518 ), Tightens up check for whether celery's running in dev
- Fixed [#1522]( https://github.com/SEED-platform/seed/pull/1522 ), Fixes HTML error in sub-org submit button
- Fixed [#1537]( https://github.com/SEED-platform/seed/pull/1537 ), Re-sorts angular localization files

# SEED Version 2.2.1

Closed Issues: 5
- Fixed [#1486]( https://github.com/SEED-platform/seed/pull/1486 ), Upgrade to Django 1.11
- Fixed [#1502]( https://github.com/SEED-platform/seed/pull/1502 ), Fix password reset
- Fixed [#1363]( https://github.com/SEED-platform/seed/issues/1363 ), DQ Check - Add export to Inventory DQ Results modal
- Fixed [#1397]( https://github.com/SEED-platform/seed/issues/1397 ), DQ Admin: add indication of field source (tax lot or property)
- Fixed [#1398]( https://github.com/SEED-platform/seed/issues/1398 ), DQ: Add labels for exported records
- Fixed [#1404]( https://github.com/SEED-platform/seed/issues/1404 ), Inventory Detail - Related Properties - need to display more fields
- Fixed [#1439]( https://github.com/SEED-platform/seed/issues/1439 ), Strftime fails for buildings older than 1900
- Fixed [#1496]( https://github.com/SEED-platform/seed/pull/1496 ), Export data from inventory (including labels)
- Fixed [#1482]( https://github.com/SEED-platform/seed/pull/1482 ), Remove the concept of projects
- Fixed [#1483]( https://github.com/SEED-platform/seed/pull/1483 ), Added `Custom ID 1` field for Related Properties
- Fixed [#1484]( https://github.com/SEED-platform/seed/pull/1484 ), Added a mapping button to `Map SEED fields to imported file fields`
- Fixed [#1481]( https://github.com/SEED-platform/seed/pull/1481 ), Hides `*_pint` columns in Property List Settings view
- Fixed [#1487]( https://github.com/SEED-platform/seed/pull/1487 ), Improved Column Saving
- Fixed [#1490]( https://github.com/SEED-platform/seed/pull/1490 ), Export DQ from Inventory
- Fixed [#1493]( https://github.com/SEED-platform/seed/pull/1493 ), Removes node_modules from fine-uploader after building
- Fixed [#1473]( https://github.com/SEED-platform/seed/pull/1473 ), Improved Angular unit tests
- Fixed [#1479]( https://github.com/SEED-platform/seed/pull/1479 ), Disable all client-side caching when the dev profile is used

# SEED Version 2.2

Closed Issues: 25
- Fixed [#558]( https://github.com/SEED-platform/seed/issues/558 ), Label pulldown gets too small to read label text when browser window shrinks
- Fixed [#598]( https://github.com/SEED-platform/seed/issues/598 ), Adding a label to 16,000+ records is a bit slow
- Fixed [#781]( https://github.com/SEED-platform/seed/issues/781 ), Mapping hangs if there is a duplicate field name in the data
- Fixed [#908]( https://github.com/SEED-platform/seed/issues/908 ), Changing the name of the label currently being filtered on
- Fixed [#928]( https://github.com/SEED-platform/seed/issues/928 ), Blank field name in imported file causes error
- Fixed [#1144]( https://github.com/SEED-platform/seed/issues/1144 ), Mapping Review Screen: View by Property tab displays when mapped Tax Lot file has Jurisdiction Tax Lot ID
- Fixed [#1219]( https://github.com/SEED-platform/seed/issues/1219 ), One property record added when only tax lot data is mapped
- Fixed [#1239]( https://github.com/SEED-platform/seed/issues/1239 ), Mapping Review screen doesn't always show data
- Fixed [#1257]( https://github.com/SEED-platform/seed/issues/1257 ), Field name with apostrophe capitalized the next character
- Fixed [#1269]( https://github.com/SEED-platform/seed/issues/1269 ), Check Matching results screen to make sure information is correct
- Fixed [#1275]( https://github.com/SEED-platform/seed/issues/1275 ), Save Mapping for PM file with lots of fields -- Browser unresponsive message
- Fixed [#1280]( https://github.com/SEED-platform/seed/issues/1280 ), Not all fields show data in Mapping Review but are in Inventory list
- Fixed [#1283]( https://github.com/SEED-platform/seed/issues/1283 ), View by Property: Address Line 1 (tax lot) doesn't display unless Address Line 1 (property) is also selected
- Fixed [#1311]( https://github.com/SEED-platform/seed/issues/1311 ), Matching Results dialog box -- make the information there more informative for the user
- Fixed [#1312]( https://github.com/SEED-platform/seed/issues/1312 ), Hand Matching screen -- keep "state" going from detail back to list
- Fixed [#1320]( https://github.com/SEED-platform/seed/issues/1320 ), Display Names in List Settings not always displayed
- Fixed [#1323]( https://github.com/SEED-platform/seed/issues/1323 ), Spinner needs to spin longer (!) before matching screen is displayed
- Fixed [#1329]( https://github.com/SEED-platform/seed/issues/1329 ), Normalization of Tax lot ID -- may cause problems for some cases
- Fixed [#1347]( https://github.com/SEED-platform/seed/issues/1347 ),  502 Bad Gateway area when matching Portfolio Manager file
- Fixed [#1372]( https://github.com/SEED-platform/seed/issues/1372 ), Import sample data issue
- Fixed [#1387]( https://github.com/SEED-platform/seed/issues/1387 ), DQ Check -- Optimize checking for large datasets
- Fixed [#1394]( https://github.com/SEED-platform/seed/issues/1394 ), Matching List and Detail View -- Add List Settings
- Fixed [#1407]( https://github.com/SEED-platform/seed/issues/1407 ), Matching -- sorting takes a while, need a spinner
- Fixed [#1432]( https://github.com/SEED-platform/seed/issues/1432 ), Add fields (list settings) to Pairing screen - can't see enough info to do the pairing
- Fixed [#1470]( https://github.com/SEED-platform/seed/issues/1470 ), Can't create new user from admin page

Accepted External Pull Requests: 7
- Fixed [#978]( https://github.com/SEED-platform/seed/pull/978 ), Adding ansible provisioning within AWS
- Fixed [#1304]( https://github.com/SEED-platform/seed/pull/1304 ), WIP: 1124 linux installation docs
- Fixed [#1440]( https://github.com/SEED-platform/seed/pull/1440 ), Org-level units preference
- Fixed [#1443]( https://github.com/SEED-platform/seed/pull/1443 ), Makes start-seed run a bit easier under Vagrant
- Fixed [#1453]( https://github.com/SEED-platform/seed/pull/1453 ), Fix typo, remove spurious 301 redirect.
- Fixed [#1454]( https://github.com/SEED-platform/seed/pull/1454 ), Fixes startup warning on `seed.NonCanonicalProjectBuildings.projectbuilding`
- Fixed [#1457]( https://github.com/SEED-platform/seed/pull/1457 ), Lay foundations for `pint` Quantity objects for EUI, Areas on PropertyStates

# SEED Version 2.1.2

Closed Issues: 11
- Fixed [#1220]( https://github.com/SEED-platform/seed/issues/1220 ), Hide Column doesn't persist state in List View, only when set in List Settings
- Fixed [#1224]( https://github.com/SEED-platform/seed/issues/1224 ), List Settings are not saved after closing and reopening browser
- Fixed [#1242]( https://github.com/SEED-platform/seed/issues/1242 ), Add a clear filters button to the Inventory List view
- Fixed [#1291]( https://github.com/SEED-platform/seed/issues/1291 ), Save Changes does not appear to work in Detail View
- Fixed [#1341]( https://github.com/SEED-platform/seed/issues/1341 ), Check for duplicate records on import and don't import them
- Fixed [#1395]( https://github.com/SEED-platform/seed/issues/1395 ), Matching List view - add filter line
- Fixed [#1401]( https://github.com/SEED-platform/seed/issues/1401 ), Add a Not "Label" option to filtering
- Fixed [#1410]( https://github.com/SEED-platform/seed/issues/1410 ), Filtering in PM Property ID field doesn't do "contains" filter
- Fixed [#1416]( https://github.com/SEED-platform/seed/issues/1416 ), Can't filter on dates using operators
- Fixed [#1418]( https://github.com/SEED-platform/seed/issues/1418 ), Date sometimes does not display correctly in the Detail view
- Fixed [#1428]( https://github.com/SEED-platform/seed/issues/1428 ), Add Pagination to Matching Detail View

Accepted External Pull Requests: 0

# SEED Version 2.1.1

Closed Issues: 77
- Fixed [#16]( https://github.com/SEED-platform/seed/issues/16 ), Clear Type ahead history and restart with clean default list
- Fixed [#18]( https://github.com/SEED-platform/seed/issues/18 ), Admin function to change % confidence setting
- Fixed [#47]( https://github.com/SEED-platform/seed/issues/47 ), Fix case sensitive sort in Mapping edit column
- Fixed [#53]( https://github.com/SEED-platform/seed/issues/53 ), Save intermediate state of mapping
- Fixed [#54]( https://github.com/SEED-platform/seed/issues/54 ), The same user can be added to an organization multiple times
- Fixed [#101]( https://github.com/SEED-platform/seed/issues/101 ), MATCHING: Sorting by confidence across entire dataset
- Fixed [#133]( https://github.com/SEED-platform/seed/issues/133 ), Edit Columns in mapping -- only show fields in the dataset currently being mapped
- Fixed [#199]( https://github.com/SEED-platform/seed/issues/199 ), PM JSON mapping field doesn't handle case (?)
- Fixed [#213]( https://github.com/SEED-platform/seed/issues/213 ), Case sensitivity in mapping
- Fixed [#231]( https://github.com/SEED-platform/seed/issues/231 ), Filter parameters being saved
- Fixed [#271]( https://github.com/SEED-platform/seed/issues/271 ), Address sort -- alpha sort on street number (?)
- Fixed [#272]( https://github.com/SEED-platform/seed/issues/272 ), Client-side build tool?
- Fixed [#277]( https://github.com/SEED-platform/seed/issues/277 ), SEED incorrectly sees Firefox on OSX as old version
- Fixed [#278]( https://github.com/SEED-platform/seed/issues/278 ), Modal dialogs should not show dismissable alerts
- Fixed [#280]( https://github.com/SEED-platform/seed/issues/280 ), Dropdowns are not auto-showing scrollbars
- Fixed [#283]( https://github.com/SEED-platform/seed/issues/283 ), Use standard (Bootstrap) modal dialog for delete project and delete data set
- Fixed [#284]( https://github.com/SEED-platform/seed/issues/284 ), Use better label for "Successful Upload!" dialog
- Fixed [#298]( https://github.com/SEED-platform/seed/issues/298 ), Missing asset: bg_first_td.png
- Fixed [#321]( https://github.com/SEED-platform/seed/issues/321 ), List Settings in Building View has case sensitive sort
- Fixed [#322]( https://github.com/SEED-platform/seed/issues/322 ), Field name display inconsistencies
- Fixed [#350]( https://github.com/SEED-platform/seed/issues/350 ), Creating Sub Orgs seems to be broken
- Fixed [#357]( https://github.com/SEED-platform/seed/issues/357 ), Deleting Building snapshot records when deleting data sets
- Fixed [#363]( https://github.com/SEED-platform/seed/issues/363 ), missing backgound image
- Fixed [#371]( https://github.com/SEED-platform/seed/issues/371 ), Duplicates in matching using PM web services field names
- Fixed [#431]( https://github.com/SEED-platform/seed/issues/431 ), Delete records when click "Back to Mapping"
- Fixed [#439]( https://github.com/SEED-platform/seed/issues/439 ), Mapping -- storing mapping results in cache
- Fixed [#443]( https://github.com/SEED-platform/seed/issues/443 ), Add JS tests to travis build
- Fixed [#450]( https://github.com/SEED-platform/seed/issues/450 ), 403 error posting to /data/upload/
- Fixed [#455]( https://github.com/SEED-platform/seed/issues/455 ), Remove javascript:void(0); in href tags
- Fixed [#498]( https://github.com/SEED-platform/seed/issues/498 ), Expand filtering to include multiple criteria
- Fixed [#529]( https://github.com/SEED-platform/seed/issues/529 ), Fix outdated browser code
- Fixed [#552]( https://github.com/SEED-platform/seed/issues/552 ), Label filter should be case insensitive
- Fixed [#570]( https://github.com/SEED-platform/seed/issues/570 ), Address *debt* related to building search
- Fixed [#588]( https://github.com/SEED-platform/seed/issues/588 ), /static/landing/js/landing.js missing
- Fixed [#603]( https://github.com/SEED-platform/seed/issues/603 ), AttributeError: 'int' object has no attribute 'strip'
- Fixed [#625]( https://github.com/SEED-platform/seed/issues/625 ), Add javascript tests to Travis-CI
- Fixed [#637]( https://github.com/SEED-platform/seed/issues/637 ), Small correction needed for comments
- Fixed [#641]( https://github.com/SEED-platform/seed/issues/641 ), Refactor directive names
- Fixed [#658]( https://github.com/SEED-platform/seed/issues/658 ), Number of matching records seems to depend on import order
- Fixed [#666]( https://github.com/SEED-platform/seed/issues/666 ), Font in Log and Notes Action field has changed
- Fixed [#682]( https://github.com/SEED-platform/seed/issues/682 ), Add more help text for Cancel button on Confirm Save Mappings modal
- Fixed [#691]( https://github.com/SEED-platform/seed/issues/691 ), Program doesn't allow mapping even if duplicate fields are unchecked
- Fixed [#698]( https://github.com/SEED-platform/seed/issues/698 ), Add column sorting to detailed matching screen
- Fixed [#813]( https://github.com/SEED-platform/seed/issues/813 ), Matching shows 0% progress, but is actually matching (on a large dataset)
- Fixed [#814]( https://github.com/SEED-platform/seed/issues/814 ), Matching design issues
- Fixed [#828]( https://github.com/SEED-platform/seed/issues/828 ), 2nd step in Mapping seems to either hang or take a very long time
- Fixed [#852]( https://github.com/SEED-platform/seed/issues/852 ), Uploading large data set, problem with matching
- Fixed [#872]( https://github.com/SEED-platform/seed/issues/872 ), Display of files is slow if the list of files is long
- Fixed [#886]( https://github.com/SEED-platform/seed/issues/886 ), UI Updates for DB Refactoring
- Fixed [#907]( https://github.com/SEED-platform/seed/issues/907 ), After applying labels on page > 1, program goes back to showing page 1 list
- Fixed [#911]( https://github.com/SEED-platform/seed/issues/911 ), local_untracked has changed
- Fixed [#954]( https://github.com/SEED-platform/seed/issues/954 ), Fix Django deprecated warnings.
- Fixed [#975]( https://github.com/SEED-platform/seed/issues/975 ), Data migration to put extra data fields into column mappings
- Fixed [#1022]( https://github.com/SEED-platform/seed/issues/1022 ), Cancel button on Change Password page appears to have no effect
- Fixed [#1072]( https://github.com/SEED-platform/seed/issues/1072 ), Filter by label state is lost going from list to detail and back to list
- Fixed [#1141]( https://github.com/SEED-platform/seed/issues/1141 ), Inventory List: put multiple tax lots in numeric order
- Fixed [#1143]( https://github.com/SEED-platform/seed/issues/1143 ), Problems with Matching
- Fixed [#1162]( https://github.com/SEED-platform/seed/issues/1162 ), Keep sort & filter when coming back to List view from Detail View
- Fixed [#1208]( https://github.com/SEED-platform/seed/issues/1208 ), Jurisdiction Property ID -- add it to the list of matching fields
- Fixed [#1218]( https://github.com/SEED-platform/seed/issues/1218 ), Extra Data sorting -- should sort all fields alpha-numerically (?)
- Fixed [#1222]( https://github.com/SEED-platform/seed/issues/1222 ), Add ability to Set Campus field state in Detail Edit
- Fixed [#1228]( https://github.com/SEED-platform/seed/issues/1228 ), Need funtionality equivalent to "Lot Number" in PM data for Unique Building ID in PM data
- Fixed [#1247]( https://github.com/SEED-platform/seed/issues/1247 ), Don't merge duplicate records
- Fixed [#1255]( https://github.com/SEED-platform/seed/issues/1255 ), After mapping is saved, some fields are set to unmapped in the Mapping Screen
- Fixed [#1258]( https://github.com/SEED-platform/seed/issues/1258 ), Verify the behavior of mapping Tax Lot ID to Lot Number if Tax Lot ID doesn't exist in Tax Lot table
- Fixed [#1267]( https://github.com/SEED-platform/seed/issues/1267 ), Enable Django File Compression for Cache Busting
- Fixed [#1276]( https://github.com/SEED-platform/seed/issues/1276 ), Error running docker-compose
- Fixed [#1279]( https://github.com/SEED-platform/seed/issues/1279 ), Manage Available cycles -- doesn't always work
- Fixed [#1288]( https://github.com/SEED-platform/seed/issues/1288 ), Recognize / as a delimiter for multiple tax lot IDs
- Fixed [#1300]( https://github.com/SEED-platform/seed/issues/1300 ), Hand matching: Spinner needs to persist until hand matching view is displayed
- Fixed [#1313]( https://github.com/SEED-platform/seed/issues/1313 ), UI for cases where multiple records are matched -- improve
- Fixed [#1334]( https://github.com/SEED-platform/seed/issues/1334 ), If field order is changed by moving field in list view, when coming back from detail view, list settings are lost
- Fixed [#1368]( https://github.com/SEED-platform/seed/issues/1368 ), DQ check - getting errors for Address Line 1 even if it isn't in the rules
- Fixed [#1376]( https://github.com/SEED-platform/seed/issues/1376 ), Hand matching is very slow
- Fixed [#1383]( https://github.com/SEED-platform/seed/issues/1383 ), Matching list and detail view -- add back in column filtering and field list settings (in V 1.5)
- Fixed [#1384]( https://github.com/SEED-platform/seed/issues/1384 ), Matching detail list -- add column sorting (like the list view)
- Fixed [#1412]( https://github.com/SEED-platform/seed/issues/1412 ), Blank data in matching fields causes records to be merged that shouldn't be

Accepted External Pull Requests: 12
- Fixed [#1199]( https://github.com/SEED-platform/seed/pull/1199 ), Basic authentication uses base64 encoded, not plain strings
- Fixed [#1241]( https://github.com/SEED-platform/seed/pull/1241 ), Fixes Python build failures in Docker
- Fixed [#1366]( https://github.com/SEED-platform/seed/pull/1366 ), Tests data quality
- Fixed [#1373]( https://github.com/SEED-platform/seed/pull/1373 ), Fix develop tests
- Fixed [#1378]( https://github.com/SEED-platform/seed/pull/1378 ), GBR merge 01 residential cert models
- Fixed [#1379]( https://github.com/SEED-platform/seed/pull/1379 ), GBR merge 02 api helpers
- Fixed [#1381]( https://github.com/SEED-platform/seed/pull/1381 ), GBR merge 03 residential cert endpoints
- Fixed [#1382]( https://github.com/SEED-platform/seed/pull/1382 ), GBR merge 04 a org mixin cycle
- Fixed [#1386]( https://github.com/SEED-platform/seed/pull/1386 ), Filter matching
- Fixed [#1388]( https://github.com/SEED-platform/seed/pull/1388 ), 90 code cov
- Fixed [#1389]( https://github.com/SEED-platform/seed/pull/1389 ), GBR merge 05 properties

# SEED Version 2.1.0

Closed Issues: 29
- Fixed [#69]( https://github.com/SEED-platform/seed/issues/69 ), Remember the unchecked fields
- Fixed [#79]( https://github.com/SEED-platform/seed/issues/79 ), Separate Mapping from Matching
- Fixed [#430]( https://github.com/SEED-platform/seed/issues/430 ), Potential crash in map_row_chunk
- Fixed [#580]( https://github.com/SEED-platform/seed/issues/580 ), Add Label Feature to Data Cleansing view
- Fixed [#582]( https://github.com/SEED-platform/seed/issues/582 ), Add Data Cleansing functionality to Inventory (Property and Tax Lot) View
- Fixed [#785]( https://github.com/SEED-platform/seed/issues/785 ), Add Clear Filter to Data Cleansing modal
- Fixed [#787]( https://github.com/SEED-platform/seed/issues/787 ), Additional functionality to add to Data Cleansing Admin feature
- Fixed [#1105]( https://github.com/SEED-platform/seed/issues/1105 ), Slow display of data
- Fixed [#1151]( https://github.com/SEED-platform/seed/issues/1151 ), Mapping for PM files need some improvement
- Fixed [#1171]( https://github.com/SEED-platform/seed/issues/1171 ), List Settings - Multiple field names still there in some cases
- Fixed [#1236]( https://github.com/SEED-platform/seed/issues/1236 ), Is `seed-platform-dev` google group dead?
- Fixed [#1243]( https://github.com/SEED-platform/seed/issues/1243 ), Dismiss button on Matching Progress bar
- Fixed [#1274]( https://github.com/SEED-platform/seed/issues/1274 ), Deleting organizations doesn't seem to work -- Disable until fixed
- Fixed [#1287]( https://github.com/SEED-platform/seed/issues/1287 ), Data Cleansing Export button doesn't export file
- Fixed [#1307]( https://github.com/SEED-platform/seed/issues/1307 ), Chrome ran out of memory trying to display the matching screen
- Fixed [#1309]( https://github.com/SEED-platform/seed/issues/1309 ), Error unmerging merged record
- Fixed [#1324]( https://github.com/SEED-platform/seed/issues/1324 ), Mapping Review only shows Tax Lot field if Address Line 1 mapped to Property table
- Fixed [#1342]( https://github.com/SEED-platform/seed/issues/1342 ), Keep Label filters when moving between tabs
- Fixed [#1343]( https://github.com/SEED-platform/seed/issues/1343 ), 500 Error when clicking on Data Quality Checks from right hand link in organizations
- Fixed [#1345]( https://github.com/SEED-platform/seed/issues/1345 ), DQ checking -- put new rule at top of list
- Fixed [#1346]( https://github.com/SEED-platform/seed/issues/1346 ), DQ Checking -- Not all rules are alphabetized
- Fixed [#1350]( https://github.com/SEED-platform/seed/issues/1350 ), DQ - Text String checking
- Fixed [#1351]( https://github.com/SEED-platform/seed/issues/1351 ), DQ - Select / Deselect All button in DQ Admin
- Fixed [#1352]( https://github.com/SEED-platform/seed/issues/1352 ), DQ - Default rules for Energy Star seem to hang (?)
- Fixed [#1353]( https://github.com/SEED-platform/seed/issues/1353 ), DQ - Energy Star Score rule seems to hang (?)
- Fixed [#1354]( https://github.com/SEED-platform/seed/issues/1354 ), DQ Check - Program doesn't label null records when set to Required and Not Null
- Fixed [#1355]( https://github.com/SEED-platform/seed/issues/1355 ), DQ Check -- Alphabetize field list in field pulldown in Admin Screen
- Fixed [#1359]( https://github.com/SEED-platform/seed/issues/1359 ), DQ Check -- Error adding labels in Admin Screen
- Fixed [#1364]( https://github.com/SEED-platform/seed/issues/1364 ), DQ - Not all error records are getting labels

Accepted External Pull Requests: 2
- Fixed [#1331]( https://github.com/SEED-platform/seed/pull/1331 ), Old data quality
- Fixed [#1333]( https://github.com/SEED-platform/seed/pull/1333 ), Cleanup

# SEED Version 2.0.2

Closed Issues: 49
- Fixed [#23]( https://github.com/SEED-platform/seed/issues/23 ), Type ahead in Mapping sometimes doesn’t keep your choice
- Fixed [#82]( https://github.com/SEED-platform/seed/issues/82 ), Batch processing during import causes lost records
- Fixed [#103]( https://github.com/SEED-platform/seed/issues/103 ), Improving the mapping functionality
- Fixed [#122]( https://github.com/SEED-platform/seed/issues/122 ), Linked fields in Mapping
- Fixed [#149]( https://github.com/SEED-platform/seed/issues/149 ), Click on field or record to edit
- Fixed [#370]( https://github.com/SEED-platform/seed/issues/370 ), Move Filtering and Sorting to Front End
- Fixed [#462]( https://github.com/SEED-platform/seed/issues/462 ), Add wildcards to filtering
- Fixed [#518]( https://github.com/SEED-platform/seed/issues/518 ), Server error on Delete Building
- Fixed [#542]( https://github.com/SEED-platform/seed/issues/542 ), Changes to PM mapping not shown in mapping "review" screen after save
- Fixed [#620]( https://github.com/SEED-platform/seed/issues/620 ), Wrong number of matched buildings reported in dialog box
- Fixed [#633]( https://github.com/SEED-platform/seed/issues/633 ), Program Doesn't Always show the right number of matches
- Fixed [#643]( https://github.com/SEED-platform/seed/issues/643 ), Add double date filters to matching screen
- Fixed [#657]( https://github.com/SEED-platform/seed/issues/657 ), Number of matches reported in modal is not always correct
- Fixed [#659]( https://github.com/SEED-platform/seed/issues/659 ), Add/Remove filter buttons stacked not side by side
- Fixed [#661]( https://github.com/SEED-platform/seed/issues/661 ), Add/Remove filter buttons stacked not side by side
- Fixed [#665]( https://github.com/SEED-platform/seed/issues/665 ), Deleting buildings from list doesn't delete all records
- Fixed [#827]( https://github.com/SEED-platform/seed/issues/827 ), Program renames data import file
- Fixed [#874]( https://github.com/SEED-platform/seed/issues/874 ), Save GreenButton Request button doesn't save deletion of input in URL and Subscription fields
- Fixed [#931]( https://github.com/SEED-platform/seed/issues/931 ), API Refactoring
- Fixed [#933]( https://github.com/SEED-platform/seed/issues/933 ), Build Migration Scripts to move data from old to new tables
- Fixed [#953]( https://github.com/SEED-platform/seed/issues/953 ), Edited data in Building Detail view is not saved
- Fixed [#980]( https://github.com/SEED-platform/seed/issues/980 ), Imported files have a sequential number appended onto them
- Fixed [#1107]( https://github.com/SEED-platform/seed/issues/1107 ), Program merges records during matching if addresses match but Tax Lot IDs are different
- Fixed [#1108]( https://github.com/SEED-platform/seed/issues/1108 ), Program doesn't handle updated PM records in the same file properly
- Fixed [#1112]( https://github.com/SEED-platform/seed/issues/1112 ), Matching hangs importing the same file under 2 different cycles
- Fixed [#1139]( https://github.com/SEED-platform/seed/issues/1139 ), Show import history in the Inventory Detail view
- Fixed [#1159]( https://github.com/SEED-platform/seed/issues/1159 ), Getting Bower errors matching data
- Fixed [#1203]( https://github.com/SEED-platform/seed/issues/1203 ), Changing mapping doesn't seem to get saved
- Fixed [#1206]( https://github.com/SEED-platform/seed/issues/1206 ), Mapping to Lot Number -- can't view Lot Number field explicitly - it becomes Associated Tax Lot ID (?)
- Fixed [#1207]( https://github.com/SEED-platform/seed/issues/1207 ), Mapping error checking -- require at least one field is a matching field
- Fixed [#1215]( https://github.com/SEED-platform/seed/issues/1215 ), Display of mapping list is very slow when there are many fields (250)
- Fixed [#1221]( https://github.com/SEED-platform/seed/issues/1221 ), Replicate V1.5 feedback for matching results
- Fixed [#1259]( https://github.com/SEED-platform/seed/issues/1259 ), No fields displaying in Mapping Review
- Fixed [#1261]( https://github.com/SEED-platform/seed/issues/1261 ), Settings not saved on Detail View
- Fixed [#1262]( https://github.com/SEED-platform/seed/issues/1262 ), Data doesn't always appear in Mapping Review, even if it is displayed in Inventory view
- Fixed [#1263]( https://github.com/SEED-platform/seed/issues/1263 ), A few mapped Tax Lot fields are not showing data in the Property List view (City, State, Postal Code)
- Fixed [#1264]( https://github.com/SEED-platform/seed/issues/1264 ), Test and Document -- Mapping Lot Number to Property in file with both Tax Lot and Property Data
- Fixed [#1278]( https://github.com/SEED-platform/seed/issues/1278 ), How to unpair a Property from a Tax Lot
- Fixed [#1285]( https://github.com/SEED-platform/seed/issues/1285 ), Problem importing 2 records with fields mapped to Tax Lot and Properties
- Fixed [#1290]( https://github.com/SEED-platform/seed/issues/1290 ), Mapping error: Cannot handle more than one to_column returned for <fieldname>
- Fixed [#1293]( https://github.com/SEED-platform/seed/issues/1293 ), Detail View error -- 'NoneType' object has no attribute 'state'
- Fixed [#1294]( https://github.com/SEED-platform/seed/issues/1294 ), Timeout viewing detail from View by Tax Lot
- Fixed [#1295]( https://github.com/SEED-platform/seed/issues/1295 ), Importing 2nd file -- no data displayed in Matching Review
- Fixed [#1299]( https://github.com/SEED-platform/seed/issues/1299 ), Mapping to Lot Number in Property table -- normalize data the same way as for Jurisdiction Tax Lot ID
- Fixed [#1305]( https://github.com/SEED-platform/seed/issues/1305 ), Program defaults to "empty" Cycle record in Inventory view
- Fixed [#1306]( https://github.com/SEED-platform/seed/issues/1306 ), Server error 500 clicking on Detail icon from View by Property, 502 from View by Tax Lot
- Fixed [#1308]( https://github.com/SEED-platform/seed/issues/1308 ), 1 Portfolio Manager record not getting added to Property list
- Fixed [#1310]( https://github.com/SEED-platform/seed/issues/1310 ), Program seems to stall on Mapping
- Fixed [#1315]( https://github.com/SEED-platform/seed/issues/1315 ), Manage Available Cycles on New Data Set not working

Accepted External Pull Requests: 3
- Fixed [#1284]( https://github.com/SEED-platform/seed/pull/1284 ), Seed merge api helpers
- Fixed [#1286]( https://github.com/SEED-platform/seed/pull/1286 ), fix for pairing page, didn't like scope() syntax
- Fixed [#1322]( https://github.com/SEED-platform/seed/pull/1322 ), 135787765 test updates

# SEED Version 2.0.1

Closed Issues: 18
- Fixed [#138]( https://github.com/SEED-platform/seed/issues/138 ), Add cancel button to data import modal
- Fixed [#618]( https://github.com/SEED-platform/seed/issues/618 ), Decouple list settings in different views
- Fixed [#632]( https://github.com/SEED-platform/seed/issues/632 ), Add Cancel button to View/Hide Columns / Save Settings on Matching screen
- Fixed [#650]( https://github.com/SEED-platform/seed/issues/650 ), Year built displayed with commas in matching
- Fixed [#871]( https://github.com/SEED-platform/seed/issues/871 ), Add date/time of import for uploaded files in the Data Files section
- Fixed [#910]( https://github.com/SEED-platform/seed/issues/910 ), Update filtering in the Matching detail view
- Fixed [#1007]( https://github.com/SEED-platform/seed/issues/1007 ), DB Migration cleanup -- DC and 2015-2016
- Fixed [#1087]( https://github.com/SEED-platform/seed/issues/1087 ), List settings contains multiple versions of the same field -- don't know which to pick
- Fixed [#1118]( https://github.com/SEED-platform/seed/issues/1118 ), Imported files don't always show extension
- Fixed [#1128]( https://github.com/SEED-platform/seed/issues/1128 ), Matching with Tax Lot & Property Data in one file
- Fixed [#1165]( https://github.com/SEED-platform/seed/issues/1165 ), Saved mapping is not always correct
- Fixed [#1168]( https://github.com/SEED-platform/seed/issues/1168 ), In existing org, importing new files, Mapping Review screen doesn't show data
- Fixed [#1170]( https://github.com/SEED-platform/seed/issues/1170 ), List Settings: Property and Tax Lot indicators are not always correct, depending on the mapping
- Fixed [#1178]( https://github.com/SEED-platform/seed/issues/1178 ), Detail Settings (both Tax Lot and Property) doesn't show extra data fields
- Fixed [#1183]( https://github.com/SEED-platform/seed/issues/1183 ), Extra Data doesn't display in Inventory List or Detail View
- Fixed [#1204]( https://github.com/SEED-platform/seed/issues/1204 ), Custom ID 1 is not displayed in Mapping Review or Property List Settings
- Fixed [#1213]( https://github.com/SEED-platform/seed/issues/1213 ), Some data getting mapped is not displaying in detail and list view
- Fixed [#1217]( https://github.com/SEED-platform/seed/issues/1217 ), 403 Forbidden Error in matching_results

Accepted External Pull Requests: 2
- Fixed [#1135]( https://github.com/SEED-platform/seed/pull/1135 ), Import changes
- Fixed [#1253]( https://github.com/SEED-platform/seed/pull/1253 ), added taxlot_view_id to related property returned in getProperties

# SEED Version 2.0.0 (2016-10-01 to Release)

Closed Issues: 76
- Fixed [#78]( https://github.com/SEED-platform/seed/issues/78 ), MATCHING: Unmatched PM records are not made into master building records
- Fixed [#98]( https://github.com/SEED-platform/seed/issues/98 ), Concatenation isn't working -- can't control field order
- Fixed [#110]( https://github.com/SEED-platform/seed/issues/110 ), Address Line 1 mapping not working
- Fixed [#114]( https://github.com/SEED-platform/seed/issues/114 ), Scale building list records viewed based on total # of records
- Fixed [#248]( https://github.com/SEED-platform/seed/issues/248 ), Problem deleting buildings
- Fixed [#314]( https://github.com/SEED-platform/seed/issues/314 ), "File Content Error" during data load but system still loads data
- Fixed [#397]( https://github.com/SEED-platform/seed/issues/397 ), Display error message when creating label if it already exists
- Fixed [#407]( https://github.com/SEED-platform/seed/issues/407 ), Order of fields in Building List for existing records
- Fixed [#420]( https://github.com/SEED-platform/seed/issues/420 ), Put display # records pull down at the top of the list
- Fixed [#585]( https://github.com/SEED-platform/seed/issues/585 ), If no matching fields mapped, can't get to Building Details
- Fixed [#587]( https://github.com/SEED-platform/seed/issues/587 ), Missing {{STATIC_URL}}seed/images/DOE-SEED-Logo_v4.jpg
- Fixed [#597]( https://github.com/SEED-platform/seed/issues/597 ), Labels take a long time to load if there is a lot of data
- Fixed [#906]( https://github.com/SEED-platform/seed/issues/906 ), Clear filters goes back to Show All state, but pulldown doesn't reflect that state
- Fixed [#917]( https://github.com/SEED-platform/seed/issues/917 ), Label list doesn't appear on first click into the input box
- Fixed [#967]( https://github.com/SEED-platform/seed/issues/967 ), Sentry errors from trying to display building list
- Fixed [#971]( https://github.com/SEED-platform/seed/issues/971 ), Error mapping
- Fixed [#973]( https://github.com/SEED-platform/seed/issues/973 ), Unchecked fields in Mapping screen are imported but not available in Building List Settings #972
- Fixed [#984]( https://github.com/SEED-platform/seed/issues/984 ), In superuser organization list (under Admin) show the Organization ID from the database in a column
- Fixed [#990]( https://github.com/SEED-platform/seed/issues/990 ), Can't export just one record
- Fixed [#991]( https://github.com/SEED-platform/seed/issues/991 ), Investigate sentry errors
- Fixed [#999]( https://github.com/SEED-platform/seed/issues/999 ), Add Associated Tax Lots to UI for new db refactoring
- Fixed [#1000]( https://github.com/SEED-platform/seed/issues/1000 ), Angular Grid UI - Add field display on/off, persistence of UI state
- Fixed [#1010]( https://github.com/SEED-platform/seed/issues/1010 ), Table layout inconsistencies
- Fixed [#1030]( https://github.com/SEED-platform/seed/issues/1030 ), import file into new data model
- Fixed [#1031]( https://github.com/SEED-platform/seed/issues/1031 ), Investigate Sentry error
- Fixed [#1033]( https://github.com/SEED-platform/seed/issues/1033 ), Add link to Swagger on front end
- Fixed [#1049]( https://github.com/SEED-platform/seed/issues/1049 ), Testing filtering in Blue Sky
- Fixed [#1084]( https://github.com/SEED-platform/seed/issues/1084 ), Mapping grid only shows extra data and no data for the records
- Fixed [#1085]( https://github.com/SEED-platform/seed/issues/1085 ), Duplicate Fields in Mapping -- can't assign them to a Tax Lot or Property table
- Fixed [#1086]( https://github.com/SEED-platform/seed/issues/1086 ), Program doesn't save "state" of mapping after saving (the table assigned to the field)
- Fixed [#1089]( https://github.com/SEED-platform/seed/issues/1089 ), Not all records imported into View by Property
- Fixed [#1090]( https://github.com/SEED-platform/seed/issues/1090 ), Program automatically creates duplicate mapping even though the original fields names are unique
- Fixed [#1091]( https://github.com/SEED-platform/seed/issues/1091 ), Import, Map and Match Sample Data - Record Pairing doesn't seem to be working
- Fixed [#1092]( https://github.com/SEED-platform/seed/issues/1092 ), Mapping for some fields is changed in the List view
- Fixed [#1094]( https://github.com/SEED-platform/seed/issues/1094 ), Data displayed in Inventory View by Property list is associated with the original field name, not mapped field name
- Fixed [#1095]( https://github.com/SEED-platform/seed/issues/1095 ), Error trying to add label from View by Tax Lot tab
- Fixed [#1096]( https://github.com/SEED-platform/seed/issues/1096 ), Failed to load resource: api/v2/projects/count/?organization_id
- Fixed [#1097]( https://github.com/SEED-platform/seed/issues/1097 ), Importing PM file using Portfolio Manager Tab doesn't work
- Fixed [#1099]( https://github.com/SEED-platform/seed/issues/1099 ), Mapping: Back to Mapping button doesn't seem to work
- Fixed [#1100]( https://github.com/SEED-platform/seed/issues/1100 ), Mapping: extra data fields shown in Mapping Review screen with field name not display name
- Fixed [#1101]( https://github.com/SEED-platform/seed/issues/1101 ), Mapping: Show both Tax Lot and Property fields in Mapping Review screen
- Fixed [#1103]( https://github.com/SEED-platform/seed/issues/1103 ), Mapping Review: only show fields that were mapped
- Fixed [#1104]( https://github.com/SEED-platform/seed/issues/1104 ), Sluggish UI performance
- Fixed [#1110]( https://github.com/SEED-platform/seed/issues/1110 ), Browser runs out of memory displaying large data set
- Fixed [#1111]( https://github.com/SEED-platform/seed/issues/1111 ), Server times out mapping large data set
- Fixed [#1120]( https://github.com/SEED-platform/seed/issues/1120 ), Unicode Error in Address
- Fixed [#1126]( https://github.com/SEED-platform/seed/issues/1126 ), Mapping review screens doesn't display mapped fields properly
- Fixed [#1127]( https://github.com/SEED-platform/seed/issues/1127 ), Error loading page in mapping
- Fixed [#1129]( https://github.com/SEED-platform/seed/issues/1129 ), Not all Property Data is displayed in Tax Lot rolled up view
- Fixed [#1131]( https://github.com/SEED-platform/seed/issues/1131 ), Deleting user gets "unsupported media type" error
- Fixed [#1134]( https://github.com/SEED-platform/seed/issues/1134 ), Importing junction table for Tax Lot and PM Property ID - Relationships not correct
- Fixed [#1138]( https://github.com/SEED-platform/seed/issues/1138 ), Matching -- progress bar doesn't close even though records are all matched and in inventory list
- Fixed [#1146]( https://github.com/SEED-platform/seed/issues/1146 ), Issues with Portfolio Manager File mapping
- Fixed [#1147]( https://github.com/SEED-platform/seed/issues/1147 ), Program allows user to Map Your Data when it has already been merged
- Fixed [#1148]( https://github.com/SEED-platform/seed/issues/1148 ), Mapping error trying to import data
- Fixed [#1149]( https://github.com/SEED-platform/seed/issues/1149 ), 404 error -- buildings_reports_controller.js
- Fixed [#1150]( https://github.com/SEED-platform/seed/issues/1150 ), Change password failing
- Fixed [#1153]( https://github.com/SEED-platform/seed/issues/1153 ), Make sure Portfolio Manager JSON file is completely populated with PM fields
- Fixed [#1161]( https://github.com/SEED-platform/seed/issues/1161 ), 403 Forbidden error on log off
- Fixed [#1163]( https://github.com/SEED-platform/seed/issues/1163 ), Problem uploading data with filesystem mode
- Fixed [#1164]( https://github.com/SEED-platform/seed/issues/1164 ), Mapping for Address Line 1 in Tax Lot is wrong
- Fixed [#1173]( https://github.com/SEED-platform/seed/issues/1173 ), A few field names are getting automatically mapped to another name
- Fixed [#1174]( https://github.com/SEED-platform/seed/issues/1174 ), Can't import a file with only one field
- Fixed [#1176]( https://github.com/SEED-platform/seed/issues/1176 ), Bad Gateway error when trying to add label (upper limit for number of records to add labels to?)
- Fixed [#1177]( https://github.com/SEED-platform/seed/issues/1177 ), List Settings -- dragging fields to change their order doesn't seem to work
- Fixed [#1182]( https://github.com/SEED-platform/seed/issues/1182 ), Can't create new data set for new organization
- Fixed [#1184]( https://github.com/SEED-platform/seed/issues/1184 ), Strange set of characters are appended on to imported filename
- Fixed [#1186]( https://github.com/SEED-platform/seed/issues/1186 ), Reports don't seem to be working
- Fixed [#1187]( https://github.com/SEED-platform/seed/issues/1187 ), Inventory List records don't display the first time the page is loaded - have to change cycles for display
- Fixed [#1189]( https://github.com/SEED-platform/seed/issues/1189 ), Error 415 - Unsupported Media Type -- when trying to delete user in an Organization view
- Fixed [#1193]( https://github.com/SEED-platform/seed/issues/1193 ), 403 Forbidden error trying to make a Cycle in a new org without any Cycles
- Fixed [#1194]( https://github.com/SEED-platform/seed/issues/1194 ), Error trying to edit an existing Cycle
- Fixed [#1195]( https://github.com/SEED-platform/seed/issues/1195 ), When Creating a new cycle, the cycle list disappears until browser is refreshed
- Fixed [#1196]( https://github.com/SEED-platform/seed/issues/1196 ), Importing Property file without Matching fields (?) only shows one record in View by Property
- Fixed [#1210]( https://github.com/SEED-platform/seed/issues/1210 ), All labels are displayed in Detail view, not just the ones associated with the record
- Fixed [#1212]( https://github.com/SEED-platform/seed/issues/1212 ), Removing Labels in Detail view doesn't update the label list for that record

Accepted External Pull Requests: 11
- Fixed [#1041]( https://github.com/SEED-platform/seed/pull/1041 ), Fix for #1031 cut against release 1.5.0
- Fixed [#1042]( https://github.com/SEED-platform/seed/pull/1042 ), Fix for 1035 backported from tallus-selenium-test-836
- Fixed [#1043]( https://github.com/SEED-platform/seed/pull/1043 ), Fix can't delete data in extra_data fields in Building Detail #1027
- Fixed [#1069]( https://github.com/SEED-platform/seed/pull/1069 ), migrate_labels manage command now uses property.labels etc
- Fixed [#1076]( https://github.com/SEED-platform/seed/pull/1076 ), Bugfixes for labels (and tests)
- Fixed [#1080]( https://github.com/SEED-platform/seed/pull/1080 ), New Projects API
- Fixed [#1081]( https://github.com/SEED-platform/seed/pull/1081 ), Column migration bugfix
- Fixed [#1121]( https://github.com/SEED-platform/seed/pull/1121 ), Added models for Green Assessments (Verifications/Certifications)
- Fixed [#1169]( https://github.com/SEED-platform/seed/pull/1169 ), Nyc migration issue dec 2016
- Fixed [#1181]( https://github.com/SEED-platform/seed/pull/1181 ), 135787537 performance updates
- Fixed [#1211]( https://github.com/SEED-platform/seed/pull/1211 ), 134551255 new pairing page


# SEED Version 2.0.0 (2016-06-11 to 2016-10-01)

losed Issues: 21
- Fixed [#30]( https://github.com/SEED-platform/seed/issues/30 ), Multiple Data Files per Building Record
- Fixed [#59]( https://github.com/SEED-platform/seed/issues/59 ), Column Reordering allowed in Matching Edit Columns view
- Fixed [#66]( https://github.com/SEED-platform/seed/issues/66 ), Add Ability to handle multiple years of data
- Fixed [#508]( https://github.com/SEED-platform/seed/issues/508 ), Finish/Polish ReadTheDocs
- Fixed [#760]( https://github.com/SEED-platform/seed/issues/760 ), The last label does not appear in Building List pulldown
- Fixed [#793]( https://github.com/SEED-platform/seed/issues/793 ), Very long data strings should wrap
- Fixed [#836]( https://github.com/SEED-platform/seed/issues/836 ), Stay in the same place in the building list when coming back from building detail
- Fixed [#878]( https://github.com/SEED-platform/seed/issues/878 ), Set up a release server that replicates production with latest updates
- Fixed [#889]( https://github.com/SEED-platform/seed/issues/889 ), Fix migrations from clean db
- Fixed [#959]( https://github.com/SEED-platform/seed/issues/959 ), UI for Blue Sky Test Release in June
- Fixed [#963]( https://github.com/SEED-platform/seed/issues/963 ), Generate list of all fields in extra data
- Fixed [#965]( https://github.com/SEED-platform/seed/issues/965 ), Bar chart section of report not working
- Fixed [#968]( https://github.com/SEED-platform/seed/issues/968 ), Develop field order for Blue Sky test view
- Fixed [#976]( https://github.com/SEED-platform/seed/issues/976 ), simple_modal_service is broken
- Fixed [#979]( https://github.com/SEED-platform/seed/issues/979 ), Specs for UI for DB refactoring
- Fixed [#982]( https://github.com/SEED-platform/seed/issues/982 ), Building Detail Column width control doesn't work properly in IE
- Fixed [#989]( https://github.com/SEED-platform/seed/issues/989 ), List of labels in building list is not showing all the labels
- Fixed [#998]( https://github.com/SEED-platform/seed/issues/998 ), UI Grid interface for choosing fields to display is a bit flakey
- Fixed [#1005]( https://github.com/SEED-platform/seed/issues/1005 ), Error in number of pages calculation
- Fixed [#1008]( https://github.com/SEED-platform/seed/issues/1008 ), catch invalid organization id
- Fixed [#1025]( https://github.com/SEED-platform/seed/issues/1025 ), Breakup Bluesky Model

Accepted External Pull Requests: 23
- Fixed [#977]( https://github.com/SEED-platform/seed/pull/977 ), fixes #976
- Fixed [#981]( https://github.com/SEED-platform/seed/pull/981 ), Fixes js error in getAggChartData
- Fixed [#983]( https://github.com/SEED-platform/seed/pull/983 ), Fix for #982 + modifications to Selenium test
- Fixed [#987]( https://github.com/SEED-platform/seed/pull/987 ), Tallus 982 better tests
- Fixed [#1002]( https://github.com/SEED-platform/seed/pull/1002 ), In superuser organization list (under Admin) show the Organization ID…
- Fixed [#1003]( https://github.com/SEED-platform/seed/pull/1003 ), 954 - Added selenium test to check year ending can be edited.
- Fixed [#1015]( https://github.com/SEED-platform/seed/pull/1015 ), Added Selenium Test Infrastructure
- Fixed [#1017]( https://github.com/SEED-platform/seed/pull/1017 ), Revert "Ftr/primarysecondary taxlots"
- Fixed [#1023]( https://github.com/SEED-platform/seed/pull/1023 ), 996 ui updates
- Fixed [#1034]( https://github.com/SEED-platform/seed/pull/1034 ), Fix for #1031 Investigate Sentry error
- Fixed [#1037]( https://github.com/SEED-platform/seed/pull/1037 ), Tallus selenium test 836
- Fixed [#1038]( https://github.com/SEED-platform/seed/pull/1038 ), Fix for #10131 cut against master
- Fixed [#1046]( https://github.com/SEED-platform/seed/pull/1046 ), Tallus tests consolidation
- Fixed [#1047]( https://github.com/SEED-platform/seed/pull/1047 ), Dmcq fresh detail after update
- Fixed [#1051]( https://github.com/SEED-platform/seed/pull/1051 ), Add search_properties and search_taxlots as equivalents to search_buildings
- Fixed [#1054]( https://github.com/SEED-platform/seed/pull/1054 ), Revert "Major UI Refactor"
- Fixed [#1055]( https://github.com/SEED-platform/seed/pull/1055 ), Tallus fix tests remove building views
- Fixed [#1056]( https://github.com/SEED-platform/seed/pull/1056 ), fix typos in test
- Fixed [#1058]( https://github.com/SEED-platform/seed/pull/1058 ), bug fix for buiding detail history views
- Fixed [#1059]( https://github.com/SEED-platform/seed/pull/1059 ), Add BE for Reports
- Fixed [#1060]( https://github.com/SEED-platform/seed/pull/1060 ), Tallus data cleansing
- Fixed [#1062]( https://github.com/SEED-platform/seed/pull/1062 ), Demo data with audit logs
- Fixed [#1064]( https://github.com/SEED-platform/seed/pull/1064 ), API backend for updating property/taxlot labels
- Fixed [#1066]( https://github.com/SEED-platform/seed/pull/1066 ), fix incorect url<|MERGE_RESOLUTION|>--- conflicted
+++ resolved
@@ -1,10 +1,7 @@
-<<<<<<< HEAD
-=======
 # SEED Version 2.6.1-Patch0
 
 - This includes the patches from 2.6.0-patch0 since the patches were not complete until after the release of 2.6.1.
 
->>>>>>> 065ee03b
 # SEED Version 2.6.1
 
 Date Range: 08/09/19 - 09/30/19
@@ -19,8 +16,6 @@
 - Fixed [#1944]( https://github.com/SEED-platform/seed/issues/1944 ), ULID doesn't report that it could generate Lat/Long, but then does generate them
 - Fixed [#1950]( https://github.com/SEED-platform/seed/issues/1950 ), ULID-only mapping - Geocoding confidence text is wrong
 
-<<<<<<< HEAD
-=======
 # SEED Version 2.6.0-patch0
 
 This patch has address a couple issues including:
@@ -30,7 +25,6 @@
 - Fix data comparisons when merging records
 - Use OEP Version 1.4
 
->>>>>>> 065ee03b
 # SEED Version 2.6.0
 
 Add time series related functionality. Make sure to review the [migrations.mst](docs/source/migrations.rst) on the upgrade.
